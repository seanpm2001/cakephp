--- conflicted
+++ resolved
@@ -24,8 +24,4 @@
 	<p><a href="http://www.xdebug.org/docs/install" target="_blank">Learn How To Install Xdebug</a></p>
 </div>
 <?php
-<<<<<<< HEAD
-include __DIR__ . DS . 'footer.php';
-=======
-include dirname(__FILE__) . DS . 'footer.php';
->>>>>>> 77244bea
+include __DIR__ . DS . 'footer.php';