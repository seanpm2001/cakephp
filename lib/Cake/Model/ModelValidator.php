--- conflicted
+++ resolved
@@ -333,12 +333,8 @@
 		$this->_fields = array();
 		$methods = $this->getMethods();
 		foreach ($this->_validate as $fieldName => $ruleSet) {
-<<<<<<< HEAD
-			$this->_fields[$fieldName] = new ValidationSet($fieldName, $ruleSet, $methods);
-=======
-			$this->_fields[$fieldName] = new CakeValidationSet($fieldName, $ruleSet);
+			$this->_fields[$fieldName] = new ValidationSet($fieldName, $ruleSet);
 			$this->_fields[$fieldName]->setMethods($methods);
->>>>>>> 7ef83b89
 		}
 		return true;
 	}
@@ -489,15 +485,10 @@
  **/
 	public function offsetSet($field, $rules) {
 		$this->_parseRules();
-<<<<<<< HEAD
 		if (!$rules instanceof ValidationSet) {
-			$rules = new ValidationSet($field, $rules, $this->getMethods());
-=======
-		if (!$rules instanceof CakeValidationSet) {
-			$rules = new CakeValidationSet($field, $rules);
+			$rules = new ValidationSet($field, $rules);
 			$methods = $this->getMethods();
 			$rules->setMethods($methods);
->>>>>>> 7ef83b89
 		}
 		$this->_fields[$field] = $rules;
 	}
@@ -565,11 +556,7 @@
 
 		if (!isset($this->_fields[$field])) {
 			$rule = (is_string($name)) ? array($name => $rule) : $name;
-<<<<<<< HEAD
-			$this->_fields[$field] = new ValidationSet($field, $rule, $this->getMethods());
-=======
-			$this->_fields[$field] = new CakeValidationSet($field, $rule);
->>>>>>> 7ef83b89
+			$this->_fields[$field] = new ValidationSet($field, $rule);
 		} else {
 			if (is_string($name)) {
 				$this->_fields[$field]->setRule($name, $rule);
