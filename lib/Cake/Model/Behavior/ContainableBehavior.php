--- conflicted
+++ resolved
@@ -18,14 +18,10 @@
  * @since         CakePHP(tm) v 1.2.0.5669
  * @license       MIT License (http://www.opensource.org/licenses/mit-license.php)
  */
-<<<<<<< HEAD
 namespace Cake\Model\Behavior;
 use Cake\Model\Model;
 use Cake\Model\ModelBehavior;
 use Cake\Utility\Hash;
-=======
-App::uses('ModelBehavior', 'Model');
->>>>>>> 973670ca
 
 /**
  * Behavior to allow for dynamic and atomic manipulation of a Model's associations
