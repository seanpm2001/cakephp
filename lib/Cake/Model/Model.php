--- conflicted
+++ resolved
@@ -2407,17 +2407,6 @@
 				if (empty($assoc['counterCache'])) {
 					continue;
 				}
-
-<<<<<<< HEAD
-			if ($db->delete($this, array($this->alias . '.' . $this->primaryKey => $id))) {
-				if ($updateCounterCache) {
-					$this->updateCounterCache($keys[$this->alias]);
-				}
-				$this->getEventManager()->dispatch(new Event('Model.afterDelete', $this));
-				$this->_clearCache();
-				$this->id = false;
-				return true;
-=======
 				$keys = $this->find('first', array(
 					'fields' => $this->_collectForeignKeys(),
 					'conditions' => array($this->alias . '.' . $this->primaryKey => $id),
@@ -2425,7 +2414,6 @@
 					'callbacks' => false
 				));
 				break;
->>>>>>> 77244bea
 			}
 		}
 
