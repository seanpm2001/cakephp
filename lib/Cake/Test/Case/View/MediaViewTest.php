--- conflicted
+++ resolved
@@ -38,21 +38,12 @@
 		parent::setUp();
 		$this->MediaView = new MediaView();
 		$this->MediaView->response = $this->getMock('CakeResponse', array(
-<<<<<<< HEAD
-			'_isActive',
-			'_clearBuffer',
-			'_flushBuffer',
-			'type',
-			'header',
-			'download'
-=======
 			'cache',
 			'type',
 			'disableCache',
 			'file',
 			'send',
 			'compress',
->>>>>>> 0d486bda
 		));
 	}
 
@@ -76,209 +67,6 @@
 			'path' => CAKE . 'Test' . DS . 'test_app' . DS . 'Vendor' . DS . 'css' . DS,
 			'id' => 'test_asset.css'
 		);
-<<<<<<< HEAD
-
-		$this->MediaView->response->expects($this->exactly(1))
-			->method('_isActive')
-			->will($this->returnValue(true));
-
-		$this->MediaView->response->expects($this->exactly(1))
-			->method('type')
-			->with('css')
-			->will($this->returnArgument(0));
-
-		$this->MediaView->response->expects($this->at(0))
-			->method('header')
-			->with(array(
-				'Expires' => 'Mon, 26 Jul 1997 05:00:00 GMT',
-				'Cache-Control' => 'no-store, no-cache, must-revalidate, post-check=0, pre-check=0',
-				'Last-Modified' => gmdate('D, d M Y H:i:s', time()) . ' GMT'
-			));
-
-		$this->MediaView->response->expects($this->at(2))
-			->method('header')
-			->with('Content-Length', 38);
-
-		$this->MediaView->response->expects($this->once())->method('_clearBuffer');
-		$this->MediaView->response->expects($this->exactly(1))
-			->method('_isActive')
-			->will($this->returnValue(true));
-		$this->MediaView->response->expects($this->once())->method('_flushBuffer');
-
-		ob_start();
-		$result = $this->MediaView->render();
-		$output = ob_get_clean();
-		$this->assertEquals("/* this is the test asset css file */\n", $output);
-		$this->assertTrue($result !== false);
-	}
-
-/**
- * testRenderWithUnknownFileTypeGeneric method
- *
- * @return void
- */
-	public function testRenderWithUnknownFileTypeGeneric() {
-		$currentUserAgent = isset($_SERVER['HTTP_USER_AGENT']) ? $_SERVER['HTTP_USER_AGENT'] : null;
-		$_SERVER['HTTP_USER_AGENT'] = 'Some generic browser';
-		$this->MediaView->viewVars = array(
-			'path' => CAKE . 'Test' . DS . 'test_app' . DS . 'Config' . DS,
-			'id' => 'no_section.ini'
-		);
-
-		$this->MediaView->response->expects($this->exactly(1))
-			->method('type')
-			->with('ini')
-			->will($this->returnValue(false));
-
-		$this->MediaView->response->expects($this->at(0))
-			->method('header')
-			->with($this->logicalAnd(
-				$this->arrayHasKey('Last-Modified'),
-				$this->arrayHasKey('Expires'),
-				$this->arrayHasKey('Cache-Control'),
-				$this->contains('Mon, 26 Jul 1997 05:00:00 GMT'),
-				$this->contains('no-store, no-cache, must-revalidate, post-check=0, pre-check=0')
-			));
-
-		$this->MediaView->response->expects($this->once())
-			->method('download')
-			->with('no_section.ini');
-
-		$this->MediaView->response->expects($this->at(3))
-			->method('header')
-			->with('Accept-Ranges', 'bytes');
-
-		$this->MediaView->response->expects($this->at(4))
-			->method('header')
-			->with('Content-Length', 35);
-
-		$this->MediaView->response->expects($this->once())->method('_clearBuffer');
-		$this->MediaView->response->expects($this->exactly(1))
-			->method('_isActive')
-			->will($this->returnValue(true));
-		$this->MediaView->response->expects($this->once())->method('_flushBuffer');
-
-		ob_start();
-		$result = $this->MediaView->render();
-		$output = ob_get_clean();
-		$this->assertEquals("some_key = some_value\nbool_key = 1\n", $output);
-		$this->assertTrue($result !== false);
-		if ($currentUserAgent !== null) {
-			$_SERVER['HTTP_USER_AGENT'] = $currentUserAgent;
-		}
-	}
-
-/**
- * testRenderWithUnknownFileTypeOpera method
- *
- * @return void
- */
-	public function testRenderWithUnknownFileTypeOpera() {
-		$currentUserAgent = isset($_SERVER['HTTP_USER_AGENT']) ? $_SERVER['HTTP_USER_AGENT'] : null;
-		$_SERVER['HTTP_USER_AGENT'] = 'Opera/9.80 (Windows NT 6.0; U; en) Presto/2.8.99 Version/11.10';
-		$this->MediaView->viewVars = array(
-			'path' => CAKE . 'Test' . DS . 'test_app' . DS . 'Config' . DS,
-			'id' => 'no_section.ini',
-		);
-
-		$this->MediaView->response->expects($this->at(0))
-			->method('header')
-			->with(array(
-				'Expires' => 'Mon, 26 Jul 1997 05:00:00 GMT',
-				'Cache-Control' => 'no-store, no-cache, must-revalidate, post-check=0, pre-check=0',
-				'Last-Modified' => gmdate('D, d M Y H:i:s', time()) . ' GMT'
-			));
-
-		$this->MediaView->response->expects($this->at(1))
-			->method('type')
-			->with('ini')
-			->will($this->returnValue(false));
-
-		$this->MediaView->response->expects($this->at(2))
-			->method('type')
-			->with('application/octetstream')
-			->will($this->returnValue(false));
-
-		$this->MediaView->response->expects($this->at(3))
-			->method('download')
-			->with('no_section.ini');
-
-		$this->MediaView->response->expects($this->at(4))
-			->method('header')
-			->with('Accept-Ranges', 'bytes');
-
-		$this->MediaView->response->expects($this->at(5))
-			->method('header')
-			->with('Content-Length', 35);
-
-		$this->MediaView->response->expects($this->once())->method('_clearBuffer');
-		$this->MediaView->response->expects($this->exactly(1))
-			->method('_isActive')
-			->will($this->returnValue(true));
-		$this->MediaView->response->expects($this->once())->method('_flushBuffer');
-
-		ob_start();
-		$result = $this->MediaView->render();
-		$output = ob_get_clean();
-		$this->assertEquals("some_key = some_value\nbool_key = 1\n", $output);
-		$this->assertTrue($result !== false);
-		if ($currentUserAgent !== null) {
-			$_SERVER['HTTP_USER_AGENT'] = $currentUserAgent;
-		}
-	}
-
-/**
- * testRenderWithUnknownFileTypeIE method
- *
- * @return void
- */
-	public function testRenderWithUnknownFileTypeIE() {
-		$currentUserAgent = isset($_SERVER['HTTP_USER_AGENT']) ? $_SERVER['HTTP_USER_AGENT'] : null;
-		$_SERVER['HTTP_USER_AGENT'] = 'Mozilla/5.0 (compatible; MSIE 8.0; Windows NT 5.2; Trident/4.0; Media Center PC 4.0; SLCC1; .NET CLR 3.0.04320)';
-		$this->MediaView->viewVars = array(
-			'path' => CAKE . 'Test' . DS . 'test_app' . DS . 'Config' . DS,
-			'id' => 'no_section.ini',
-			'name' => 'config'
-		);
-
-		$this->MediaView->response->expects($this->at(0))
-			->method('header')
-			->with(array(
-				'Expires' => 'Mon, 26 Jul 1997 05:00:00 GMT',
-				'Cache-Control' => 'no-store, no-cache, must-revalidate, post-check=0, pre-check=0',
-				'Last-Modified' => gmdate('D, d M Y H:i:s', time()) . ' GMT'
-			));
-
-		$this->MediaView->response->expects($this->at(1))
-			->method('type')
-			->with('ini')
-			->will($this->returnValue(false));
-
-		$this->MediaView->response->expects($this->at(2))
-			->method('type')
-			->with('application/force-download')
-			->will($this->returnValue(false));
-
-		$this->MediaView->response->expects($this->at(3))
-			->method('download')
-			->with('config.ini');
-
-		$this->MediaView->response->expects($this->at(4))
-			->method('header')
-			->with('Accept-Ranges', 'bytes');
-
-		$this->MediaView->response->expects($this->at(5))
-			->method('header')
-			->with('Content-Length', 35);
-
-		$this->MediaView->response->expects($this->once())->method('_clearBuffer');
-		$this->MediaView->response->expects($this->exactly(1))
-			->method('_isActive')
-			->will($this->returnValue(true));
-		$this->MediaView->response->expects($this->once())->method('_flushBuffer');
-
-		ob_start();
-=======
 		$this->MediaView->viewVars = $vars;
 
 		$this->MediaView->response->expects($this->once())
@@ -294,37 +82,11 @@
 		$this->MediaView->response->expects($this->once())
 			->method('send');
 
->>>>>>> 0d486bda
 		$result = $this->MediaView->render();
 		$this->assertTrue($result);
 	}
 
 /**
-<<<<<<< HEAD
- * testConnectionAbortedOnBuffering method
- *
- * @return void
- */
-	public function testConnectionAbortedOnBuffering() {
-		$this->MediaView->viewVars = array(
-			'path' => CAKE . 'Test' . DS . 'test_app' . DS . 'Vendor' . DS . 'css' . DS,
-			'id' => 'test_asset.css'
-		);
-
-		$this->MediaView->response->expects($this->any())
-			->method('type')
-			->with('css')
-			->will($this->returnArgument(0));
-
-		$this->MediaView->response->expects($this->at(1))
-			->method('_isActive')
-			->will($this->returnValue(false));
-
-		$this->MediaView->response->expects($this->once())->method('_clearBuffer');
-		$this->MediaView->response->expects($this->never())->method('_flushBuffer');
-
-		$this->MediaView->render();
-=======
  * Test render() when caching is on.
  *
  * @return void
@@ -361,7 +123,6 @@
 
 		$result = $this->MediaView->render();
 		$this->assertTrue($result);
->>>>>>> 0d486bda
 	}
 
 /**
@@ -381,11 +142,7 @@
 			->will($this->returnArgument(0));
 
 		$this->MediaView->response->expects($this->at(0))
-<<<<<<< HEAD
-			->method('_isActive')
-=======
 			->method('send')
->>>>>>> 0d486bda
 			->will($this->returnValue(true));
 
 		$this->MediaView->render();
