<?php
/**
 * ScaffoldTest file
 *
 * PHP 5
 *
 * CakePHP(tm) Tests <http://book.cakephp.org/view/1196/Testing>
 * Copyright 2005-2011, Cake Software Foundation, Inc. (http://cakefoundation.org)
 *
 * Licensed under The MIT License
 * Redistributions of files must retain the above copyright notice
 *
 * @copyright     Copyright 2005-2011, Cake Software Foundation, Inc. (http://cakefoundation.org)
 * @link          http://book.cakephp.org/view/1196/Testing CakePHP(tm) Tests
 * @package       cake.tests.cases.libs.controller
 * @since         CakePHP(tm) v 1.2.0.5436
 * @license       MIT License (http://www.opensource.org/licenses/mit-license.php)
 */

App::uses('Controller', 'Controller');
App::uses('Scaffold', 'Controller');
App::uses('ScaffoldView', 'View');

/**
 * ScaffoldMockController class
 *
 * @package       cake.tests.cases.libs.controller
 */
class ScaffoldMockController extends Controller {

/**
 * name property
 *
 * @var string 'ScaffoldMock'
 * @access public
 */
	public $name = 'ScaffoldMock';

/**
 * scaffold property
 *
 * @var mixed
 * @access public
 */
	public $scaffold;
}

/**
 * ScaffoldMockControllerWithFields class
 *
 * @package       cake.tests.cases.libs.controller
 */
class ScaffoldMockControllerWithFields extends Controller {

/**
 * name property
 *
 * @var string 'ScaffoldMock'
 * @access public
 */
	public $name = 'ScaffoldMock';

/**
 * scaffold property
 *
 * @var mixed
 * @access public
 */
	public $scaffold;

/**
 * function _beforeScaffold
 *
 * @param string method
 */
	function _beforeScaffold($method) {
		$this->set('scaffoldFields', array('title'));
		return true;
	}
}

/**
 * TestScaffoldMock class
 *
 * @package       cake.tests.cases.libs.controller
 */
class TestScaffoldMock extends Scaffold {

/**
 * Overload __scaffold
 *
 * @param unknown_type $params
 */
    function _scaffold($params) {
        $this->_params = $params;
    }

/**
 * Get Params from the Controller.
 *
 * @return unknown
 */
    function getParams() {
        return $this->_params;
    }
}

/**
 * ScaffoldMock class
 *
 * @package       cake.tests.cases.libs.controller
 */
class ScaffoldMock extends CakeTestModel {

/**
 * useTable property
 *
 * @var string 'posts'
 * @access public
 */
	public $useTable = 'articles';

/**
 * belongsTo property
 *
 * @var array
 * @access public
 */
	public $belongsTo = array(
		'User' => array(
			'className' => 'ScaffoldUser',
			'foreignKey' => 'user_id',
		)
	);

/**
 * hasMany property
 *
 * @var array
 * @access public
 */
	public $hasMany = array(
		'Comment' => array(
			'className' => 'ScaffoldComment',
			'foreignKey' => 'article_id',
		)
	);
/**
 * hasAndBelongsToMany property
 *
 * @var string
 */
	public $hasAndBelongsToMany = array(
		'ScaffoldTag' => array(
			'className' => 'ScaffoldTag',
			'foreignKey' => 'something_id',
			'associationForeignKey' => 'something_else_id',
			'joinTable' => 'join_things'
		)
	);
}

/**
 * ScaffoldUser class
 *
 * @package       cake.tests.cases.libs.controller
 */
class ScaffoldUser extends CakeTestModel {

/**
 * useTable property
 *
 * @var string 'posts'
 * @access public
 */
	public $useTable = 'users';

/**
 * hasMany property
 *
 * @var array
 * @access public
 */
	public $hasMany = array(
		'Article' => array(
			'className' => 'ScaffoldMock',
			'foreignKey' => 'article_id',
		)
	);
}

/**
 * ScaffoldComment class
 *
 * @package       cake.tests.cases.libs.controller
 */
class ScaffoldComment extends CakeTestModel {

/**
 * useTable property
 *
 * @var string 'posts'
 * @access public
 */
	public $useTable = 'comments';

/**
 * belongsTo property
 *
 * @var array
 * @access public
 */
	public $belongsTo = array(
		'Article' => array(
			'className' => 'ScaffoldMock',
			'foreignKey' => 'article_id',
		)
	);
}

/**
 * ScaffoldTag class
 *
 * @package       cake.tests.cases.libs.controller
 */
class ScaffoldTag extends CakeTestModel {
/**
 * useTable property
 *
 * @var string 'posts'
 * @access public
 */
	public $useTable = 'tags';
}
/**
 * TestScaffoldView class
 *
 * @package       cake.tests.cases.libs.controller
 */
class TestScaffoldView extends ScaffoldView {

/**
 * testGetFilename method
 *
 * @param mixed $action
 * @access public
 * @return void
 */
	public function testGetFilename($action) {
		return $this->_getViewFileName($action);
	}
}

/**
 * ScaffoldViewTest class
 *
 * @package       cake.tests.cases.libs.controller
 */
class ScaffoldViewTest extends CakeTestCase {

/**
 * fixtures property
 *
 * @var array
 * @access public
 */
	public $fixtures = array('core.article', 'core.user', 'core.comment', 'core.join_thing', 'core.tag');

/**
 * setUp method
 *
 * @access public
 * @return void
 */
	public function setUp() {
		parent::setUp();
		$this->request = new CakeRequest(null, false);
		$this->Controller = new ScaffoldMockController($this->request);
		$this->Controller->response = $this->getMock('CakeResponse', array('_sendHeader'));

		App::build(array(
			'View' => array(CAKE . 'Test' . DS . 'test_app' . DS . 'View' . DS),
			'plugins' => array(CAKE . 'Test' . DS . 'test_app' . DS . 'Plugin' . DS)
		));
		CakePlugin::load('TestPlugin');
	}

/**
 * teardown method
 *
 * @return void
 */
	public function tearDown() {
		parent::tearDown();
		unset($this->Controller, $this->request);
		CakePlugin::unload();
	}

/**
 * testGetViewFilename method
 *
 * @access public
 * @return void
 */
	public function testGetViewFilename() {
		$_admin = Configure::read('Routing.prefixes');
		Configure::write('Routing.prefixes', array('admin'));

		$this->Controller->request->params['action'] = 'index';
		$ScaffoldView = new TestScaffoldView($this->Controller);
		$result = $ScaffoldView->testGetFilename('index');
		$expected = CAKE . 'View' . DS . 'Scaffolds' . DS . 'index.ctp';
		$this->assertEqual($expected, $result);

		$result = $ScaffoldView->testGetFilename('edit');
		$expected = CAKE . 'View' . DS . 'Scaffolds' . DS . 'form.ctp';
		$this->assertEqual($expected, $result);

		$result = $ScaffoldView->testGetFilename('add');
		$expected = CAKE . 'View' . DS . 'Scaffolds' . DS . 'form.ctp';
		$this->assertEqual($expected, $result);

		$result = $ScaffoldView->testGetFilename('view');
		$expected = CAKE . 'View' . DS . 'Scaffolds' . DS . 'view.ctp';
		$this->assertEqual($expected, $result);

		$result = $ScaffoldView->testGetFilename('admin_index');
		$expected = CAKE . 'View' . DS . 'Scaffolds' . DS . 'index.ctp';
		$this->assertEqual($expected, $result);

		$result = $ScaffoldView->testGetFilename('admin_view');
		$expected = CAKE . 'View' . DS . 'Scaffolds' . DS . 'view.ctp';
		$this->assertEqual($expected, $result);

		$result = $ScaffoldView->testGetFilename('admin_edit');
		$expected =CAKE . 'View' . DS . 'Scaffolds' . DS . 'form.ctp';
		$this->assertEqual($expected, $result);

		$result = $ScaffoldView->testGetFilename('admin_add');
		$expected = CAKE . 'View' . DS . 'Scaffolds' . DS . 'form.ctp';
		$this->assertEqual($expected, $result);

		$result = $ScaffoldView->testGetFilename('error');
		$expected = CAKE . 'View' . DS . 'Errors' . DS . 'scaffold_error.ctp';
		$this->assertEqual($expected, $result);

		$Controller = new ScaffoldMockController($this->request);
		$Controller->scaffold = 'admin';
		$Controller->viewPath = 'Posts';
		$Controller->request['action'] = 'admin_edit';

		$ScaffoldView = new TestScaffoldView($Controller);
		$result = $ScaffoldView->testGetFilename('admin_edit');
		$expected = CAKE . 'Test' . DS . 'test_app' .DS . 'View' . DS . 'Posts' . DS . 'scaffold.form.ctp';
		$this->assertEqual($expected, $result);

		$result = $ScaffoldView->testGetFilename('edit');
		$expected = CAKE . 'Test' . DS . 'test_app' .DS . 'View' . DS . 'Posts' . DS . 'scaffold.form.ctp';
		$this->assertEqual($expected, $result);

		$Controller = new ScaffoldMockController($this->request);
		$Controller->scaffold = 'admin';
		$Controller->viewPath = 'Tests';
		$Controller->request->addParams(array(
			'plugin' => 'test_plugin',
			'action' => 'admin_add',
			'admin' => true
		));
		$Controller->plugin = 'TestPlugin';

		$ScaffoldView = new TestScaffoldView($Controller);
		$result = $ScaffoldView->testGetFilename('admin_add');
		$expected = CAKE . 'Test' . DS . 'test_app' . DS . 'Plugin'
			. DS .'TestPlugin' . DS . 'View' . DS . 'Tests' . DS . 'scaffold.form.ctp';
		$this->assertEqual($expected, $result);

		$result = $ScaffoldView->testGetFilename('add');
		$expected = CAKE . 'Test' . DS . 'test_app' . DS . 'Plugin'
			. DS .'TestPlugin' . DS . 'View' . DS . 'Tests' . DS . 'scaffold.form.ctp';
		$this->assertEqual($expected, $result);

		Configure::write('Routing.prefixes', $_admin);
	}

/**
 * test getting the view file name for themed scaffolds.
 *
 * @return void
 */
	public function testGetViewFileNameWithTheme() {
		$this->Controller->request['action'] = 'index';
		$this->Controller->viewPath = 'Posts';
		$this->Controller->theme = 'TestTheme';
		$ScaffoldView = new TestScaffoldView($this->Controller);

		$result = $ScaffoldView->testGetFilename('index');
		$expected = CAKE . 'Test' . DS . 'test_app' . DS . 'View' . DS
			. 'Themed' . DS . 'TestTheme' . DS . 'Posts' . DS . 'scaffold.index.ctp';
		$this->assertEqual($expected, $result);
	}

/**
 * test default index scaffold generation
 *
 * @access public
 * @return void
 */
	public function testIndexScaffold() {
		$params = array(
			'plugin' => null,
			'pass' => array(),
			'form' => array(),
			'named' => array(),
			'url' => array('url' =>'scaffold_mock'),
			'controller' => 'scaffold_mock',
			'action' => 'index',
		);
		$this->Controller->request->addParams($params);
		$this->Controller->request->webroot = '/';
		$this->Controller->request->base = '';
		$this->Controller->request->here = '/scaffold_mock/index';

		//set router.
		Router::reload();
		Router::setRequestInfo($this->Controller->request);

		$this->Controller->constructClasses();
		ob_start();
		new Scaffold($this->Controller, $this->Controller->request);
		$result = ob_get_clean();

		$this->assertPattern('#<h2>Scaffold Mock</h2>#', $result);
		$this->assertPattern('#<table cellpadding="0" cellspacing="0">#', $result);

		$this->assertPattern('#<a href="/scaffold_users/view/1">1</a>#', $result); //belongsTo links
		$this->assertPattern('#<li><a href="/scaffold_mock/add">New Scaffold Mock</a></li>#', $result);
		$this->assertPattern('#<li><a href="/scaffold_users">List Scaffold Users</a></li>#', $result);
		$this->assertPattern('#<li><a href="/scaffold_comments/add">New Comment</a></li>#', $result);
	}

/**
 * test default view scaffold generation
 *
 * @access public
 * @return void
 */
	public function testViewScaffold() {
		$this->Controller->request->base = '';
		$this->Controller->request->here = '/scaffold_mock';
		$this->Controller->request->webroot = '/';
		$params = array(
			'plugin' => null,
			'pass' => array(1),
			'form' => array(),
			'named' => array(),
			'url' => array('url' => 'scaffold_mock/view/1'),
			'controller' => 'scaffold_mock',
			'action' => 'view',
		);
		$this->Controller->request->addParams($params);

		//set router.
		Router::reload();
		Router::setRequestInfo($this->Controller->request);
		$this->Controller->constructClasses();

		ob_start();
		new Scaffold($this->Controller, $this->Controller->request);
		$result = ob_get_clean();

		$this->assertPattern('/<h2>View Scaffold Mock<\/h2>/', $result);
		$this->assertPattern('/<dl>/', $result);
		//TODO: add specific tests for fields.
		$this->assertPattern('/<a href="\/scaffold_users\/view\/1">1<\/a>/', $result); //belongsTo links
		$this->assertPattern('/<li><a href="\/scaffold_mock\/edit\/1">Edit Scaffold Mock<\/a>\s<\/li>/', $result);
		$this->assertPattern('/<li><a href="\/scaffold_mock\/delete\/1"[^>]*>Delete Scaffold Mock<\/a>\s*<\/li>/', $result);
		//check related table
		$this->assertPattern('/<div class="related">\s*<h3>Related Scaffold Comments<\/h3>\s*<table cellpadding="0" cellspacing="0">/', $result);
		$this->assertPattern('/<li><a href="\/scaffold_comments\/add">New Comment<\/a><\/li>/', $result);
		$this->assertNoPattern('/<th>JoinThing<\/th>/', $result);
	}

/**
 * test default view scaffold generation
 *
 * @access public
 * @return void
 */
	public function testEditScaffold() {
		$this->Controller->request->base = '';
		$this->Controller->request->webroot = '/';
		$this->Controller->request->here = '/scaffold_mock/edit/1';

		$params = array(
			'plugin' => null,
			'pass' => array(1),
			'form' => array(),
			'named' => array(),
			'url' => array('url' =>'scaffold_mock'),
			'controller' => 'scaffold_mock',
			'action' => 'edit',
		);
		$this->Controller->request->addParams($params);

		//set router.
		Router::reload();
		Router::setRequestInfo($this->Controller->request);
		$this->Controller->constructClasses();
		ob_start();
		new Scaffold($this->Controller, $this->Controller->request);
		$result = ob_get_clean();

		$this->assertContains('<form id="ScaffoldMockEditForm" method="post" action="/scaffold_mock/edit/1"', $result);
		$this->assertContains('<legend>Edit Scaffold Mock</legend>', $result);

		$this->assertContains('input type="hidden" name="data[ScaffoldMock][id]" value="1" id="ScaffoldMockId"', $result);
		$this->assertContains('select name="data[ScaffoldMock][user_id]" id="ScaffoldMockUserId"', $result);
		$this->assertContains('input name="data[ScaffoldMock][title]" maxlength="255" type="text" value="First Article" id="ScaffoldMockTitle"', $result);
		$this->assertContains('input name="data[ScaffoldMock][published]" maxlength="1" type="text" value="Y" id="ScaffoldMockPublished"', $result);
		$this->assertContains('textarea name="data[ScaffoldMock][body]" cols="30" rows="6" id="ScaffoldMockBody"', $result);
		$this->assertPattern('/<a href="\#" onclick="if[^>]*>Delete<\/a><\/li>/', $result);
	}

/**
 * Test Admin Index Scaffolding.
 *
 * @access public
 * @return void
 */
	public function testAdminIndexScaffold() {
		$_backAdmin = Configure::read('Routing.prefixes');

		Configure::write('Routing.prefixes', array('admin'));
		$params = array(
			'plugin' => null,
			'pass' => array(),
			'form' => array(),
			'named' => array(),
			'prefix' => 'admin',
			'url' => array('url' =>'admin/scaffold_mock'),
			'controller' => 'scaffold_mock',
			'action' => 'admin_index',
			'admin' => 1,
		);
		$this->Controller->request->base = '';
		$this->Controller->request->webroot = '/';
		$this->Controller->request->here = '/admin/scaffold_mock';
		$this->Controller->request->addParams($params);

		//reset, and set router.
		Router::reload();
		Router::setRequestInfo($this->Controller->request);

		$this->Controller->scaffold = 'admin';
		$this->Controller->constructClasses();

		ob_start();
		$Scaffold = new Scaffold($this->Controller, $this->Controller->request);
		$result = ob_get_clean();

		$this->assertPattern('/<h2>Scaffold Mock<\/h2>/', $result);
		$this->assertPattern('/<table cellpadding="0" cellspacing="0">/', $result);
		//TODO: add testing for table generation
		$this->assertPattern('/<li><a href="\/admin\/scaffold_mock\/add">New Scaffold Mock<\/a><\/li>/', $result);

		Configure::write('Routing.prefixes', $_backAdmin);
	}

/**
 * Test Admin Index Scaffolding.
 *
 * @access public
 * @return void
 */
	public function testAdminEditScaffold() {
		Configure::write('Routing.prefixes', array('admin'));
		$params = array(
			'plugin' => null,
			'pass' => array(1),
			'form' => array(),
			'named' => array(),
			'prefix' => 'admin',
			'url' => array('url' =>'admin/scaffold_mock/edit/1'),
			'controller' => 'scaffold_mock',
			'action' => 'admin_edit',
			'admin' => 1,
		);
		$this->Controller->request->base = '';
		$this->Controller->request->webroot = '/';
		$this->Controller->request->here = '/admin/scaffold_mock/edit/1';
		$this->Controller->request->addParams($params);

		//reset, and set router.
		Router::reload();
		Router::setRequestInfo($this->Controller->request);

		$this->Controller->scaffold = 'admin';
		$this->Controller->constructClasses();

		ob_start();
		$Scaffold = new Scaffold($this->Controller, $this->Controller->request);
		$result = ob_get_clean();

		$this->assertPattern('#admin/scaffold_mock/edit/1#', $result);
		$this->assertPattern('#Scaffold Mock#', $result);
	}

/**
 * Test Admin Index Scaffolding.
 *
 * @access public
 * @return void
 */
	public function testMultiplePrefixScaffold() {
		$_backAdmin = Configure::read('Routing.prefixes');

		Configure::write('Routing.prefixes', array('admin', 'member'));
		$params = array(
			'plugin' => null,
			'pass' => array(),
			'form' => array(),
			'named' => array(),
			'prefix' => 'member',
			'url' => array('url' =>'member/scaffold_mock'),
			'controller' => 'scaffold_mock',
			'action' => 'member_index',
			'member' => 1,
		);
		$this->Controller->request->base = '';
		$this->Controller->request->webroot = '/';
		$this->Controller->request->here = '/member/scaffold_mock';
		$this->Controller->request->addParams($params);

		//reset, and set router.
		Router::reload();
		Router::setRequestInfo($this->Controller->request);

		$this->Controller->scaffold = 'member';
		$this->Controller->constructClasses();

		ob_start();
		$Scaffold = new Scaffold($this->Controller, $this->Controller->request);
		$result = ob_get_clean();

		$this->assertPattern('/<h2>Scaffold Mock<\/h2>/', $result);
		$this->assertPattern('/<table cellpadding="0" cellspacing="0">/', $result);
		//TODO: add testing for table generation
		$this->assertPattern('/<li><a href="\/member\/scaffold_mock\/add">New Scaffold Mock<\/a><\/li>/', $result);

		Configure::write('Routing.prefixes', $_backAdmin);
	}

}

/**
 * Scaffold Test class
 *
 * @package       cake.tests.cases.libs.controller
 */
class ScaffoldTest extends CakeTestCase {

/**
 * Controller property
 *
 * @var SecurityTestController
 * @access public
 */
	public $Controller;

/**
 * fixtures property
 *
 * @var array
 * @access public
 */
	public $fixtures = array('core.article', 'core.user', 'core.comment', 'core.join_thing', 'core.tag');
/**
 * setUp method
 *
 * @return void
 */
	public function setUp() {
		parent::setUp();
		$request = new CakeRequest(null, false);
		$this->Controller = new ScaffoldMockController($request);
		$this->Controller->response = $this->getMock('CakeResponse', array('_sendHeader'));
	}

/**
 * tearDown method
 *
 * @return void
 */
	public function tearDown() {
		parent::tearDown();
		unset($this->Controller);
	}

/**
 * Test the correct Generation of Scaffold Params.
 * This ensures that the correct action and view will be generated
 *
 * @access public
 * @return void
 */
	public function testScaffoldParams() {
		$params = array(
			'plugin' => null,
			'pass' => array(),
			'form' => array(),
			'named' => array(),
			'url' => array('url' =>'admin/scaffold_mock/edit'),
			'controller' => 'scaffold_mock',
			'action' => 'admin_edit',
			'admin' => true,
		);
		$this->Controller->request->base = '';
		$this->Controller->request->webroot = '/';
		$this->Controller->request->here = '/admin/scaffold_mock/edit';
		$this->Controller->request->addParams($params);

		//set router.
		Router::setRequestInfo($this->Controller->request);

		$this->Controller->constructClasses();
		$Scaffold = new TestScaffoldMock($this->Controller, $this->Controller->request);
		$result = $Scaffold->getParams();
		$this->assertEqual($result['action'], 'admin_edit');
	}

/**
 * test that the proper names and variable values are set by Scaffold
 *
 * @return void
 */
	public function testScaffoldVariableSetting() {
		$params = array(
			'plugin' => null,
			'pass' => array(),
			'form' => array(),
			'named' => array(),
			'url' => array('url' =>'admin/scaffold_mock/edit'),
			'controller' => 'scaffold_mock',
			'action' => 'admin_edit',
			'admin' => true,
		);
		$this->Controller->request->base = '';
		$this->Controller->request->webroot = '/';
		$this->Controller->request->here = '/admin/scaffold_mock/edit';
		$this->Controller->request->addParams($params);

		//set router.
		Router::setRequestInfo($this->Controller->request);

		$this->Controller->constructClasses();
		$Scaffold = new TestScaffoldMock($this->Controller, $this->Controller->request);
		$result = $Scaffold->controller->viewVars;

		$this->assertEqual($result['title_for_layout'], 'Scaffold :: Admin Edit :: Scaffold Mock');
		$this->assertEqual($result['singularHumanName'], 'Scaffold Mock');
		$this->assertEqual($result['pluralHumanName'], 'Scaffold Mock');
		$this->assertEqual($result['modelClass'], 'ScaffoldMock');
		$this->assertEqual($result['primaryKey'], 'id');
		$this->assertEqual($result['displayField'], 'title');
		$this->assertEqual($result['singularVar'], 'scaffoldMock');
		$this->assertEqual($result['pluralVar'], 'scaffoldMock');
		$this->assertEqual($result['scaffoldFields'], array('id', 'user_id', 'title', 'body', 'published', 'created', 'updated'));
	}

/**
 * test that Scaffold overrides the view property even if its set to 'Theme'
 *
 * @return void
 */
	public function testScaffoldChangingViewProperty() {
		$this->Controller->action = 'edit';
		$this->Controller->theme = 'TestTheme';
		$this->Controller->viewClass = 'Theme';
		$this->Controller->constructClasses();
		$Scaffold = new TestScaffoldMock($this->Controller, $this->Controller->request);

		$this->assertEqual($this->Controller->viewClass, 'Scaffold');
	}

/**
 * test that scaffold outputs flash messages when sessions are unset.
 *
 * @return void
 */
	public function testScaffoldFlashMessages() {
		$params = array(
			'plugin' => null,
			'pass' => array(1),
			'form' => array(),
			'named' => array(),
			'url' => array('url' =>'scaffold_mock'),
			'controller' => 'scaffold_mock',
			'action' => 'edit',
		);
		$this->Controller->request->base = '';
		$this->Controller->request->webroot = '/';
		$this->Controller->request->here = '/scaffold_mock/edit';
		$this->Controller->request->addParams($params);

		//set router.
		Router::reload();
		Router::setRequestInfo($this->Controller->request);
		$this->Controller->request->data = array(
			'ScaffoldMock' => array(
				'id' => 1,
				'title' => 'New title',
				'body' => 'new body'
			)
		);
		$this->Controller->constructClasses();
		unset($this->Controller->Session);

		ob_start();
		new Scaffold($this->Controller, $this->Controller->request);
		$result = ob_get_clean();
		$this->assertPattern('/Scaffold Mock has been updated/', $result);
	}
/**
 * test that habtm relationship keys get added to scaffoldFields.
 *
 * @return void
 */
<<<<<<< HEAD
	public function testHabtmFieldAdditionWithScaffoldForm() {
=======
	function testHabtmFieldAdditionWithScaffoldForm() {
		CakePlugin::unload();
>>>>>>> 8a98ee24
		$params = array(
			'plugin' => null,
			'pass' => array(1),
			'form' => array(),
			'named' => array(),
			'url' => array('url' =>'scaffold_mock'),
			'controller' => 'scaffold_mock',
			'action' => 'edit',
		);
		$this->Controller->request->base = '';
		$this->Controller->request->webroot = '/';
		$this->Controller->request->here = '/scaffold_mock/edit';
		$this->Controller->request->addParams($params);

		//set router.
		Router::reload();
		Router::setRequestInfo($this->Controller->request);

		$this->Controller->constructClasses();
		ob_start();
		$Scaffold = new Scaffold($this->Controller, $this->Controller->request);
		$result = ob_get_clean();
		$this->assertPattern('/name="data\[ScaffoldTag\]\[ScaffoldTag\]"/', $result);

		$result = $Scaffold->controller->viewVars;
		$this->assertEqual($result['scaffoldFields'], array('id', 'user_id', 'title', 'body', 'published', 'created', 'updated', 'ScaffoldTag'));
	}
/**
 * test that the proper names and variable values are set by Scaffold
 *
 * @return void
 */
	public function testEditScaffoldWithScaffoldFields() {
		$request = new CakeRequest(null, false);
		$this->Controller = new ScaffoldMockControllerWithFields($request);
		$this->Controller->response = $this->getMock('CakeResponse', array('_sendHeader'));

		$params = array(
			'plugin' => null,
			'pass' => array(1),
			'form' => array(),
			'named' => array(),
			'url' => array('url' =>'scaffold_mock/edit'),
			'controller' => 'scaffold_mock',
			'action' => 'edit',
		);
		$this->Controller->request->base = '';
		$this->Controller->request->webroot = '/';
		$this->Controller->request->here = '/scaffold_mock/edit';
		$this->Controller->request->addParams($params);

		//set router.
		Router::reload();
		Router::setRequestInfo($this->Controller->request);

		$this->Controller->constructClasses();
		ob_start();
		new Scaffold($this->Controller, $this->Controller->request);
		$result = ob_get_clean();

		$this->assertNoPattern('/textarea name="data\[ScaffoldMock\]\[body\]" cols="30" rows="6" id="ScaffoldMockBody"/', $result);
	}
}<|MERGE_RESOLUTION|>--- conflicted
+++ resolved
@@ -825,12 +825,8 @@
  *
  * @return void
  */
-<<<<<<< HEAD
-	public function testHabtmFieldAdditionWithScaffoldForm() {
-=======
 	function testHabtmFieldAdditionWithScaffoldForm() {
 		CakePlugin::unload();
->>>>>>> 8a98ee24
 		$params = array(
 			'plugin' => null,
 			'pass' => array(1),
