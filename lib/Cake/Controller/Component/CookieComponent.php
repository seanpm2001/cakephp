<?php
/**
 * Cookie Component
 *
 * PHP 5
 *
 * CakePHP(tm) : Rapid Development Framework (http://cakephp.org)
 * Copyright (c) Cake Software Foundation, Inc. (http://cakefoundation.org)
 *
 * Licensed under The MIT License
 * For full copyright and license information, please see the LICENSE.txt
 * Redistributions of files must retain the above copyright notice.
 *
 * @copyright     Copyright (c) Cake Software Foundation, Inc. (http://cakefoundation.org)
 * @link          http://cakephp.org CakePHP(tm) Project
 * @package       Cake.Controller.Component
 * @since         CakePHP(tm) v 1.2.0.4213
 * @license       http://www.opensource.org/licenses/mit-license.php MIT License
 */

App::uses('Component', 'Controller');
App::uses('Security', 'Utility');
App::uses('Hash', 'Utility');

/**
 * Cookie Component.
 *
 * Cookie handling for the controller.
 *
 * @package       Cake.Controller.Component
 * @link http://book.cakephp.org/2.0/en/core-libraries/components/cookie.html
 *
 */
class CookieComponent extends Component {

/**
 * The name of the cookie.
 *
 * Overridden with the controller beforeFilter();
 * $this->Cookie->name = 'CookieName';
 *
 * @var string
 */
	public $name = 'CakeCookie';

/**
 * The time a cookie will remain valid.
 *
 * Can be either integer Unix timestamp or a date string.
 *
 * Overridden with the controller beforeFilter();
 * $this->Cookie->time = '5 Days';
 *
 * @var mixed
 */
	public $time = null;

/**
 * Cookie path.
 *
 * Overridden with the controller beforeFilter();
 * $this->Cookie->path = '/';
 *
 * The path on the server in which the cookie will be available on.
 * If  public $cookiePath is set to '/foo/', the cookie will only be available
 * within the /foo/ directory and all sub-directories such as /foo/bar/ of domain.
 * The default value is the entire domain.
 *
 * @var string
 */
	public $path = '/';

/**
 * Domain path.
 *
 * The domain that the cookie is available.
 *
 * Overridden with the controller beforeFilter();
 * $this->Cookie->domain = '.example.com';
 *
 * To make the cookie available on all subdomains of example.com.
 * Set $this->Cookie->domain = '.example.com'; in your controller beforeFilter
 *
 * @var string
 */
	public $domain = '';

/**
 * Secure HTTPS only cookie.
 *
 * Overridden with the controller beforeFilter();
 * $this->Cookie->secure = true;
 *
 * Indicates that the cookie should only be transmitted over a secure HTTPS connection.
 * When set to true, the cookie will only be set if a secure connection exists.
 *
 * @var boolean
 */
	public $secure = false;

/**
 * Encryption key.
 *
 * Overridden with the controller beforeFilter();
 * $this->Cookie->key = 'SomeRandomString';
 *
 * @var string
 */
	public $key = null;

/**
 * HTTP only cookie
 *
 * Set to true to make HTTP only cookies. Cookies that are HTTP only
 * are not accessible in Javascript.
 *
 * @var boolean
 */
	public $httpOnly = false;

/**
 * Values stored in the cookie.
 *
 * Accessed in the controller using $this->Cookie->read('Name.key');
 *
 * @see CookieComponent::read();
 * @var string
 */
	protected $_values = array();

/**
 * Type of encryption to use.
 *
 * Currently two methods are available: cipher and rijndael
 * Defaults to Security::cipher();
 *
 * @var string
 */
	protected $_type = 'cipher';

/**
 * Used to reset cookie time if $expire is passed to CookieComponent::write()
 *
 * @var string
 */
	protected $_reset = null;

/**
 * Expire time of the cookie
 *
 * This is controlled by CookieComponent::time;
 *
 * @var string
 */
	protected $_expires = 0;

/**
 * A reference to the Controller's CakeResponse object
 *
 * @var CakeResponse
 */
	protected $_response = null;

/**
 * Constructor
 *
 * @param ComponentCollection $collection A ComponentCollection for this component
 * @param array $settings Array of settings.
 */
	public function __construct(ComponentCollection $collection, $settings = array()) {
		$this->key = Configure::read('Security.salt');
		parent::__construct($collection, $settings);
		if (isset($this->time)) {
			$this->_expire($this->time);
		}

		$controller = $collection->getController();
		if ($controller && isset($controller->response)) {
			$this->_response = $controller->response;
		} else {
			$this->_response = new CakeResponse();
		}
	}

/**
 * Start CookieComponent for use in the controller
 *
 * @param Controller $controller
 * @return void
 */
	public function startup(Controller $controller) {
		$this->_expire($this->time);

		$this->_values[$this->name] = array();
	}

/**
 * Write a value to the $_COOKIE[$key];
 *
 * Optional [Name.], required key, optional $value, optional $encrypt, optional $expires
 * $this->Cookie->write('[Name.]key, $value);
 *
 * By default all values are encrypted.
 * You must pass $encrypt false to store values in clear test
 *
 * You must use this method before any output is sent to the browser.
 * Failure to do so will result in header already sent errors.
 *
 * @param string|array $key Key for the value
 * @param mixed $value Value
 * @param boolean $encrypt Set to true to encrypt value, false otherwise
 * @param integer|string $expires Can be either the number of seconds until a cookie
 *   expires, or a strtotime compatible time offset.
 * @return void
 * @link http://book.cakephp.org/2.0/en/core-libraries/components/cookie.html#CookieComponent::write
 */
	public function write($key, $value = null, $encrypt = true, $expires = null) {
		if (empty($this->_values[$this->name])) {
			$this->read();
		}

		if (is_null($encrypt)) {
			$encrypt = true;
		}
		$this->_encrypted = $encrypt;
		$this->_expire($expires);

		if (!is_array($key)) {
			$key = array($key => $value);
		}

		foreach ($key as $name => $value) {
			if (strpos($name, '.') === false) {
				$this->_values[$this->name][$name] = $value;
				$this->_write("[$name]", $value);
			} else {
				$names = explode('.', $name, 2);
				if (!isset($this->_values[$this->name][$names[0]])) {
					$this->_values[$this->name][$names[0]] = array();
				}
				$this->_values[$this->name][$names[0]] = Hash::insert($this->_values[$this->name][$names[0]], $names[1], $value);
				$this->_write('[' . implode('][', $names) . ']', $value);
			}
		}
		$this->_encrypted = true;
	}

/**
 * Read the value of the $_COOKIE[$key];
 *
 * Optional [Name.], required key
 * $this->Cookie->read(Name.key);
 *
 * @param string $key Key of the value to be obtained. If none specified, obtain map key => values
 * @return string or null, value for specified key
 * @link http://book.cakephp.org/2.0/en/core-libraries/components/cookie.html#CookieComponent::read
 */
	public function read($key = null) {
		if (empty($this->_values[$this->name]) && isset($_COOKIE[$this->name])) {
			$this->_values[$this->name] = $this->_decrypt($_COOKIE[$this->name]);
		}
		if (empty($this->_values[$this->name])) {
			$this->_values[$this->name] = array();
		}
		if (is_null($key)) {
			return $this->_values[$this->name];
		}

		if (strpos($key, '.') !== false) {
			$names = explode('.', $key, 2);
			$key = $names[0];
		}
		if (!isset($this->_values[$this->name][$key])) {
			return null;
		}

		if (!empty($names[1])) {
			return Hash::get($this->_values[$this->name][$key], $names[1]);
		}
		return $this->_values[$this->name][$key];
	}

/**
 * Returns true if given variable is set in cookie.
 *
 * @param string $var Variable name to check for
 * @return boolean True if variable is there
 */
	public function check($key = null) {
		if (empty($key)) {
			return false;
		}
		return $this->read($key) !== null;
	}

/**
 * Delete a cookie value
 *
 * Optional [Name.], required key
 * $this->Cookie->read('Name.key);
 *
 * You must use this method before any output is sent to the browser.
 * Failure to do so will result in header already sent errors.
 *
 * @param string $key Key of the value to be deleted
 * @return void
 * @link http://book.cakephp.org/2.0/en/core-libraries/components/cookie.html#CookieComponent::delete
 */
	public function delete($key) {
		if (empty($this->_values[$this->name])) {
			$this->read();
		}
		if (strpos($key, '.') === false) {
			if (isset($this->_values[$this->name][$key]) && is_array($this->_values[$this->name][$key])) {
				foreach ($this->_values[$this->name][$key] as $idx => $val) {
					$this->_delete("[$key][$idx]");
				}
			}
			$this->_delete("[$key]");
			unset($this->_values[$this->name][$key]);
			return;
		}
		$names = explode('.', $key, 2);
		if (isset($this->_values[$this->name][$names[0]])) {
			$this->_values[$this->name][$names[0]] = Hash::remove($this->_values[$this->name][$names[0]], $names[1]);
		}
		$this->_delete('[' . implode('][', $names) . ']');
	}

/**
 * Destroy current cookie
 *
 * You must use this method before any output is sent to the browser.
 * Failure to do so will result in header already sent errors.
 *
 * @return void
 * @link http://book.cakephp.org/2.0/en/core-libraries/components/cookie.html#CookieComponent::destroy
 */
	public function destroy() {
		if (isset($_COOKIE[$this->name])) {
			$this->_values[$this->name] = $this->_decrypt($_COOKIE[$this->name]);
		}

		foreach ($this->_values[$this->name] as $name => $value) {
			if (is_array($value)) {
				foreach ($value as $key => $val) {
					unset($this->_values[$this->name][$name][$key]);
					$this->_delete("[$name][$key]");
				}
			}
			unset($this->_values[$this->name][$name]);
			$this->_delete("[$name]");
		}
	}

/**
 * Will allow overriding default encryption method. Use this method
 * in ex: AppController::beforeFilter() before you have read or
 * written any cookies.
 *
 * @param string $type Encryption method
 * @return void
 */
	public function type($type = 'cipher') {
		$availableTypes = array(
			'cipher',
			'rijndael'
		);
		if (!in_array($type, $availableTypes)) {
			trigger_error(__d('cake_dev', 'You must use cipher or rijndael for cookie encryption type'), E_USER_WARNING);
			$type = 'cipher';
		}
		$this->_type = $type;
	}

/**
 * Set the expire time for a session variable.
 *
 * Creates a new expire time for a session variable.
 * $expire can be either integer Unix timestamp or a date string.
 *
 * Used by write()
 * CookieComponent::write(string, string, boolean, 8400);
 * CookieComponent::write(string, string, boolean, '5 Days');
 *
 * @param integer|string $expires Can be either Unix timestamp, or date string
 * @return integer Unix timestamp
 */
	protected function _expire($expires = null) {
		if (is_null($expires)) {
			return $this->_expires;
		}
		$this->_reset = $this->_expires;
<<<<<<< HEAD

=======
>>>>>>> 0d486bda
		if (!$expires) {
			return $this->_expires = 0;
		}
		$now = new DateTime();

		if (is_int($expires) || is_numeric($expires)) {
<<<<<<< HEAD
			return $this->_expires = $now + intval($expires);
=======
			return $this->_expires = $now->format('U') + intval($expires);
>>>>>>> 0d486bda
		}
		$now->modify($expires);
		return $this->_expires = $now->format('U');
	}

/**
 * Set cookie
 *
 * @param string $name Name for cookie
 * @param string $value Value for cookie
 * @return void
 */
	protected function _write($name, $value) {
		$this->_response->cookie(array(
			'name' => $this->name . $name,
			'value' => $this->_encrypt($value),
			'expire' => $this->_expires,
			'path' => $this->path,
			'domain' => $this->domain,
			'secure' => $this->secure,
			'httpOnly' => $this->httpOnly
		));

		if (!is_null($this->_reset)) {
			$this->_expires = $this->_reset;
			$this->_reset = null;
		}
	}

/**
 * Sets a cookie expire time to remove cookie value
 *
 * @param string $name Name of cookie
 * @return void
 */
	protected function _delete($name) {
		$this->_response->cookie(array(
			'name' => $this->name . $name,
			'value' => '',
			'expire' => time() - 42000,
			'path' => $this->path,
			'domain' => $this->domain,
			'secure' => $this->secure,
			'httpOnly' => $this->httpOnly
		));
	}

/**
 * Encrypts $value using public $type method in Security class
 *
 * @param string $value Value to encrypt
 * @return string Encoded values
 */
	protected function _encrypt($value) {
		if (is_array($value)) {
			$value = $this->_implode($value);
		}

		if ($this->_encrypted === true) {
			$type = $this->_type;
			$value = "Q2FrZQ==." . base64_encode(Security::$type($value, $this->key, 'encrypt'));
		}
		return $value;
	}

/**
 * Decrypts $value using public $type method in Security class
 *
 * @param array $values Values to decrypt
 * @return string decrypted string
 */
	protected function _decrypt($values) {
		$decrypted = array();
		$type = $this->_type;

		foreach ((array)$values as $name => $value) {
			if (is_array($value)) {
				foreach ($value as $key => $val) {
					$pos = strpos($val, 'Q2FrZQ==.');
					$decrypted[$name][$key] = $this->_explode($val);

					if ($pos !== false) {
						$val = substr($val, 8);
						$decrypted[$name][$key] = $this->_explode(Security::$type(base64_decode($val), $this->key, 'decrypt'));
					}
				}
			} else {
				$pos = strpos($value, 'Q2FrZQ==.');
				$decrypted[$name] = $this->_explode($value);

				if ($pos !== false) {
					$value = substr($value, 8);
					$decrypted[$name] = $this->_explode(Security::$type(base64_decode($value), $this->key, 'decrypt'));
				}
			}
		}
		return $decrypted;
	}

/**
 * Implode method to keep keys are multidimensional arrays
 *
 * @param array $array Map of key and values
 * @return string A json encoded string.
 */
	protected function _implode(array $array) {
		return json_encode($array);
	}

/**
 * Explode method to return array from string set in CookieComponent::_implode()
 * Maintains reading backwards compatibility with 1.x CookieComponent::_implode().
 *
 * @param string $string A string containing JSON encoded data, or a bare string.
 * @return array Map of key and values
 */
	protected function _explode($string) {
		$first = substr($string, 0, 1);
		if ($first === '{' || $first === '[') {
			$ret = json_decode($string, true);
			return ($ret) ? $ret : $string;
		}
		$array = array();
		foreach (explode(',', $string) as $pair) {
			$key = explode('|', $pair);
			if (!isset($key[1])) {
				return $key[0];
			}
			$array[$key[0]] = $key[1];
		}
		return $array;
	}
}<|MERGE_RESOLUTION|>--- conflicted
+++ resolved
@@ -391,21 +391,13 @@
 			return $this->_expires;
 		}
 		$this->_reset = $this->_expires;
-<<<<<<< HEAD
-
-=======
->>>>>>> 0d486bda
 		if (!$expires) {
 			return $this->_expires = 0;
 		}
 		$now = new DateTime();
 
 		if (is_int($expires) || is_numeric($expires)) {
-<<<<<<< HEAD
-			return $this->_expires = $now + intval($expires);
-=======
 			return $this->_expires = $now->format('U') + intval($expires);
->>>>>>> 0d486bda
 		}
 		$now->modify($expires);
 		return $this->_expires = $now->format('U');
