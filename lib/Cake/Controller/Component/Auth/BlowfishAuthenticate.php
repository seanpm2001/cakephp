<?php
/**
 * PHP 5
 *
 * CakePHP(tm) : Rapid Development Framework (http://cakephp.org)
 * Copyright (c) Cake Software Foundation, Inc. (http://cakefoundation.org)
 *
 * Licensed under The MIT License
 * For full copyright and license information, please see the LICENSE.txt
 * Redistributions of the files must retain the above copyright notice.
 *
 * @copyright	Copyright (c) Cake Software Foundation, Inc. (http://cakefoundation.org)
 * @link	http://cakephp.org CakePHP(tm) Project
 * @license	MIT License (http://www.opensource.org/licenses/mit-license.php)
 */
namespace Cake\Controller\Component\Auth;

use Cake\Network\Request;
use Cake\Network\Response;
use Cake\Utility\Security;

/**
 * An authentication adapter for AuthComponent. Provides the ability to authenticate using POST data using Blowfish
 * hashing. Can be used by configuring AuthComponent to use it via the AuthComponent::$authenticate setting.
 *
 * {{{
 * 	$this->Auth->authenticate = array(
 * 		'Blowfish' => array(
 * 			'scope' => array('User.active' => 1)
 * 		)
 * 	)
 * }}}
 *
 * When  configuring BlowfishAuthenticate you can pass in settings to which fields, model and additional conditions
 * are used. See FormAuthenticate::$settings for more information.
 *
 * For initial password hashing/creation see Security::hash(). Other than how the password is initially hashed,
 * BlowfishAuthenticate works exactly the same way as FormAuthenticate.
 *
 * @package	Cake.Controller.Component.Auth
 * @since	CakePHP(tm) v 2.3
 * @see		AuthComponent::$authenticate
 * @deprecated Since 2.4. Just use FormAuthenticate with 'passwordHasher' setting set to 'Blowfish'
 */
class BlowfishAuthenticate extends FormAuthenticate {

/**
 * Constructor. Sets default passwordHasher to Blowfish
 *
<<<<<<< HEAD
 * @param Cake\Network\Request $request The request that contains login information.
 * @param Cake\Network\Response $response Unused response object.
 * @return mixed False on login failure. An array of User data on success.
 */
	public function authenticate(Request $request, Response $response) {
		$userModel = $this->settings['userModel'];
		list(, $model) = pluginSplit($userModel);

		$fields = $this->settings['fields'];
		if (!$this->_checkFields($request, $model, $fields)) {
			return false;
		}
		$user = $this->_findUser(
			array(
				$model . '.' . $fields['username'] => $request->data[$model][$fields['username']],
			)
		);
		if (!$user) {
			return false;
		}
		$password = Security::hash(
			$request->data[$model][$fields['password']],
			'blowfish',
			$user[$fields['password']]
		);
		if ($password === $user[$fields['password']]) {
			unset($user[$fields['password']]);
			return $user;
		}
		return false;
=======
 * @param ComponentCollection $collection The Component collection used on this request.
 * @param array $settings Array of settings to use.
 */
	public function __construct(ComponentCollection $collection, $settings) {
		$this->settings['passwordHasher'] = 'Blowfish';
		parent::__construct($collection, $settings);
>>>>>>> 56fa0dcc
	}

}<|MERGE_RESOLUTION|>--- conflicted
+++ resolved
@@ -47,45 +47,12 @@
 /**
  * Constructor. Sets default passwordHasher to Blowfish
  *
-<<<<<<< HEAD
- * @param Cake\Network\Request $request The request that contains login information.
- * @param Cake\Network\Response $response Unused response object.
- * @return mixed False on login failure. An array of User data on success.
- */
-	public function authenticate(Request $request, Response $response) {
-		$userModel = $this->settings['userModel'];
-		list(, $model) = pluginSplit($userModel);
-
-		$fields = $this->settings['fields'];
-		if (!$this->_checkFields($request, $model, $fields)) {
-			return false;
-		}
-		$user = $this->_findUser(
-			array(
-				$model . '.' . $fields['username'] => $request->data[$model][$fields['username']],
-			)
-		);
-		if (!$user) {
-			return false;
-		}
-		$password = Security::hash(
-			$request->data[$model][$fields['password']],
-			'blowfish',
-			$user[$fields['password']]
-		);
-		if ($password === $user[$fields['password']]) {
-			unset($user[$fields['password']]);
-			return $user;
-		}
-		return false;
-=======
  * @param ComponentCollection $collection The Component collection used on this request.
  * @param array $settings Array of settings to use.
  */
 	public function __construct(ComponentCollection $collection, $settings) {
 		$this->settings['passwordHasher'] = 'Blowfish';
 		parent::__construct($collection, $settings);
->>>>>>> 56fa0dcc
 	}
 
 }