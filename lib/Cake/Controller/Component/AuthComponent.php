<?php
/**
 * Authentication component
 *
 * Manages user logins and permissions.
 *
 * CakePHP(tm) : Rapid Development Framework (http://cakephp.org)
 * Copyright (c) Cake Software Foundation, Inc. (http://cakefoundation.org)
 *
 * Licensed under The MIT License
 * For full copyright and license information, please see the LICENSE.txt
 * Redistributions of files must retain the above copyright notice.
 *
 * @copyright     Copyright (c) Cake Software Foundation, Inc. (http://cakefoundation.org)
 * @link          http://cakephp.org CakePHP(tm) Project
 * @package       Cake.Controller.Component
 * @since         CakePHP(tm) v 0.10.0.1076
 * @license       http://www.opensource.org/licenses/mit-license.php MIT License
 */

App::uses('Component', 'Controller');
App::uses('Router', 'Routing');
App::uses('Security', 'Utility');
App::uses('Debugger', 'Utility');
App::uses('Hash', 'Utility');
App::uses('CakeSession', 'Model/Datasource');
App::uses('BaseAuthorize', 'Controller/Component/Auth');
App::uses('BaseAuthenticate', 'Controller/Component/Auth');
App::uses('CakeEvent', 'Event');

/**
 * Authentication control component class
 *
 * Binds access control with user authentication and session management.
 *
 * @package       Cake.Controller.Component
 * @link http://book.cakephp.org/2.0/en/core-libraries/components/authentication.html
 */
class AuthComponent extends Component {

/**
 * Constant for 'all'
 *
 * @var string
 */
	const ALL = 'all';

/**
 * Other components utilized by AuthComponent
 *
 * @var array
 */
	public $components = array('Session', 'Flash', 'RequestHandler');

/**
 * An array of authentication objects to use for authenticating users. You can configure
 * multiple adapters and they will be checked sequentially when users are identified.
 *
 * ```
 *	$this->Auth->authenticate = array(
 *		'Form' => array(
 *			'userModel' => 'Users.User'
 *		)
 *	);
 * ```
 *
 * Using the class name without 'Authenticate' as the key, you can pass in an array of settings for each
 * authentication object. Additionally you can define settings that should be set to all authentications objects
 * using the 'all' key:
 *
 * ```
 *	$this->Auth->authenticate = array(
 *		'all' => array(
 *			'userModel' => 'Users.User',
 *			'scope' => array('User.active' => 1)
 *		),
 *		'Form',
 *		'Basic'
 *	);
 * ```
 *
 * You can also use AuthComponent::ALL instead of the string 'all'.
 *
 * @var array
 * @link http://book.cakephp.org/2.0/en/core-libraries/components/authentication.html
 */
	public $authenticate = array('Form');

/**
 * Objects that will be used for authentication checks.
 *
 * @var BaseAuthenticate[]
 */
	protected $_authenticateObjects = array();

/**
 * An array of authorization objects to use for authorizing users. You can configure
 * multiple adapters and they will be checked sequentially when authorization checks are done.
 *
 * ```
 *	$this->Auth->authorize = array(
 *		'Crud' => array(
 *			'actionPath' => 'controllers/'
 *		)
 *	);
 * ```
 *
 * Using the class name without 'Authorize' as the key, you can pass in an array of settings for each
 * authorization object. Additionally you can define settings that should be set to all authorization objects
 * using the 'all' key:
 *
 * ```
 *	$this->Auth->authorize = array(
 *		'all' => array(
 *			'actionPath' => 'controllers/'
 *		),
 *		'Crud',
 *		'CustomAuth'
 *	);
 * ```
 *
 * You can also use AuthComponent::ALL instead of the string 'all'
 *
 * @var mixed
 * @link http://book.cakephp.org/2.0/en/core-libraries/components/authentication.html#authorization
 */
	public $authorize = false;

/**
 * Objects that will be used for authorization checks.
 *
 * @var BaseAuthorize[]
 */
	protected $_authorizeObjects = array();

/**
 * The name of an optional view element to render when an Ajax request is made
 * with an invalid or expired session
 *
 * @var string
 */
	public $ajaxLogin = null;

/**
 * Settings to use when Auth needs to do a flash message with SessionComponent::setFlash().
 * Available keys are:
 *
 * - `element` - The element to use, defaults to 'default'.
 * - `key` - The key to use, defaults to 'auth'
 * - `params` - The array of additional params to use, defaults to array()
 *
 * @var array
 */
	public $flash = array(
		'element' => 'default',
		'key' => 'auth',
		'params' => array()
	);

/**
 * The session key name where the record of the current user is stored. Default
 * key is "Auth.User". If you are using only stateless authenticators set this
 * to false to ensure session is not started.
 *
 * @var string
 */
	public static $sessionKey = 'Auth.User';

/**
 * The current user, used for stateless authentication when
 * sessions are not available.
 *
 * @var array
 */
	protected static $_user = array();

/**
 * A URL (defined as a string or array) to the controller action that handles
 * logins. Defaults to `/users/login`.
 *
 * @var mixed
 */
	public $loginAction = array(
		'controller' => 'users',
		'action' => 'login',
		'plugin' => null
	);

/**
 * Normally, if a user is redirected to the $loginAction page, the location they
 * were redirected from will be stored in the session so that they can be
 * redirected back after a successful login. If this session value is not
 * set, redirectUrl() method will return the URL specified in $loginRedirect.
 *
 * @var mixed
 * @link http://book.cakephp.org/2.0/en/core-libraries/components/authentication.html#AuthComponent::$loginRedirect
 */
	public $loginRedirect = null;

/**
 * The default action to redirect to after the user is logged out. While AuthComponent does
 * not handle post-logout redirection, a redirect URL will be returned from AuthComponent::logout().
 * Defaults to AuthComponent::$loginAction.
 *
 * @var mixed
 * @see AuthComponent::$loginAction
 * @see AuthComponent::logout()
 */
	public $logoutRedirect = null;

/**
 * Error to display when user attempts to access an object or action to which they do not have
 * access.
 *
 * @var string|bool
 * @link http://book.cakephp.org/2.0/en/core-libraries/components/authentication.html#AuthComponent::$authError
 */
	public $authError = null;

/**
 * Controls handling of unauthorized access.
 * - For default value `true` unauthorized user is redirected to the referrer URL
 *   or AuthComponent::$loginRedirect or '/'.
 * - If set to a string or array the value is used as a URL to redirect to.
 * - If set to false a ForbiddenException exception is thrown instead of redirecting.
 *
 * @var mixed
 */
	public $unauthorizedRedirect = true;

/**
 * Controller actions for which user validation is not required.
 *
 * @var array
 * @see AuthComponent::allow()
 */
	public $allowedActions = array();

/**
 * Request object
 *
 * @var CakeRequest
 */
	public $request;

/**
 * Response object
 *
 * @var CakeResponse
 */
	public $response;

/**
 * Method list for bound controller.
 *
 * @var array
 */
	protected $_methods = array();

/**
 * Initializes AuthComponent for use in the controller.
 *
 * @param Controller $controller A reference to the instantiating controller object
 * @return void
 */
	public function initialize(Controller $controller) {
		$this->request = $controller->request;
		$this->response = $controller->response;
		$this->_methods = $controller->methods;

		if (Configure::read('debug') > 0) {
			Debugger::checkSecurityKeys();
		}
	}

/**
 * Main execution method. Handles redirecting of invalid users, and processing
 * of login form data.
 *
 * @param Controller $controller A reference to the instantiating controller object
 * @return bool
 */
	public function startup(Controller $controller) {
		$methods = array_flip(array_map('strtolower', $controller->methods));
		$action = strtolower($controller->request->params['action']);

		$isMissingAction = (
			$controller->scaffold === false &&
			!isset($methods[$action])
		);

		if ($isMissingAction) {
			return true;
		}

		if (!$this->_setDefaults()) {
			return false;
		}

		if ($this->_isAllowed($controller)) {
			return true;
		}

		if (!$this->_getUser()) {
			return $this->_unauthenticated($controller);
		}

		if ($this->_isLoginAction($controller) ||
			empty($this->authorize) ||
			$this->isAuthorized($this->user())
		) {
			return true;
		}

		return $this->_unauthorized($controller);
	}

/**
 * Checks whether current action is accessible without authentication.
 *
 * @param Controller $controller A reference to the instantiating controller object
 * @return bool True if action is accessible without authentication else false
 */
	protected function _isAllowed(Controller $controller) {
		$action = strtolower($controller->request->params['action']);
		if (in_array($action, array_map('strtolower', $this->allowedActions))) {
			return true;
		}
		return false;
	}

/**
 * Handles unauthenticated access attempt. First the `unathenticated()` method
 * of the last authenticator in the chain will be called. The authenticator can
 * handle sending response or redirection as appropriate and return `true` to
 * indicate no furthur action is necessary. If authenticator returns null this
 * method redirects user to login action. If it's an ajax request and
 * $ajaxLogin is specified that element is rendered else a 403 http status code
 * is returned.
 *
 * @param Controller $controller A reference to the controller object.
 * @return bool True if current action is login action else false.
 */
	protected function _unauthenticated(Controller $controller) {
		if (empty($this->_authenticateObjects)) {
			$this->constructAuthenticate();
		}
		$auth = $this->_authenticateObjects[count($this->_authenticateObjects) - 1];
		if ($auth->unauthenticated($this->request, $this->response)) {
			return false;
		}

		if ($this->_isLoginAction($controller)) {
			if (empty($controller->request->data)) {
				if (!$this->Session->check('Auth.redirect') && env('HTTP_REFERER')) {
					$this->Session->write('Auth.redirect', $controller->referer(null, true));
				}
			}
			return true;
		}

		if (!$controller->request->is('ajax')) {
			$this->flash($this->authError);
			$this->Session->write('Auth.redirect', $controller->request->here(false));
			$controller->redirect($this->loginAction);
			return false;
		}
		if (!empty($this->ajaxLogin)) {
			$controller->response->statusCode(403);
			$controller->viewPath = 'Elements';
			$response = $controller->render($this->ajaxLogin, $this->RequestHandler->ajaxLayout);
			$response->send();
			$this->_stop();
			return false;
		}
		$controller->response->statusCode(403);
		$controller->response->send();
		$this->_stop();
		return false;
	}

/**
 * Normalizes $loginAction and checks if current request URL is same as login action.
 *
 * @param Controller $controller A reference to the controller object.
 * @return bool True if current action is login action else false.
 */
	protected function _isLoginAction(Controller $controller) {
		$url = '';
		if (isset($controller->request->url)) {
			$url = $controller->request->url;
		}
		$url = Router::normalize($url);
		$loginAction = Router::normalize($this->loginAction);

		return $loginAction === $url;
	}

/**
 * Handle unauthorized access attempt
 *
 * @param Controller $controller A reference to the controller object
 * @return bool Returns false
 * @throws ForbiddenException
 * @see AuthComponent::$unauthorizedRedirect
 */
	protected function _unauthorized(Controller $controller) {
		if ($this->unauthorizedRedirect === false) {
			throw new ForbiddenException($this->authError);
		}

		$this->flash($this->authError);
		if ($this->unauthorizedRedirect === true) {
			$default = '/';
			if (!empty($this->loginRedirect)) {
				$default = $this->loginRedirect;
			}
			$url = $controller->referer($default, true);
		} else {
			$url = $this->unauthorizedRedirect;
		}
		$controller->redirect($url);
		return false;
	}

/**
 * Attempts to introspect the correct values for object properties.
 *
 * @return bool True
 */
	protected function _setDefaults() {
		$defaults = array(
			'logoutRedirect' => $this->loginAction,
			'authError' => __d('cake', 'You are not authorized to access that location.')
		);
		foreach ($defaults as $key => $value) {
			if (!isset($this->{$key}) || $this->{$key} === true) {
				$this->{$key} = $value;
			}
		}
		return true;
	}

/**
 * Check if the provided user is authorized for the request.
 *
 * Uses the configured Authorization adapters to check whether or not a user is authorized.
 * Each adapter will be checked in sequence, if any of them return true, then the user will
 * be authorized for the request.
 *
 * @param array|null $user The user to check the authorization of. If empty the user in the session will be used.
 * @param CakeRequest|null $request The request to authenticate for. If empty, the current request will be used.
 * @return bool True if $user is authorized, otherwise false
 */
	public function isAuthorized($user = null, CakeRequest $request = null) {
		if (empty($user) && !$this->user()) {
			return false;
		}
		if (empty($user)) {
			$user = $this->user();
		}
		if (empty($request)) {
			$request = $this->request;
		}
		if (empty($this->_authorizeObjects)) {
			$this->constructAuthorize();
		}
		foreach ($this->_authorizeObjects as $authorizer) {
			if ($authorizer->authorize($user, $request) === true) {
				return true;
			}
		}
		return false;
	}

/**
 * Loads the authorization objects configured.
 *
 * @return mixed Either null when authorize is empty, or the loaded authorization objects.
 * @throws CakeException
 */
	public function constructAuthorize() {
		if (empty($this->authorize)) {
			return null;
		}
		$this->_authorizeObjects = array();
		$config = Hash::normalize((array)$this->authorize);
		$global = array();
		if (isset($config[AuthComponent::ALL])) {
			$global = $config[AuthComponent::ALL];
			unset($config[AuthComponent::ALL]);
		}
		foreach ($config as $class => $settings) {
			list($plugin, $class) = pluginSplit($class, true);
			$className = $class . 'Authorize';
			App::uses($className, $plugin . 'Controller/Component/Auth');
			if (!class_exists($className)) {
				throw new CakeException(__d('cake_dev', 'Authorization adapter "%s" was not found.', $class));
			}
			if (!method_exists($className, 'authorize')) {
				throw new CakeException(__d('cake_dev', 'Authorization objects must implement an %s method.', 'authorize()'));
			}
			$settings = array_merge($global, (array)$settings);
			$this->_authorizeObjects[] = new $className($this->_Collection, $settings);
		}
		return $this->_authorizeObjects;
	}

/**
 * Takes a list of actions in the current controller for which authentication is not required, or
 * no parameters to allow all actions.
 *
 * You can use allow with either an array, or var args.
 *
 * `$this->Auth->allow(array('edit', 'add'));` or
 * `$this->Auth->allow('edit', 'add');` or
 * `$this->Auth->allow();` to allow all actions
 *
 * @param string|array|null $action Controller action name or array of actions
 * @return void
 * @link http://book.cakephp.org/2.0/en/core-libraries/components/authentication.html#making-actions-public
 */
	public function allow($action = null) {
		$args = func_get_args();
		if (empty($args) || $action === null) {
			$this->allowedActions = $this->_methods;
			return;
		}
		if (isset($args[0]) && is_array($args[0])) {
			$args = $args[0];
		}
		$this->allowedActions = array_merge($this->allowedActions, $args);
	}

/**
 * Removes items from the list of allowed/no authentication required actions.
 *
 * You can use deny with either an array, or var args.
 *
 * `$this->Auth->deny(array('edit', 'add'));` or
 * `$this->Auth->deny('edit', 'add');` or
 * `$this->Auth->deny();` to remove all items from the allowed list
 *
 * @param string|array|null $action Controller action name or array of actions
 * @return void
 * @see AuthComponent::allow()
 * @link http://book.cakephp.org/2.0/en/core-libraries/components/authentication.html#making-actions-require-authorization
 */
	public function deny($action = null) {
		$args = func_get_args();
		if (empty($args) || $action === null) {
			$this->allowedActions = array();
			return;
		}
		if (isset($args[0]) && is_array($args[0])) {
			$args = $args[0];
		}
		foreach ($args as $arg) {
			$i = array_search($arg, $this->allowedActions);
			if (is_int($i)) {
				unset($this->allowedActions[$i]);
			}
		}
		$this->allowedActions = array_values($this->allowedActions);
	}

/**
 * Maps action names to CRUD operations.
 *
 * Used for controller-based authentication. Make sure
 * to configure the authorize property before calling this method. As it delegates $map to all the
 * attached authorize objects.
 *
 * @param array $map Actions to map
 * @return array
 * @see BaseAuthorize::mapActions()
 * @link http://book.cakephp.org/2.0/en/core-libraries/components/authentication.html#mapping-actions-when-using-crudauthorize
 * @deprecated 3.0.0 Map actions using `actionMap` config key on authorize objects instead
 */
	public function mapActions($map = array()) {
		if (empty($this->_authorizeObjects)) {
			$this->constructAuthorize();
		}
		$mappedActions = array();
		foreach ($this->_authorizeObjects as $auth) {
			$mappedActions = Hash::merge($mappedActions, $auth->mapActions($map));
		}
		if (empty($map)) {
			return $mappedActions;
		}

		return array();
	}

/**
 * Log a user in.
 *
 * If a $user is provided that data will be stored as the logged in user. If `$user` is empty or not
 * specified, the request will be used to identify a user. If the identification was successful,
 * the user record is written to the session key specified in AuthComponent::$sessionKey. Logging in
 * will also change the session id in order to help mitigate session replays.
 *
 * @param array|null $user Either an array of user data, or null to identify a user using the current request.
 * @return bool True on login success, false on failure
 * @link http://book.cakephp.org/2.0/en/core-libraries/components/authentication.html#identifying-users-and-logging-them-in
 */
	public function login($user = null) {
		$this->_setDefaults();

		if (empty($user)) {
			$user = $this->identify($this->request, $this->response);
		}
		if ($user) {
			$this->Session->renew();
			$this->Session->write(static::$sessionKey, $user);
			$event = new CakeEvent('Auth.afterIdentify', $this, array('user' => $user));
			$this->_Collection->getController()->getEventManager()->dispatch($event);
		}
		return (bool)$this->user();
	}

/**
 * Log a user out.
 *
 * Returns the logout action to redirect to. Triggers the logout() method of
 * all the authenticate objects, so they can perform custom logout logic.
 * AuthComponent will remove the session data, so there is no need to do that
 * in an authentication object. Logging out will also renew the session id.
 * This helps mitigate issues with session replays.
 *
 * @return string AuthComponent::$logoutRedirect
 * @see AuthComponent::$logoutRedirect
 * @link http://book.cakephp.org/2.0/en/core-libraries/components/authentication.html#logging-users-out
 */
	public function logout() {
		$this->_setDefaults();
		if (empty($this->_authenticateObjects)) {
			$this->constructAuthenticate();
		}
		$user = $this->user();
		foreach ($this->_authenticateObjects as $auth) {
			$auth->logout($user);
		}
		$this->Session->delete(static::$sessionKey);
		$this->Session->delete('Auth.redirect');
		$this->Session->renew();
		return Router::normalize($this->logoutRedirect);
	}

/**
 * Get the current user.
 *
 * Will prefer the static user cache over sessions. The static user
 * cache is primarily used for stateless authentication. For stateful authentication,
 * cookies + sessions will be used.
 *
<<<<<<< HEAD
 * @param string|null $key field to retrieve. Leave null to get entire User record
 * @return array|null User record. or null if no user is logged in.
=======
 * @param string $key field to retrieve. Leave null to get entire User record
 * @return mixed|null User record. or null if no user is logged in.
>>>>>>> fc57dee7
 * @link http://book.cakephp.org/2.0/en/core-libraries/components/authentication.html#accessing-the-logged-in-user
 */
	public static function user($key = null) {
		if (!empty(static::$_user)) {
			$user = static::$_user;
		} elseif (static::$sessionKey && CakeSession::check(static::$sessionKey)) {
			$user = CakeSession::read(static::$sessionKey);
		} else {
			return null;
		}
		if ($key === null) {
			return $user;
		}
		return Hash::get($user, $key);
	}

/**
 * Similar to AuthComponent::user() except if the session user cannot be found, connected authentication
 * objects will have their getUser() methods called. This lets stateless authentication methods function correctly.
 *
 * @return bool True if a user can be found, false if one cannot.
 */
	protected function _getUser() {
		$user = $this->user();
		if ($user) {
			$this->Session->delete('Auth.redirect');
			return true;
		}

		if (empty($this->_authenticateObjects)) {
			$this->constructAuthenticate();
		}
		foreach ($this->_authenticateObjects as $auth) {
			$result = $auth->getUser($this->request);
			if (!empty($result) && is_array($result)) {
				static::$_user = $result;
				return true;
			}
		}

		return false;
	}

/**
 * Backwards compatible alias for AuthComponent::redirectUrl().
 *
 * @param string|array|null $url Optional URL to write as the login redirect URL.
 * @return string Redirect URL
 * @deprecated 3.0.0 Since 2.3.0, use AuthComponent::redirectUrl() instead
 */
	public function redirect($url = null) {
		return $this->redirectUrl($url);
	}

/**
 * Get the URL a user should be redirected to upon login.
 *
 * Pass a URL in to set the destination a user should be redirected to upon
 * logging in.
 *
 * If no parameter is passed, gets the authentication redirect URL. The URL
 * returned is as per following rules:
 *
 *  - Returns the normalized URL from session Auth.redirect value if it is
 *    present and for the same domain the current app is running on.
 *  - If there is no session value and there is a $loginRedirect, the $loginRedirect
 *    value is returned.
 *  - If there is no session and no $loginRedirect, / is returned.
 *
 * @param string|array|null $url Optional URL to write as the login redirect URL.
 * @return string Redirect URL
 */
	public function redirectUrl($url = null) {
		if ($url !== null) {
			$redir = $url;
			$this->Session->write('Auth.redirect', $redir);
		} elseif ($this->Session->check('Auth.redirect')) {
			$redir = $this->Session->read('Auth.redirect');
			$this->Session->delete('Auth.redirect');

			if (Router::normalize($redir) === Router::normalize($this->loginAction)) {
				$redir = $this->loginRedirect;
			}
		} elseif ($this->loginRedirect) {
			$redir = $this->loginRedirect;
		} else {
			$redir = '/';
		}
		if (is_array($redir)) {
			return Router::url($redir + array('base' => false));
		}
		return $redir;
	}

/**
 * Use the configured authentication adapters, and attempt to identify the user
 * by credentials contained in $request.
 *
 * @param CakeRequest $request The request that contains authentication data.
 * @param CakeResponse $response The response
 * @return array User record data, or false, if the user could not be identified.
 */
	public function identify(CakeRequest $request, CakeResponse $response) {
		if (empty($this->_authenticateObjects)) {
			$this->constructAuthenticate();
		}
		foreach ($this->_authenticateObjects as $auth) {
			$result = $auth->authenticate($request, $response);
			if (!empty($result) && is_array($result)) {
				return $result;
			}
		}
		return false;
	}

/**
 * Loads the configured authentication objects.
 *
 * @return mixed Either null on empty authenticate value, or an array of loaded objects.
 * @throws CakeException
 */
	public function constructAuthenticate() {
		if (empty($this->authenticate)) {
			return null;
		}
		$this->_authenticateObjects = array();
		$config = Hash::normalize((array)$this->authenticate);
		$global = array();
		if (isset($config[AuthComponent::ALL])) {
			$global = $config[AuthComponent::ALL];
			unset($config[AuthComponent::ALL]);
		}
		foreach ($config as $class => $settings) {
			if (!empty($settings['className'])) {
				$class = $settings['className'];
				unset($settings['className']);
			}
			list($plugin, $class) = pluginSplit($class, true);
			$className = $class . 'Authenticate';
			App::uses($className, $plugin . 'Controller/Component/Auth');
			if (!class_exists($className)) {
				throw new CakeException(__d('cake_dev', 'Authentication adapter "%s" was not found.', $class));
			}
			if (!method_exists($className, 'authenticate')) {
				throw new CakeException(__d('cake_dev', 'Authentication objects must implement an %s method.', 'authenticate()'));
			}
			$settings = array_merge($global, (array)$settings);
			$auth = new $className($this->_Collection, $settings);
			$this->_Collection->getController()->getEventManager()->attach($auth);
			$this->_authenticateObjects[] = $auth;
		}
		return $this->_authenticateObjects;
	}

/**
 * Hash a password with the application's salt value (as defined with Configure::write('Security.salt');
 *
 * This method is intended as a convenience wrapper for Security::hash(). If you want to use
 * a hashing/encryption system not supported by that method, do not use this method.
 *
 * @param string $password Password to hash
 * @return string Hashed password
 * @deprecated 3.0.0 Since 2.4. Use Security::hash() directly or a password hasher object.
 */
	public static function password($password) {
		return Security::hash($password, null, true);
	}

/**
 * Check whether or not the current user has data in the session, and is considered logged in.
 *
 * @return bool true if the user is logged in, false otherwise
 * @deprecated 3.0.0 Since 2.5. Use AuthComponent::user() directly.
 */
	public function loggedIn() {
		return (bool)$this->user();
	}

/**
 * Set a flash message. Uses the Session component, and values from AuthComponent::$flash.
 *
 * @param string $message The message to set.
 * @return void
 */
	public function flash($message) {
		if ($message === false) {
			return;
		}
		$this->Flash->set($message, $this->flash);
	}

}<|MERGE_RESOLUTION|>--- conflicted
+++ resolved
@@ -654,13 +654,8 @@
  * cache is primarily used for stateless authentication. For stateful authentication,
  * cookies + sessions will be used.
  *
-<<<<<<< HEAD
  * @param string|null $key field to retrieve. Leave null to get entire User record
  * @return array|null User record. or null if no user is logged in.
-=======
- * @param string $key field to retrieve. Leave null to get entire User record
- * @return mixed|null User record. or null if no user is logged in.
->>>>>>> fc57dee7
  * @link http://book.cakephp.org/2.0/en/core-libraries/components/authentication.html#accessing-the-logged-in-user
  */
 	public static function user($key = null) {
