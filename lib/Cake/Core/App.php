<?php
/**
 * App class
 *
 * PHP 5
 *
 * CakePHP(tm) : Rapid Development Framework (http://cakephp.org)
 * Copyright (c) Cake Software Foundation, Inc. (http://cakefoundation.org)
 *
 * Licensed under The MIT License
 * For full copyright and license information, please see the LICENSE.txt
 * Redistributions of files must retain the above copyright notice.
 *
 * @copyright     Copyright (c) Cake Software Foundation, Inc. (http://cakefoundation.org)
 * @link          http://cakephp.org CakePHP(tm) Project
 * @package       Cake.Core
 * @since         CakePHP(tm) v 1.2.0.6001
 * @license       http://www.opensource.org/licenses/mit-license.php MIT License
 */
namespace Cake\Core;

use Cake\Cache\Cache;
use Cake\Error\ErrorHandler;
use Cake\Utility\Inflector;

/**
 * App is responsible for path management, class location and class loading.
 *
 * ### Adding paths
 *
 * You can add paths to the search indexes App uses to find classes using `App::build()`. Adding
 * additional controller paths for example would alter where CakePHP looks for controllers.
 * This allows you to split your application up across the filesystem.
 *
 * ### Packages
 *
 * CakePHP is organized around the idea of packages, each class belongs to a package or folder where other
 * classes reside. You can configure each package location in your application using `App::build('APackage/SubPackage', $paths)`
 * to inform the framework where should each class be loaded. Almost every class in the CakePHP framework can be swapped
 * by your own compatible implementation. If you wish to use you own class instead of the classes the framework provides,
 * just add the class to your libs folder mocking the directory location of where CakePHP expects to find it.
 *
 * For instance if you'd like to use your own HttpSocket class, put it under
 *
 *		App/Network/Http/HttpSocket.php
 *
 * ### Inspecting loaded paths
 *
 * You can inspect the currently loaded paths using `App::path('Controller')` for example to see loaded
 * controller paths.
 *
 * It is also possible to inspect paths for plugin classes, for instance, to see a plugin's helpers you would call
 * `App::path('View/Helper', 'MyPlugin')`
 *
 * ### Locating plugins and themes
 *
 * Plugins and Themes can be located with App as well. Using App::pluginPath('DebugKit') for example, will
 * give you the full path to the DebugKit plugin. App::themePath('purple'), would give the full path to the
 * `purple` theme.
 *
 * ### Inspecting known objects
 *
 * You can find out which objects App knows about using App::objects('Controller') for example to find
 * which application controllers App knows about.
 *
 * @link          http://book.cakephp.org/2.0/en/core-utility-libraries/app.html
 * @package       Cake.Core
 */
class App {

/**
 * Append paths
 *
 * @constant APPEND
 */
	const APPEND = 'append';

/**
 * Prepend paths
 *
 * @constant PREPEND
 */
	const PREPEND = 'prepend';

/**
 * Register package
 *
 * @constant REGISTER
 */
	const REGISTER = 'register';

/**
 * Reset paths instead of merging
 *
 * @constant RESET
 */
	const RESET = true;

/**
 * Paths to search for files.
 *
 * @var array
 */
	public static $search = array();

/**
 * Whether or not to return the file that is loaded.
 *
 * @var boolean
 */
	public static $return = false;

/**
 * Holds key/value pairs of $type => file path.
 *
 * @var array
 */
	protected static $_map = array();

/**
 * Holds and key => value array of object types.
 *
 * @var array
 */
	protected static $_objects = array();

/**
 * Holds the location of each class
 *
 * @var array
 */
	protected static $_classMap = array();

/**
 * Holds the possible paths for each package name
 *
 * @var array
 */
	protected static $_packages = array();

/**
 * Holds the templates for each customizable package path in the application
 *
 * @var array
 */
	protected static $_packageFormat = array();

/**
 * Indicates whether the class cache should be stored again because of an addition to it
 *
 * @var boolean
 */
	protected static $_cacheChange = false;

/**
 * Indicates whether the object cache should be stored again because of an addition to it
 *
 * @var boolean
 */
	protected static $_objectCacheChange = false;

/**
 * Return the classname namespaced. This method check if the class is defined on the
 * application/plugin, otherwise try to load from the CakePHP core
 *
 * @param string $class Classname
 * @param strign $type Type of class
 * @param string $suffix Classname suffix
 * @return boolean|string False if the class is not found or namespaced classname
 */
	public static function classname($class, $type = '', $suffix = '') {
		if (strpos($class, '\\') !== false) {
			return $class;
		}

		list($plugin, $name) = pluginSplit($class);
		$checkCore = true;
		if ($plugin) {
			$base = Plugin::getNamespace($plugin);
			$checkCore = false;
		} else {
			$base = Configure::read('App.namespace');
		}
		$base = rtrim($base, '\\');

		$fullname = '\\' . str_replace('/', '\\', $type) . '\\' . $name . $suffix;
		if (class_exists($base . $fullname)) {
			return $base . $fullname;
		}

		if ($checkCore) {
			if (class_exists('Cake' . $fullname)) {
				return 'Cake' . $fullname;
			}
		}
		return false;
	}

/**
 * Used to read information stored path
 *
 * Usage:
 *
 * `App::path('Model'); will return all paths for models`
 *
 * `App::path('Model/Datasource', 'MyPlugin'); will return the path for datasources under the 'MyPlugin' plugin`
 *
 * @param string $type type of path
 * @param string $plugin name of plugin
 * @return array
 * @link http://book.cakephp.org/2.0/en/core-utility-libraries/app.html#App::path
 */
	public static function path($type, $plugin = null) {
		if (!empty($plugin)) {
			$path = array();
			$pluginPath = static::pluginPath($plugin);
			$packageFormat = static::_packageFormat();
			if (!empty($packageFormat[$type])) {
				foreach ($packageFormat[$type] as $f) {
					$path[] = sprintf($f, $pluginPath);
				}
			}
			return $path;
		}

		if (!isset(static::$_packages[$type])) {
			return array();
		}
		return static::$_packages[$type];
	}

/**
 * Get all the currently loaded paths from App. Useful for inspecting
 * or storing all paths App knows about. For a paths to a specific package
 * use App::path()
 *
 * @return array An array of packages and their associated paths.
 * @link http://book.cakephp.org/2.0/en/core-utility-libraries/app.html#App::paths
 */
	public static function paths() {
		return static::$_packages;
	}

/**
 * Sets up each package location on the file system. You can configure multiple search paths
 * for each package, those will be used to look for files one folder at a time in the specified order
 * All paths should be terminated with a Directory separator
 *
 * Usage:
 *
 * `App::build(array('Model' => array('/a/full/path/to/models/'))); will setup a new search path for the Model package`
 *
 * `App::build(array('Model' => array('/path/to/models/')), App::RESET); will setup the path as the only valid path for searching models`
 *
 * `App::build(array('View/Helper' => array('/path/to/helpers/', '/another/path/'))); will setup multiple search paths for helpers`
 *
 * `App::build(array('Service' => array('%s' . 'Service/')), App::REGISTER); will register new package 'Service'`
 *
 * If reset is set to true, all loaded plugins will be forgotten and they will be needed to be loaded again.
 *
 * @param array $paths associative array with package names as keys and a list of directories for new search paths
 * @param boolean|string $mode App::RESET will set paths, App::APPEND with append paths, App::PREPEND will prepend paths (default)
 * 	App::REGISTER will register new packages and their paths, %s in path will be replaced by APP path
 * @return void
 * @link http://book.cakephp.org/2.0/en/core-utility-libraries/app.html#App::build
 */
	public static function build($paths = array(), $mode = self::PREPEND) {
		if ($mode === static::RESET) {
			foreach ($paths as $type => $new) {
				static::$_packages[$type] = (array)$new;
				static::objects($type, null, false);
			}
			return;
		}

		if (empty($paths)) {
			static::$_packageFormat = null;
		}

		$packageFormat = static::_packageFormat();

		if ($mode === static::REGISTER) {
			foreach ($paths as $package => $formats) {
				if (empty($packageFormat[$package])) {
					$packageFormat[$package] = $formats;
				} else {
					$formats = array_merge($packageFormat[$package], $formats);
					$packageFormat[$package] = array_values(array_unique($formats));
				}
			}
			static::$_packageFormat = $packageFormat;
		}

		$defaults = array();
		foreach ($packageFormat as $package => $format) {
			foreach ($format as $f) {
				$defaults[$package][] = sprintf($f, APP);
			}
		}

		if (empty($paths)) {
			static::$_packages = $defaults;
			return;
		}

		if ($mode === static::REGISTER) {
			$paths = array();
		}

		foreach ($defaults as $type => $default) {
			if (!empty(static::$_packages[$type])) {
				$path = static::$_packages[$type];
			} else {
				$path = $default;
			}

			if (!empty($paths[$type])) {
				$newPath = (array)$paths[$type];

				if ($mode === static::PREPEND) {
					$path = array_merge($newPath, $path);
				} else {
					$path = array_merge($path, $newPath);
				}

				$path = array_values(array_unique($path));
			}

			static::$_packages[$type] = $path;
		}
	}

/**
 * Gets the path that a plugin is on. Searches through the defined plugin paths.
 *
 * Usage:
 *
 * `App::pluginPath('MyPlugin'); will return the full path to 'MyPlugin' plugin'`
 *
 * @param string $plugin CamelCased/lower_cased plugin name to find the path of.
 * @return string full path to the plugin.
 * @link http://book.cakephp.org/2.0/en/core-utility-libraries/app.html#App::pluginPath
 */
	public static function pluginPath($plugin) {
		return Plugin::path($plugin);
	}

/**
 * Finds the path that a theme is on. Searches through the defined theme paths.
 *
 * Usage:
 *
 * `App::themePath('MyTheme'); will return the full path to the 'MyTheme' theme`
 *
 * @param string $theme theme name to find the path of.
 * @return string full path to the theme.
 * @link http://book.cakephp.org/2.0/en/core-utility-libraries/app.html#App::themePath
 */
	public static function themePath($theme) {
		$themeDir = 'Themed' . DS . Inflector::camelize($theme);
		foreach (static::$_packages['View'] as $path) {
			if (is_dir($path . $themeDir)) {
				return $path . $themeDir . DS;
			}
		}
		return static::$_packages['View'][0] . $themeDir . DS;
	}

/**
 * Returns the full path to a package inside the CakePHP core
 *
 * Usage:
 *
 * `App::core('Cache/Engine'); will return the full path to the cache engines package`
 *
 * @param string $type
 * @return array full path to package
 * @link http://book.cakephp.org/2.0/en/core-utility-libraries/app.html#App::core
 */
	public static function core($type) {
		return array(CAKE . str_replace('/', DS, $type) . DS);
	}

/**
 * Returns an array of objects of the given type.
 *
 * Example usage:
 *
 * `App::objects('Plugin');` returns `array('DebugKit', 'Blog', 'User');`
 *
 * `App::objects('Controller');` returns `array('PagesController', 'BlogController');`
 *
 * You can also search only within a plugin's objects by using the plugin dot
 * syntax.
 *
 * `App::objects('MyPlugin.Model');` returns `array('MyPluginPost', 'MyPluginComment');`
 *
 * When scanning directories, files and directories beginning with `.` will be excluded as these
 * are commonly used by version control systems.
 *
 * @param string $type Type of object, i.e. 'Model', 'Controller', 'View/Helper', 'file', 'class' or 'Plugin'
 * @param string|array $path Optional Scan only the path given. If null, paths for the chosen type will be used.
 * @param boolean $cache Set to false to rescan objects of the chosen type. Defaults to true.
 * @return mixed Either false on incorrect / miss. Or an array of found objects.
 * @link http://book.cakephp.org/2.0/en/core-utility-libraries/app.html#App::objects
 */
	public static function objects($type, $path = null, $cache = true) {
		if (empty(static::$_objects) && $cache === true) {
			static::$_objects = (array)Cache::read('object_map', '_cake_core_');
		}

		$extension = '/\.php$/';
		$includeDirectories = false;
		$name = $type;

		if ($type === 'Plugin') {
			$extension = '/.*/';
			$includeDirectories = true;
		}

		list($plugin, $type) = pluginSplit($type);

		if ($type === 'file' && !$path) {
			return false;
		} elseif ($type === 'file') {
			$extension = '/\.php$/';
			$name = $type . str_replace(DS, '', $path);
		}

		$cacheLocation = empty($plugin) ? 'app' : $plugin;

		if ($cache !== true || !isset(static::$_objects[$cacheLocation][$name])) {
			$objects = array();

			if (empty($path)) {
				$path = static::path($type, $plugin);
			}

			foreach ((array)$path as $dir) {
				if ($dir != APP && is_dir($dir)) {
					$files = new \RegexIterator(new \DirectoryIterator($dir), $extension);
					foreach ($files as $file) {
						$fileName = basename($file);
						if (!$file->isDot() && $fileName[0] !== '.') {
							$isDir = $file->isDir();
							if ($isDir && $includeDirectories) {
								$objects[] = $fileName;
							} elseif (!$includeDirectories && !$isDir) {
								$objects[] = substr($fileName, 0, -4);
							}
						}
					}
				}
			}

			if ($type !== 'file') {
				foreach ($objects as $key => $value) {
					$objects[$key] = Inflector::camelize($value);
				}
			}

			sort($objects);
			if ($plugin) {
				return $objects;
			}

			static::$_objects[$cacheLocation][$name] = $objects;
			if ($cache) {
				static::$_objectCacheChange = true;
			}
		}

		return static::$_objects[$cacheLocation][$name];
	}

/**
 * Method to handle the class loading manually, ie. Vendor classes.
 *
 * @param string $className the name of the class to load
 * @return boolean
 */
	public static function load($className) {
		if (!isset(static::$_classMap[$className])) {
			return false;
		}
		if (empty(static::$_map)) {
			static::$_map = (array)Cache::read('file_map', '_cake_core_');
		}
		if (strpos($className, '..') !== false) {
			return false;
		}

		$parts = explode('.', static::$_classMap[$className], 2);
		list($plugin, $package) = count($parts) > 1 ? $parts : array(null, current($parts));

<<<<<<< HEAD
		if ($file = static::_mapped($className, $plugin)) {
=======
		$file = self::_mapped($className, $plugin);
		if ($file) {
>>>>>>> d161b21a
			return include $file;
		}
		$paths = static::path($package, $plugin);

		if (empty($plugin)) {
			$appLibs = empty(static::$_packages['Lib']) ? APPLIBS : current(static::$_packages['Lib']);
			$paths[] = $appLibs . $package . DS;
			$paths[] = APP . $package . DS;
			$paths[] = CAKE . $package . DS;
		} else {
			$pluginPath = static::pluginPath($plugin);
			$paths[] = $pluginPath . 'Lib' . DS . $package . DS;
			$paths[] = $pluginPath . $package . DS;
		}

		$normalizedClassName = str_replace('\\', DS, $className);
		foreach ($paths as $path) {
			$file = $path . $normalizedClassName . '.php';
			if (file_exists($file)) {
				static::_map($file, $className, $plugin);
				return include $file;
			}
		}

		return false;
	}

/**
 * Returns the package name where a class was defined to be located at
 *
 * @param string $className name of the class to obtain the package name from
 * @return string package name or null if not declared
 * @link http://book.cakephp.org/2.0/en/core-utility-libraries/app.html#App::location
 */
	public static function location($className) {
		if (!empty(static::$_classMap[$className])) {
			return static::$_classMap[$className];
		}
		return null;
	}

/**
 * Initializes the App, registers a shutdown function.
 *
 * @return void
 */
	public static function init() {
		register_shutdown_function(array(get_called_class(), 'shutdown'));
	}

/**
 * Maps the $name to the $file.
 *
 * @param string $file full path to file
 * @param string $name unique name for this map
 * @param string $plugin camelized if object is from a plugin, the name of the plugin
 * @return void
 */
	protected static function _map($file, $name, $plugin = null) {
		$key = $name;
		if ($plugin) {
			$key = 'plugin.' . $name;
		}
		if ($plugin && empty(static::$_map[$name])) {
			static::$_map[$key] = $file;
		}
		if (!$plugin && empty(static::$_map['plugin.' . $name])) {
			static::$_map[$key] = $file;
		}
	}

/**
 * Returns a file's complete path.
 *
 * @param string $name unique name
 * @param string $plugin camelized if object is from a plugin, the name of the plugin
 * @return mixed file path if found, false otherwise
 */
	protected static function _mapped($name, $plugin = null) {
		$key = $name;
		if ($plugin) {
			$key = 'plugin.' . $name;
		}
		return isset(static::$_map[$key]) ? static::$_map[$key] : false;
	}

/**
 * Sets then returns the templates for each customizable package path
 *
 * @return array templates for each customizable package path
 */
	protected static function _packageFormat() {
		if (empty(static::$_packageFormat)) {
			static::$_packageFormat = array(
				'Model' => array(
					'%s' . 'Model' . DS
				),
				'Model/Behavior' => array(
					'%s' . 'Model' . DS . 'Behavior' . DS
				),
				'Model/Datasource' => array(
					'%s' . 'Model' . DS . 'Datasource' . DS
				),
				'Model/Datasource/Database' => array(
					'%s' . 'Model' . DS . 'Datasource' . DS . 'Database' . DS
				),
				'Model/Datasource/Session' => array(
					'%s' . 'Model' . DS . 'Datasource' . DS . 'Session' . DS
				),
				'Controller' => array(
					'%s' . 'Controller' . DS
				),
				'Controller/Component' => array(
					'%s' . 'Controller' . DS . 'Component' . DS
				),
				'Controller/Component/Auth' => array(
					'%s' . 'Controller' . DS . 'Component' . DS . 'Auth' . DS
				),
				'Controller/Component/Acl' => array(
					'%s' . 'Controller' . DS . 'Component' . DS . 'Acl' . DS
				),
				'View' => array(
					'%s' . 'View' . DS
				),
				'View/Helper' => array(
					'%s' . 'View' . DS . 'Helper' . DS
				),
				'Console' => array(
					'%s' . 'Console' . DS
				),
				'Console/Command' => array(
					'%s' . 'Console' . DS . 'Command' . DS
				),
				'Console/Command/Task' => array(
					'%s' . 'Console' . DS . 'Command' . DS . 'Task' . DS
				),
				'Lib' => array(
					'%s' . 'Lib' . DS
				),
				'Locale' => array(
					'%s' . 'Locale' . DS
				),
				'Vendor' => array(
					'%s' . 'vendor' . DS,
					dirname(dirname(CAKE)) . DS . 'vendors' . DS,
				),
				'Plugin' => array(
					APP . 'Plugin' . DS,
					dirname(dirname(CAKE)) . DS . 'plugins' . DS
				)
			);
		}

		return static::$_packageFormat;
	}

/**
 * Object destructor.
 *
 * Writes cache file if changes have been made to the $_map. Also, check if a fatal
 * error happened and call the handler.
 *
 * @return void
 */
	public static function shutdown() {
		if (static::$_cacheChange) {
			Cache::write('file_map', array_filter(static::$_map), '_cake_core_');
		}
		if (static::$_objectCacheChange) {
			Cache::write('object_map', static::$_objects, '_cake_core_');
		}
		static::_checkFatalError();
	}

/**
 * Check if a fatal error happened and trigger the configured handler if configured
 *
 * @return void
 */
	protected static function _checkFatalError() {
		$lastError = error_get_last();
		if (!is_array($lastError)) {
			return;
		}

		list(, $log) = ErrorHandler::mapErrorCode($lastError['type']);
		if ($log !== LOG_ERR) {
			return;
		}

		if (PHP_SAPI === 'cli') {
			$errorHandler = Configure::read('Error.consoleHandler');
		} else {
			$errorHandler = Configure::read('Error.handler');
		}
		if (!is_callable($errorHandler)) {
			return;
		}
		call_user_func($errorHandler, $lastError['type'], $lastError['message'], $lastError['file'], $lastError['line'], array());
	}

}<|MERGE_RESOLUTION|>--- conflicted
+++ resolved
@@ -493,12 +493,8 @@
 		$parts = explode('.', static::$_classMap[$className], 2);
 		list($plugin, $package) = count($parts) > 1 ? $parts : array(null, current($parts));
 
-<<<<<<< HEAD
-		if ($file = static::_mapped($className, $plugin)) {
-=======
-		$file = self::_mapped($className, $plugin);
+		$file = static::_mapped($className, $plugin);
 		if ($file) {
->>>>>>> d161b21a
 			return include $file;
 		}
 		$paths = static::path($package, $plugin);
