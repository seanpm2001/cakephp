<?php
/**
 * Basic Cake functionality.
 *
 * Handles loading of core files needed on every request
 *
 * PHP 5
 *
 * CakePHP(tm) : Rapid Development Framework (http://cakephp.org)
 * Copyright 2005-2012, Cake Software Foundation, Inc. (http://cakefoundation.org)
 *
 * Licensed under The MIT License
 * Redistributions of files must retain the above copyright notice.
 *
 * @copyright     Copyright 2005-2012, Cake Software Foundation, Inc. (http://cakefoundation.org)
 * @link          http://cakephp.org CakePHP(tm) Project
 * @package       Cake
 * @since         CakePHP(tm) v 0.2.9
 * @license       MIT License (http://www.opensource.org/licenses/mit-license.php)
 */
define('TIME_START', microtime(true));

require CAKE . 'basics.php';
require CAKE . 'Core/ClassLoader.php';
$loader = new \Cake\Core\ClassLoader('Cake', CORE_PATH);
$loader->register();

use Cake\Core\App;
use Cake\Core\Configure;

App::init();
<<<<<<< HEAD
App::build();

/**
 * Full url prefix
 */
if (!defined('FULL_BASE_URL')) {
	$s = null;
	if (env('HTTPS')) {
		$s = 's';
	}

	$httpHost = env('HTTP_HOST');

	if (isset($httpHost)) {
		define('FULL_BASE_URL', 'http' . $s . '://' . $httpHost);
	}
	unset($httpHost, $s);
}
=======
App::build();
>>>>>>> eb430a84
<|MERGE_RESOLUTION|>--- conflicted
+++ resolved
@@ -29,25 +29,4 @@
 use Cake\Core\Configure;
 
 App::init();
-<<<<<<< HEAD
-App::build();
-
-/**
- * Full url prefix
- */
-if (!defined('FULL_BASE_URL')) {
-	$s = null;
-	if (env('HTTPS')) {
-		$s = 's';
-	}
-
-	$httpHost = env('HTTP_HOST');
-
-	if (isset($httpHost)) {
-		define('FULL_BASE_URL', 'http' . $s . '://' . $httpHost);
-	}
-	unset($httpHost, $s);
-}
-=======
-App::build();
->>>>>>> eb430a84
+App::build();