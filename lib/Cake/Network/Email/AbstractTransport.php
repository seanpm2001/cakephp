--- conflicted
+++ resolved
@@ -34,26 +34,16 @@
 /**
  * Send mail
  *
-<<<<<<< HEAD
- * @param CakeEmail $email CakeEmail
- * @return boolean
-=======
- * @params object $email CakeEmail
+ * @params CakeEmail $email
  * @return array
->>>>>>> 0b00fb4f
  */
 	abstract public function send(CakeEmail $email);
 
 /**
  * Set the config
  *
-<<<<<<< HEAD
  * @param array $config
- * @return void
-=======
- * @param mixed $config
  * @return array Returns configs
->>>>>>> 0b00fb4f
  */
 	public function config($config = null) {
 		if (is_array($config)) {
