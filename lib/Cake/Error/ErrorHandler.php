<?php
/**
 * Error handler
 *
 * Provides Error Capturing for Framework errors.
 *
 * PHP 5
 *
 * CakePHP(tm) : Rapid Development Framework (http://cakephp.org)
 * Copyright (c) Cake Software Foundation, Inc. (http://cakefoundation.org)
 *
 * Licensed under The MIT License
 * For full copyright and license information, please see the LICENSE.txt
 * Redistributions of files must retain the above copyright notice.
 *
 * @copyright     Copyright (c) Cake Software Foundation, Inc. (http://cakefoundation.org)
 * @link          http://cakephp.org CakePHP(tm) Project
 * @package       Cake.Error
 * @since         CakePHP(tm) v 0.10.5.1732
 * @license       MIT License (http://www.opensource.org/licenses/mit-license.php)
 */

App::uses('Debugger', 'Utility');
App::uses('CakeLog', 'Log');
App::uses('ExceptionRenderer', 'Error');
App::uses('Router', 'Routing');

/**
 *
 * Error Handler provides basic error and exception handling for your application. It captures and
 * handles all unhandled exceptions and errors. Displays helpful framework errors when debug > 1.
 *
 * ### Uncaught exceptions
 *
 * When debug < 1 a CakeException will render 404 or  500 errors. If an uncaught exception is thrown
 * and it is a type that ErrorHandler does not know about it will be treated as a 500 error.
 *
 * ### Implementing application specific exception handling
 *
 * You can implement application specific exception handling in one of a few ways. Each approach
 * gives you different amounts of control over the exception handling process.
 *
 * - Set Configure::write('Exception.handler', 'YourClass::yourMethod');
 * - Create AppController::appError();
 * - Set Configure::write('Exception.renderer', 'YourClass');
 *
 * #### Create your own Exception handler with `Exception.handler`
 *
 * This gives you full control over the exception handling process. The class you choose should be
 * loaded in your app/Config/bootstrap.php, so its available to handle any exceptions. You can
 * define the handler as any callback type. Using Exception.handler overrides all other exception
 * handling settings and logic.
 *
 * #### Using `AppController::appError();`
 *
 * This controller method is called instead of the default exception rendering. It receives the
 * thrown exception as its only argument. You should implement your error handling in that method.
 * Using AppController::appError(), will supersede any configuration for Exception.renderer.
 *
 * #### Using a custom renderer with `Exception.renderer`
 *
 * If you don't want to take control of the exception handling, but want to change how exceptions are
 * rendered you can use `Exception.renderer` to choose a class to render exception pages. By default
 * `ExceptionRenderer` is used. Your custom exception renderer class should be placed in app/Lib/Error.
 *
 * Your custom renderer should expect an exception in its constructor, and implement a render method.
 * Failing to do so will cause additional errors.
 *
 * #### Logging exceptions
 *
 * Using the built-in exception handling, you can log all the exceptions
 * that are dealt with by ErrorHandler by setting `Exception.log` to true in your core.php.
 * Enabling this will log every exception to CakeLog and the configured loggers.
 *
 * ### PHP errors
 *
 * Error handler also provides the built in features for handling php errors (trigger_error).
 * While in debug mode, errors will be output to the screen using debugger. While in production mode,
 * errors will be logged to CakeLog. You can control which errors are logged by setting
 * `Error.level` in your core.php.
 *
 * #### Logging errors
 *
 * When ErrorHandler is used for handling errors, you can enable error logging by setting `Error.log` to true.
 * This will log all errors to the configured log handlers.
 *
 * #### Controlling what errors are logged/displayed
 *
 * You can control which errors are logged / displayed by ErrorHandler by setting `Error.level`. Setting this
 * to one or a combination of a few of the E_* constants will only enable the specified errors.
 *
 * e.g. `Configure::write('Error.level', E_ALL & ~E_NOTICE);`
 *
 * Would enable handling for all non Notice errors.
 *
 * @package       Cake.Error
 * @see ExceptionRenderer for more information on how to customize exception rendering.
 */
class ErrorHandler {

/**
 * Set as the default exception handler by the CakePHP bootstrap process.
 *
 * This will either use custom exception renderer class if configured,
 * or use the default ExceptionRenderer.
 *
 * @param Exception $exception
 * @return void
 * @see http://php.net/manual/en/function.set-exception-handler.php
 */
	public static function handleException(Exception $exception) {
		$config = Configure::read('Exception');
<<<<<<< HEAD
		self::_log($exception, $config);

		$renderer = $config['renderer'];
=======
		if (!empty($config['log'])) {
			CakeLog::write(LOG_ERR, self::_getMessage($exception));
		}
		$renderer = isset($config['renderer']) ? $config['renderer'] : 'ExceptionRenderer';
>>>>>>> 7b905422
		if ($renderer !== 'ExceptionRenderer') {
			list($plugin, $renderer) = pluginSplit($renderer, true);
			App::uses($renderer, $plugin . 'Error');
		}
		try {
			$error = new $renderer($exception);
			$error->render();
		} catch (Exception $e) {
			set_error_handler(Configure::read('Error.handler')); // Should be using configured ErrorHandler
			Configure::write('Error.trace', false); // trace is useless here since it's internal
			$message = sprintf("[%s] %s\n%s", // Keeping same message format
				get_class($e),
				$e->getMessage(),
				$e->getTraceAsString()
			);
			trigger_error($message, E_USER_ERROR);
		}
	}

/**
 * Generates a formatted error message
 * @param Exception $exception Exception instance
 * @return string Formatted message
 */
	protected static function _getMessage($exception) {
		$message = sprintf("[%s] %s",
			get_class($exception),
			$exception->getMessage()
		);
		if (method_exists($exception, 'getAttributes')) {
			$attributes = $exception->getAttributes();
			if ($attributes) {
				$message .= "\nException Attributes: " . var_export($exception->getAttributes(), true);
			}
		}
		if (php_sapi_name() !== 'cli') {
			$request = Router::getRequest();
			if ($request) {
				$message .= "\nRequest URL: " . $request->here();
			}
		}
		$message .= "\nStack Trace:\n" . $exception->getTraceAsString();
		return $message;
	}

/**
 * Handles exception logging
 *
 * @param Exception $exception
 * @param array $config
 * @return boolean
 */
	protected static function _log(Exception $exception, $config) {
		if (empty($config['log'])) {
			return false;
		}

		if (!empty($config['skipLog'])) {
			foreach ((array)$config['skipLog'] as $class) {
				if ($exception instanceof $class) {
					return false;
				}
			}
		}
		return CakeLog::write(LOG_ERR, self::_getMessage($exception));
	}

/**
 * Set as the default error handler by CakePHP. Use Configure::write('Error.handler', $callback), to use your own
 * error handling methods. This function will use Debugger to display errors when debug > 0. And
 * will log errors to CakeLog, when debug == 0.
 *
 * You can use Configure::write('Error.level', $value); to set what type of errors will be handled here.
 * Stack traces for errors can be enabled with Configure::write('Error.trace', true);
 *
 * @param integer $code Code of error
 * @param string $description Error description
 * @param string $file File on which error occurred
 * @param integer $line Line that triggered the error
 * @param array $context Context
 * @return boolean true if error was handled
 */
	public static function handleError($code, $description, $file = null, $line = null, $context = null) {
		if (error_reporting() === 0) {
			return false;
		}
		$errorConfig = Configure::read('Error');
		list($error, $log) = self::mapErrorCode($code);
		if ($log === LOG_ERR) {
			return self::handleFatalError($code, $description, $file, $line);
		}

		$debug = Configure::read('debug');
		if ($debug) {
			$data = array(
				'level' => $log,
				'code' => $code,
				'error' => $error,
				'description' => $description,
				'file' => $file,
				'line' => $line,
				'context' => $context,
				'start' => 2,
				'path' => Debugger::trimPath($file)
			);
			return Debugger::getInstance()->outputError($data);
		} else {
			$message = $error . ' (' . $code . '): ' . $description . ' in [' . $file . ', line ' . $line . ']';
			if (!empty($errorConfig['trace'])) {
				$trace = Debugger::trace(array('start' => 1, 'format' => 'log'));
				$message .= "\nTrace:\n" . $trace . "\n";
			}
			return CakeLog::write($log, $message);
		}
	}

/**
 * Generate an error page when some fatal error happens.
 *
 * @param integer $code Code of error
 * @param string $description Error description
 * @param string $file File on which error occurred
 * @param integer $line Line that triggered the error
 * @return boolean
 */
	public static function handleFatalError($code, $description, $file, $line) {
		$logMessage = 'Fatal Error (' . $code . '): ' . $description . ' in [' . $file . ', line ' . $line . ']';
		CakeLog::write(LOG_ERR, $logMessage);

		$exceptionHandler = Configure::read('Exception.handler');
		if (!is_callable($exceptionHandler)) {
			return false;
		}

		if (ob_get_level()) {
			ob_end_clean();
		}

		if (Configure::read('debug')) {
			call_user_func($exceptionHandler, new FatalErrorException($description, 500, $file, $line));
		} else {
			call_user_func($exceptionHandler, new InternalErrorException());
		}
		return false;
	}

/**
 * Map an error code into an Error word, and log location.
 *
 * @param integer $code Error code to map
 * @return array Array of error word, and log location.
 */
	public static function mapErrorCode($code) {
		$error = $log = null;
		switch ($code) {
			case E_PARSE:
			case E_ERROR:
			case E_CORE_ERROR:
			case E_COMPILE_ERROR:
			case E_USER_ERROR:
				$error = 'Fatal Error';
				$log = LOG_ERR;
			break;
			case E_WARNING:
			case E_USER_WARNING:
			case E_COMPILE_WARNING:
			case E_RECOVERABLE_ERROR:
				$error = 'Warning';
				$log = LOG_WARNING;
			break;
			case E_NOTICE:
			case E_USER_NOTICE:
				$error = 'Notice';
				$log = LOG_NOTICE;
			break;
			case E_STRICT:
				$error = 'Strict';
				$log = LOG_NOTICE;
			break;
			case E_DEPRECATED:
			case E_USER_DEPRECATED:
				$error = 'Deprecated';
				$log = LOG_NOTICE;
			break;
		}
		return array($error, $log);
	}

}<|MERGE_RESOLUTION|>--- conflicted
+++ resolved
@@ -110,16 +110,9 @@
  */
 	public static function handleException(Exception $exception) {
 		$config = Configure::read('Exception');
-<<<<<<< HEAD
 		self::_log($exception, $config);
 
-		$renderer = $config['renderer'];
-=======
-		if (!empty($config['log'])) {
-			CakeLog::write(LOG_ERR, self::_getMessage($exception));
-		}
 		$renderer = isset($config['renderer']) ? $config['renderer'] : 'ExceptionRenderer';
->>>>>>> 7b905422
 		if ($renderer !== 'ExceptionRenderer') {
 			list($plugin, $renderer) = pluginSplit($renderer, true);
 			App::uses($renderer, $plugin . 'Error');
