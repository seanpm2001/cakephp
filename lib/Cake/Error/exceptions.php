--- conflicted
+++ resolved
@@ -445,7 +445,6 @@
 }
 
 /**
-<<<<<<< HEAD
  * Exception raised when a Dispatcher filter could not be found
  *
  * @package       Cake.Error
@@ -457,10 +456,7 @@
 }
 
 /**
- * Exception class for AclComponent and Interface implementations. 
-=======
  * Exception class for AclComponent and Interface implementations.
->>>>>>> b913fe53
  *
  * @package       Cake.Error
  */
