--- conflicted
+++ resolved
@@ -51,22 +51,9 @@
 		$count = count($args);
 		$included = 0;
 		foreach ($args as $arg) {
-<<<<<<< HEAD
-			if (file_exists(APP . 'Config/' . $arg . '.php')) {
-				include_once APP . 'Config/' . $arg . '.php';
-
-				if (count($args) == 1) {
-					return true;
-				}
-			} else {
-				if (count($args) == 1) {
-					return false;
-				}
-=======
 			if (file_exists(APP . 'Config' . DS . $arg . '.php')) {
 				include_once APP . 'Config' . DS . $arg . '.php';
 				$included++;
->>>>>>> 8538c0e8
 			}
 		}
 		return $included === $count;
