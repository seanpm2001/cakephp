<?php
/**
 * CakePHP(tm) : Rapid Development Framework (http://cakephp.org)
 * Copyright 2005-2012, Cake Software Foundation, Inc. (http://cakefoundation.org)
 *
 * Licensed under The MIT License
 * Redistributions of files must retain the above copyright notice.
 *
 * @copyright     Copyright 2005-2012, Cake Software Foundation, Inc. (http://cakefoundation.org)
 * @link          http://cakephp.org CakePHP(tm) Project
 * @since         CakePHP(tm) v 1.2.0
 * @license       MIT License (http://www.opensource.org/licenses/mit-license.php)
 */
namespace Cake\View\Helper;

use Cake\Core\App;
use Cake\Error;
use Cake\Utility\Inflector;
use Cake\View\Helper;
use Cake\View\View;

/**
 * Pagination Helper class for easy generation of pagination links.
 *
 * PaginationHelper encloses all methods needed when working with pagination.
 *
 * @package Cake.View.Helper
 * @property HtmlHelper $Html
 * @link http://book.cakephp.org/2.0/en/core-libraries/helpers/paginator.html
 */
class PaginatorHelper extends Helper {

/**
 * Helper dependencies
 *
 * @var array
 */
	public $helpers = array('Html');

/**
 * The class used for 'Ajax' pagination links. Defaults to JsHelper. You should make sure
 * that JsHelper is defined as a helper before PaginatorHelper, if you want to customize the JsHelper.
 *
 * @var string
 */
	protected $_ajaxHelperClass = 'Js';

/**
 * Holds the default options for pagination links
 *
 * The values that may be specified are:
 *
 * - `format` Format of the counter. Supported formats are 'range' and 'pages'
 *    and custom (default). In the default mode the supplied string is parsed and constants are replaced
 *    by their actual values.
 *    placeholders: %page%, %pages%, %current%, %count%, %start%, %end% .
 * - `separator` The separator of the actual page and number of pages (default: ' of ').
 * - `url` Url of the action. See Router::url()
 * - `url['sort']`  the key that the recordset is sorted.
 * - `url['direction']` Direction of the sorting (default: 'asc').
 * - `url['page']` Page number to use in links.
 * - `model` The name of the model.
 * - `escape` Defines if the title field for the link should be escaped (default: true).
 * - `update` DOM id of the element updated with the results of the AJAX call.
 *     If this key isn't specified Paginator will use plain HTML links.
<<<<<<< HEAD
=======
 * - `paging['paramType']` The type of parameters to use when creating links. Valid options are
 *     'querystring' and 'named'. See PaginatorComponent::$settings for more information.
 * - `convertKeys` - A list of keys in url arrays that should be converted to querysting params
 *    if paramType == 'querystring'.
>>>>>>> 9c29fab4
 *
 * @var array
 */
	public $options = array(
		'convertKeys' => array('page', 'limit', 'sort', 'direction')
	);

/**
 * Constructor for the helper. Sets up the helper that is used for creating 'AJAX' links.
 *
 * Use `public $helpers = array('Paginator' => array('ajax' => 'CustomHelper'));` to set a custom Helper
 * or choose a non JsHelper Helper. If you want to use a specific library with JsHelper declare JsHelper and its
 * adapter before including PaginatorHelper in your helpers array.
 *
 * The chosen custom helper must implement a `link()` method.
 *
 * @param View $View the view object the helper is attached to.
 * @param array $settings Array of settings.
 * @throws Cake\Error\Exception When the AjaxProvider helper does not implement a link method.
 */
	public function __construct(View $View, $settings = array()) {
		$ajaxProvider = isset($settings['ajax']) ? $settings['ajax'] : 'Js';
		$this->helpers[] = $ajaxProvider;
		$this->_ajaxHelperClass = $ajaxProvider;

		$classname = App::classname($ajaxProvider, 'View/Helper', 'Helper');
		if (!$classname || !method_exists($classname, 'link')) {
			throw new Error\Exception(sprintf(
				__d('cake_dev', '%s does not implement a link() method, it is incompatible with PaginatorHelper'), $classname
			));
		}
		parent::__construct($View, $settings);
	}

/**
 * Before render callback. Overridden to merge passed args with url options.
 *
 * @param string $viewFile
 * @return void
 */
	public function beforeRender($viewFile) {
		$this->options['url'] = array_merge($this->request->params['pass']);
		if (!empty($this->request->query)) {
			$this->options['url']['?'] = $this->request->query;
		}
		parent::beforeRender($viewFile);
	}

/**
 * Gets the current paging parameters from the resultset for the given model
 *
 * @param string $model Optional model name. Uses the default if none is specified.
 * @return array The array of paging parameters for the paginated resultset.
 * @link http://book.cakephp.org/2.0/en/core-libraries/helpers/paginator.html#PaginatorHelper::params
 */
	public function params($model = null) {
		if (empty($model)) {
			$model = $this->defaultModel();
		}
		if (!isset($this->request->params['paging']) || empty($this->request->params['paging'][$model])) {
			return null;
		}
		return $this->request->params['paging'][$model];
	}

/**
 * Sets default options for all pagination links
 *
 * @param array|string $options Default options for pagination links. If a string is supplied - it
 *   is used as the DOM id element to update. See PaginatorHelper::$options for list of keys.
 * @return void
 * @link http://book.cakephp.org/2.0/en/core-libraries/helpers/paginator.html#PaginatorHelper::options
 */
	public function options($options = array()) {
		if (is_string($options)) {
			$options = array('update' => $options);
		}

		if (!empty($options['paging'])) {
			if (!isset($this->request->params['paging'])) {
				$this->request->params['paging'] = array();
			}
			$this->request->params['paging'] = array_merge($this->request->params['paging'], $options['paging']);
			unset($options['paging']);
		}
		$model = $this->defaultModel();

		if (!empty($options[$model])) {
			if (!isset($this->request->params['paging'][$model])) {
				$this->request->params['paging'][$model] = array();
			}
			$this->request->params['paging'][$model] = array_merge(
				$this->request->params['paging'][$model], $options[$model]
			);
			unset($options[$model]);
		}
		if (!empty($options['convertKeys'])) {
			$options['convertKeys'] = array_merge($this->options['convertKeys'], $options['convertKeys']);
		}
		$this->options = array_filter(array_merge($this->options, $options));
	}

/**
 * Gets the current page of the recordset for the given model
 *
 * @param string $model Optional model name. Uses the default if none is specified.
 * @return string The current page number of the recordset.
 * @link http://book.cakephp.org/2.0/en/core-libraries/helpers/paginator.html#PaginatorHelper::current
 */
	public function current($model = null) {
		$params = $this->params($model);

		if (isset($params['page'])) {
			return $params['page'];
		}
		return 1;
	}

/**
 * Gets the current key by which the recordset is sorted
 *
 * @param string $model Optional model name. Uses the default if none is specified.
 * @param array $options Options for pagination links. See #options for list of keys.
 * @return string The name of the key by which the recordset is being sorted, or
 *  null if the results are not currently sorted.
 * @link http://book.cakephp.org/2.0/en/core-libraries/helpers/paginator.html#PaginatorHelper::sortKey
 */
	public function sortKey($model = null, $options = array()) {
		if (empty($options)) {
			$params = $this->params($model);
			$options = $params['options'];
		}
		if (isset($options['sort']) && !empty($options['sort'])) {
			return $options['sort'];
		}
		if (isset($options['order'])) {
			return is_array($options['order']) ? key($options['order']) : $options['order'];
		}
		if (isset($params['order'])) {
			return is_array($params['order']) ? key($params['order']) : $params['order'];
		}
		return null;
	}

/**
 * Gets the current direction the recordset is sorted
 *
 * @param string $model Optional model name. Uses the default if none is specified.
 * @param array $options Options for pagination links. See #options for list of keys.
 * @return string The direction by which the recordset is being sorted, or
 *  null if the results are not currently sorted.
 * @link http://book.cakephp.org/2.0/en/core-libraries/helpers/paginator.html#PaginatorHelper::sortDir
 */
	public function sortDir($model = null, $options = array()) {
		$dir = null;

		if (empty($options)) {
			$params = $this->params($model);
			$options = $params['options'];
		}

		if (isset($options['direction'])) {
			$dir = strtolower($options['direction']);
		} elseif (isset($options['order']) && is_array($options['order'])) {
			$dir = strtolower(current($options['order']));
		} elseif (isset($params['order']) && is_array($params['order'])) {
			$dir = strtolower(current($params['order']));
		}

		if ($dir == 'desc') {
			return 'desc';
		}
		return 'asc';
	}

/**
 * Generates a "previous" link for a set of paged records
 *
 * ### Options:
 *
 * - `tag` The tag wrapping tag you want to use, defaults to 'span'. Set this to false to disable this option
 * - `escape` Whether you want the contents html entity encoded, defaults to true
 * - `model` The model to use, defaults to PaginatorHelper::defaultModel()
 * - `disabledTag` Tag to use instead of A tag when there is no previous page
 *
 * @param string $title Title for the link. Defaults to '<< Previous'.
 * @param array $options Options for pagination link. See #options for list of keys.
 * @param string $disabledTitle Title when the link is disabled.
 * @param array $disabledOptions Options for the disabled pagination link. See #options for list of keys.
 * @return string A "previous" link or $disabledTitle text if the link is disabled.
 * @link http://book.cakephp.org/2.0/en/core-libraries/helpers/paginator.html#PaginatorHelper::prev
 */
	public function prev($title = '<< Previous', $options = array(), $disabledTitle = null, $disabledOptions = array()) {
		$defaults = array(
			'rel' => 'prev'
		);
		$options = array_merge($defaults, (array)$options);
		return $this->_pagingLink('Prev', $title, $options, $disabledTitle, $disabledOptions);
	}

/**
 * Generates a "next" link for a set of paged records
 *
 * ### Options:
 *
 * - `tag` The tag wrapping tag you want to use, defaults to 'span'. Set this to false to disable this option
 * - `escape` Whether you want the contents html entity encoded, defaults to true
 * - `model` The model to use, defaults to PaginatorHelper::defaultModel()
 * - `disabledTag` Tag to use instead of A tag when there is no next page
 *
 * @param string $title Title for the link. Defaults to 'Next >>'.
 * @param array $options Options for pagination link. See above for list of keys.
 * @param string $disabledTitle Title when the link is disabled.
 * @param array $disabledOptions Options for the disabled pagination link. See above for list of keys.
 * @return string A "next" link or $disabledTitle text if the link is disabled.
 * @link http://book.cakephp.org/2.0/en/core-libraries/helpers/paginator.html#PaginatorHelper::next
 */
	public function next($title = 'Next >>', $options = array(), $disabledTitle = null, $disabledOptions = array()) {
		$defaults = array(
			'rel' => 'next'
		);
		$options = array_merge($defaults, (array)$options);
		return $this->_pagingLink('Next', $title, $options, $disabledTitle, $disabledOptions);
	}

/**
 * Generates a sorting link. Sets named parameters for the sort and direction. Handles
 * direction switching automatically.
 *
 * ### Options:
 *
 * - `escape` Whether you want the contents html entity encoded, defaults to true
 * - `model` The model to use, defaults to PaginatorHelper::defaultModel()
 * - `direction` The default direction to use when this link isn't active.
 *
 * @param string $key The name of the key that the recordset should be sorted.
 * @param string $title Title for the link. If $title is null $key will be used
 *		for the title and will be generated by inflection.
 * @param array $options Options for sorting link. See above for list of keys.
 * @return string A link sorting default by 'asc'. If the resultset is sorted 'asc' by the specified
 *  key the returned link will sort by 'desc'.
 * @link http://book.cakephp.org/2.0/en/core-libraries/helpers/paginator.html#PaginatorHelper::sort
 */
	public function sort($key, $title = null, $options = array()) {
		$options = array_merge(array('url' => array(), 'model' => null), $options);
		$url = $options['url'];
		unset($options['url']);

		if (empty($title)) {
			$title = $key;

			if (strpos($title, '.') !== false) {
				$title = str_replace('.', ' ', $title);
			}

			$title = __(Inflector::humanize(preg_replace('/_id$/', '', $title)));
		}
		$dir = isset($options['direction']) ? $options['direction'] : 'asc';
		unset($options['direction']);

		$sortKey = $this->sortKey($options['model']);
		$defaultModel = $this->defaultModel();
		$isSorted = (
			$sortKey === $key ||
			$sortKey === $defaultModel . '.' . $key ||
			$key === $defaultModel . '.' . $sortKey
		);

		if ($isSorted) {
			$dir = $this->sortDir($options['model']) === 'asc' ? 'desc' : 'asc';
			$class = $dir === 'asc' ? 'desc' : 'asc';
			if (!empty($options['class'])) {
				$options['class'] .= ' ' . $class;
			} else {
				$options['class'] = $class;
			}
		}
		if (is_array($title) && array_key_exists($dir, $title)) {
			$title = $title[$dir];
		}

		$url = array_merge(array('sort' => $key, 'direction' => $dir), $url, array('order' => null));
		return $this->link($title, $url, $options);
	}

/**
 * Generates a plain or Ajax link with pagination parameters
 *
 * ### Options
 *
 * - `update` The Id of the DOM element you wish to update. Creates Ajax enabled links
 *    with the AjaxHelper.
 * - `escape` Whether you want the contents html entity encoded, defaults to true
 * - `model` The model to use, defaults to PaginatorHelper::defaultModel()
 *
 * @param string $title Title for the link.
 * @param string|array $url Url for the action. See Router::url()
 * @param array $options Options for the link. See #options for list of keys.
 * @return string A link with pagination parameters.
 * @link http://book.cakephp.org/2.0/en/core-libraries/helpers/paginator.html#PaginatorHelper::link
 */
	public function link($title, $url = array(), $options = array()) {
		$options = array_merge(array('model' => null, 'escape' => true), $options);
		$model = $options['model'];
		unset($options['model']);

		if (!empty($this->options)) {
			$options = array_merge($this->options, $options);
		}
		if (isset($options['url'])) {
			$url = array_merge((array)$options['url'], (array)$url);
			unset($options['url']);
		}
		unset($options['convertKeys']);

		$url = $this->url($url, true, $model);

		$obj = isset($options['update']) ? $this->_ajaxHelperClass : 'Html';
		return $this->{$obj}->link($title, $url, $options);
	}

/**
 * Merges passed URL options with current pagination state to generate a pagination URL.
 *
 * @param array $options Pagination/URL options array
 * @param boolean $asArray Return the url as an array, or a URI string
 * @param string $model Which model to paginate on
 * @return mixed By default, returns a full pagination URL string for use in non-standard contexts (i.e. JavaScript)
 * @link http://book.cakephp.org/2.0/en/core-libraries/helpers/paginator.html#PaginatorHelper::url
 */
	public function url($options = array(), $asArray = false, $model = null) {
		$paging = $this->params($model);
		$url = array_merge(array_filter($paging['options']), $options);

		if (isset($url['order'])) {
			$sort = $direction = null;
			if (is_array($url['order'])) {
				list($sort, $direction) = array($this->sortKey($model, $url), current($url['order']));
			}
			unset($url['order']);
			$url = array_merge($url, compact('sort', 'direction'));
		}

		if ($asArray) {
			return $url;
		}
		return parent::url($url);
	}

/**
 * Protected method for generating prev/next links
 *
 * @param string $which
 * @param string $title
 * @param array $options
 * @param string $disabledTitle
 * @param array $disabledOptions
 * @return string
 */
	protected function _pagingLink($which, $title = null, $options = array(), $disabledTitle = null, $disabledOptions = array()) {
		$check = 'has' . $which;
		$_defaults = array(
			'url' => array(), 'step' => 1, 'escape' => true, 'model' => null,
			'tag' => 'span', 'class' => strtolower($which), 'disabledTag' => null
		);
		$options = array_merge($_defaults, (array)$options);
		$paging = $this->params($options['model']);
		if (empty($disabledOptions)) {
			$disabledOptions = $options;
		}

		if (!$this->{$check}($options['model']) && (!empty($disabledTitle) || !empty($disabledOptions))) {
			if (!empty($disabledTitle) && $disabledTitle !== true) {
				$title = $disabledTitle;
			}
			$options = array_merge($_defaults, (array)$disabledOptions);
		} elseif (!$this->{$check}($options['model'])) {
			return null;
		}

		foreach (array_keys($_defaults) as $key) {
			${$key} = $options[$key];
			unset($options[$key]);
		}

		if ($this->{$check}($model)) {
			$url = array_merge(
				array('page' => $paging['page'] + ($which == 'Prev' ? $step * -1 : $step)),
				$url
			);
			if ($tag === false) {
				return $this->link(
					$title,
					$url,
					compact('escape', 'model', 'class') + $options
				);
			}
			$link = $this->link($title, $url, compact('escape', 'model') + $options);
			return $this->Html->tag($tag, $link, compact('class'));
		} else {
			unset($options['rel']);
			if (!$tag) {
				if ($disabledTag) {
					$tag = $disabledTag;
					$disabledTag = null;
				} else {
					$tag = $_defaults['tag'];
				}
			}
			if ($disabledTag) {
				$title = $this->Html->tag($disabledTag, $title, compact('escape') + $options);
				return $this->Html->tag($tag, $title, compact('class'));
			}
			return $this->Html->tag($tag, $title, compact('escape', 'class') + $options);
		}
	}

/**
 * Returns true if the given result set is not at the first page
 *
 * @param string $model Optional model name. Uses the default if none is specified.
 * @return boolean True if the result set is not at the first page.
 * @link http://book.cakephp.org/2.0/en/core-libraries/helpers/paginator.html#PaginatorHelper::hasPrev
 */
	public function hasPrev($model = null) {
		return $this->_hasPage($model, 'prev');
	}

/**
 * Returns true if the given result set is not at the last page
 *
 * @param string $model Optional model name. Uses the default if none is specified.
 * @return boolean True if the result set is not at the last page.
 * @link http://book.cakephp.org/2.0/en/core-libraries/helpers/paginator.html#PaginatorHelper::hasNext
 */
	public function hasNext($model = null) {
		return $this->_hasPage($model, 'next');
	}

/**
 * Returns true if the given result set has the page number given by $page
 *
 * @param string $model Optional model name. Uses the default if none is specified.
 * @param integer $page The page number - if not set defaults to 1.
 * @return boolean True if the given result set has the specified page number.
 * @link http://book.cakephp.org/2.0/en/core-libraries/helpers/paginator.html#PaginatorHelper::hasPage
 */
	public function hasPage($model = null, $page = 1) {
		if (is_numeric($model)) {
			$page = $model;
			$model = null;
		}
		$paging = $this->params($model);
		return $page <= $paging['pageCount'];
	}

/**
 * Does $model have $page in its range?
 *
 * @param string $model Model name to get parameters for.
 * @param integer $page Page number you are checking.
 * @return boolean Whether model has $page
 */
	protected function _hasPage($model, $page) {
		$params = $this->params($model);
		return !empty($params) && $params[$page . 'Page'];
	}

/**
 * Gets the default model of the paged sets
 *
 * @return string Model name or null if the pagination isn't initialized.
 * @link http://book.cakephp.org/2.0/en/core-libraries/helpers/paginator.html#PaginatorHelper::defaultModel
 */
	public function defaultModel() {
		if ($this->_defaultModel) {
			return $this->_defaultModel;
		}
		if (empty($this->request->params['paging'])) {
			return null;
		}
		list($this->_defaultModel) = array_keys($this->request->params['paging']);
		return $this->_defaultModel;
	}

/**
 * Returns a counter string for the paged result set
 *
 * ### Options
 *
 * - `model` The model to use, defaults to PaginatorHelper::defaultModel();
 * - `format` The format string you want to use, defaults to 'pages' Which generates output like '1 of 5'
 *    set to 'range' to generate output like '1 - 3 of 13'. Can also be set to a custom string, containing
 *    the following placeholders `{:page}`, `{:pages}`, `{:current}`, `{:count}`, `{:model}`, `{:start}`, `{:end}` and any
 *    custom content you would like.
 * - `separator` The separator string to use, default to ' of '
 *
 * The `%page%` style placeholders also work, but are deprecated and will be removed in a future version.
 * @param array $options Options for the counter string. See #options for list of keys.
 * @return string Counter string.
 * @deprecated The %page% style placeholders are deprecated.
 * @link http://book.cakephp.org/2.0/en/core-libraries/helpers/paginator.html#PaginatorHelper::counter
 */
	public function counter($options = array()) {
		if (is_string($options)) {
			$options = array('format' => $options);
		}

		$options = array_merge(
			array(
				'model' => $this->defaultModel(),
				'format' => 'pages',
				'separator' => __d('cake', ' of ')
			),
		$options);

		$paging = $this->params($options['model']);
		if (!$paging['pageCount']) {
			$paging['pageCount'] = 1;
		}
		$start = 0;
		if ($paging['count'] >= 1) {
			$start = (($paging['page'] - 1) * $paging['limit']) + 1;
		}
		$end = $start + $paging['limit'] - 1;
		if ($paging['count'] < $end) {
			$end = $paging['count'];
		}

		switch ($options['format']) {
			case 'range':
				if (!is_array($options['separator'])) {
					$options['separator'] = array(' - ', $options['separator']);
				}
				$out = $start . $options['separator'][0] . $end . $options['separator'][1];
				$out .= $paging['count'];
			break;
			case 'pages':
				$out = $paging['page'] . $options['separator'] . $paging['pageCount'];
			break;
			default:
				$map = array(
					'%page%' => $paging['page'],
					'%pages%' => $paging['pageCount'],
					'%current%' => $paging['current'],
					'%count%' => $paging['count'],
					'%start%' => $start,
					'%end%' => $end,
					'%model%' => strtolower(Inflector::humanize(Inflector::tableize($options['model'])))
				);
				$out = str_replace(array_keys($map), array_values($map), $options['format']);

				$newKeys = array(
					'{:page}', '{:pages}', '{:current}', '{:count}', '{:start}', '{:end}', '{:model}'
				);
				$out = str_replace($newKeys, array_values($map), $out);
			break;
		}
		return $out;
	}

/**
 * Returns a set of numbers for the paged result set
 * uses a modulus to decide how many numbers to show on each side of the current page (default: 8).
 *
 * `$this->Paginator->numbers(array('first' => 2, 'last' => 2));`
 *
 * Using the first and last options you can create links to the beginning and end of the page set.
 *
 * ### Options
 *
 * - `before` Content to be inserted before the numbers
 * - `after` Content to be inserted after the numbers
 * - `model` Model to create numbers for, defaults to PaginatorHelper::defaultModel()
 * - `modulus` how many numbers to include on either side of the current page, defaults to 8.
 * - `separator` Separator content defaults to ' | '
 * - `tag` The tag to wrap links in, defaults to 'span'
 * - `first` Whether you want first links generated, set to an integer to define the number of 'first'
 *    links to generate.
 * - `last` Whether you want last links generated, set to an integer to define the number of 'last'
 *    links to generate.
 * - `ellipsis` Ellipsis content, defaults to '...'
 * - `class` Class for wrapper tag
 * - `currentClass` Class for wrapper tag on current active page, defaults to 'current'
 * - `currentTag` Tag to use for current page number, defaults to null
 *
 * @param array $options Options for the numbers, (before, after, model, modulus, separator)
 * @return string numbers string.
 * @link http://book.cakephp.org/2.0/en/core-libraries/helpers/paginator.html#PaginatorHelper::numbers
 */
	public function numbers($options = array()) {
		if ($options === true) {
			$options = array(
				'before' => ' | ', 'after' => ' | ', 'first' => 'first', 'last' => 'last'
			);
		}

		$defaults = array(
			'tag' => 'span', 'before' => null, 'after' => null, 'model' => $this->defaultModel(), 'class' => null,
			'modulus' => '8', 'separator' => ' | ', 'first' => null, 'last' => null, 'ellipsis' => '...',
			'currentClass' => 'current', 'currentTag' => null
		);
		$options += $defaults;

		$params = (array)$this->params($options['model']) + array('page' => 1);
		unset($options['model']);

		if ($params['pageCount'] <= 1) {
			return false;
		}

		extract($options);
		unset($options['tag'], $options['before'], $options['after'], $options['model'],
			$options['modulus'], $options['separator'], $options['first'], $options['last'],
			$options['ellipsis'], $options['class'], $options['currentClass'], $options['currentTag']
		);

		$out = '';

		if ($modulus && $params['pageCount'] > $modulus) {
			$half = intval($modulus / 2);
			$end = $params['page'] + $half;

			if ($end > $params['pageCount']) {
				$end = $params['pageCount'];
			}
			$start = $params['page'] - ($modulus - ($end - $params['page']));
			if ($start <= 1) {
				$start = 1;
				$end = $params['page'] + ($modulus - $params['page']) + 1;
			}

			if ($first && $start > 1) {
				$offset = ($start <= (int)$first) ? $start - 1 : $first;
				if ($offset < $start - 1) {
					$out .= $this->first($offset, compact('tag', 'separator', 'ellipsis', 'class'));
				} else {
					$out .= $this->first($offset, compact('tag', 'separator', 'class', 'ellipsis') + array('after' => $separator));
				}
			}

			$out .= $before;

			for ($i = $start; $i < $params['page']; $i++) {
				$out .= $this->Html->tag($tag, $this->link($i, array('page' => $i), $options), compact('class')) . $separator;
			}

			if ($class) {
				$currentClass .= ' ' . $class;
			}
			if ($currentTag) {
				$out .= $this->Html->tag($tag, $this->Html->tag($currentTag, $params['page']), array('class' => $currentClass));
			} else {
				$out .= $this->Html->tag($tag, $params['page'], array('class' => $currentClass));
			}
			if ($i != $params['pageCount']) {
				$out .= $separator;
			}

			$start = $params['page'] + 1;
			for ($i = $start; $i < $end; $i++) {
				$out .= $this->Html->tag($tag, $this->link($i, array('page' => $i), $options), compact('class')) . $separator;
			}

			if ($end != $params['page']) {
				$out .= $this->Html->tag($tag, $this->link($i, array('page' => $end), $options), compact('class'));
			}

			$out .= $after;

			if ($last && $end < $params['pageCount']) {
				$offset = ($params['pageCount'] < $end + (int)$last) ? $params['pageCount'] - $end : $last;
				if ($offset <= $last && $params['pageCount'] - $end > $offset) {
					$out .= $this->last($offset, compact('tag', 'separator', 'ellipsis', 'class'));
				} else {
					$out .= $this->last($offset, compact('tag', 'separator', 'class', 'ellipsis') + array('before' => $separator));
				}
			}

		} else {
			$out .= $before;

			for ($i = 1; $i <= $params['pageCount']; $i++) {
				if ($i == $params['page']) {
					if ($class) {
						$currentClass .= ' ' . $class;
					}
					if ($currentTag) {
						$out .= $this->Html->tag($tag, $this->Html->tag($currentTag, $i), array('class' => $currentClass));
					} else {
						$out .= $this->Html->tag($tag, $i, array('class' => $currentClass));
					}
				} else {
					$out .= $this->Html->tag($tag, $this->link($i, array('page' => $i), $options), compact('class'));
				}
				if ($i != $params['pageCount']) {
					$out .= $separator;
				}
			}

			$out .= $after;
		}

		return $out;
	}

/**
 * Returns a first or set of numbers for the first pages.
 *
 * `echo $this->Paginator->first('< first');`
 *
 * Creates a single link for the first page. Will output nothing if you are on the first page.
 *
 * `echo $this->Paginator->first(3);`
 *
 * Will create links for the first 3 pages, once you get to the third or greater page. Prior to that
 * nothing will be output.
 *
 * ### Options:
 *
 * - `tag` The tag wrapping tag you want to use, defaults to 'span'
 * - `after` Content to insert after the link/tag
 * - `model` The model to use defaults to PaginatorHelper::defaultModel()
 * - `separator` Content between the generated links, defaults to ' | '
 * - `ellipsis` Content for ellipsis, defaults to '...'
 *
 * @param string|integer $first if string use as label for the link. If numeric, the number of page links
 *   you want at the beginning of the range.
 * @param array $options An array of options.
 * @return string numbers string.
 * @link http://book.cakephp.org/2.0/en/core-libraries/helpers/paginator.html#PaginatorHelper::first
 */
	public function first($first = '<< first', $options = array()) {
		$options = array_merge(
			array(
				'tag' => 'span',
				'after' => null,
				'model' => $this->defaultModel(),
				'separator' => ' | ',
				'ellipsis' => '...',
				'class' => null
			),
		(array)$options);

		$params = array_merge(array('page' => 1), (array)$this->params($options['model']));
		unset($options['model']);

		if ($params['pageCount'] <= 1) {
			return false;
		}
		extract($options);
		unset($options['tag'], $options['after'], $options['model'], $options['separator'], $options['ellipsis'], $options['class']);

		$out = '';

		if (is_int($first) && $params['page'] >= $first) {
			if ($after === null) {
				$after = $ellipsis;
			}
			for ($i = 1; $i <= $first; $i++) {
				$out .= $this->Html->tag($tag, $this->link($i, array('page' => $i), $options), compact('class'));
				if ($i != $first) {
					$out .= $separator;
				}
			}
			$out .= $after;
		} elseif ($params['page'] > 1 && is_string($first)) {
			$options += array('rel' => 'first');
			$out = $this->Html->tag($tag, $this->link($first, array('page' => 1), $options), compact('class')) . $after;
		}
		return $out;
	}

/**
 * Returns a last or set of numbers for the last pages.
 *
 * `echo $this->Paginator->last('last >');`
 *
 * Creates a single link for the last page. Will output nothing if you are on the last page.
 *
 * `echo $this->Paginator->last(3);`
 *
 * Will create links for the last 3 pages. Once you enter the page range, no output will be created.
 *
 * ### Options:
 *
 * - `tag` The tag wrapping tag you want to use, defaults to 'span'
 * - `before` Content to insert before the link/tag
 * - `model` The model to use defaults to PaginatorHelper::defaultModel()
 * - `separator` Content between the generated links, defaults to ' | '
 * - `ellipsis` Content for ellipsis, defaults to '...'
 *
 * @param string|integer $last if string use as label for the link, if numeric print page numbers
 * @param array $options Array of options
 * @return string numbers string.
 * @link http://book.cakephp.org/2.0/en/core-libraries/helpers/paginator.html#PaginatorHelper::last
 */
	public function last($last = 'last >>', $options = array()) {
		$options = array_merge(
			array(
				'tag' => 'span',
				'before' => null,
				'model' => $this->defaultModel(),
				'separator' => ' | ',
				'ellipsis' => '...',
				'class' => null
			),
		(array)$options);

		$params = array_merge(array('page' => 1), (array)$this->params($options['model']));
		unset($options['model']);

		if ($params['pageCount'] <= 1) {
			return false;
		}

		extract($options);
		unset($options['tag'], $options['before'], $options['model'], $options['separator'], $options['ellipsis'], $options['class']);

		$out = '';
		$lower = $params['pageCount'] - $last + 1;

		if (is_int($last) && $params['page'] <= $lower) {
			if ($before === null) {
				$before = $ellipsis;
			}
			for ($i = $lower; $i <= $params['pageCount']; $i++) {
				$out .= $this->Html->tag($tag, $this->link($i, array('page' => $i), $options), compact('class'));
				if ($i != $params['pageCount']) {
					$out .= $separator;
				}
			}
			$out = $before . $out;
		} elseif ($params['page'] < $params['pageCount'] && is_string($last)) {
			$options += array('rel' => 'last');
			$out = $before . $this->Html->tag(
				$tag, $this->link($last, array('page' => $params['pageCount']), $options), compact('class')
			);
		}
		return $out;
	}

}<|MERGE_RESOLUTION|>--- conflicted
+++ resolved
@@ -63,13 +63,6 @@
  * - `escape` Defines if the title field for the link should be escaped (default: true).
  * - `update` DOM id of the element updated with the results of the AJAX call.
  *     If this key isn't specified Paginator will use plain HTML links.
-<<<<<<< HEAD
-=======
- * - `paging['paramType']` The type of parameters to use when creating links. Valid options are
- *     'querystring' and 'named'. See PaginatorComponent::$settings for more information.
- * - `convertKeys` - A list of keys in url arrays that should be converted to querysting params
- *    if paramType == 'querystring'.
->>>>>>> 9c29fab4
  *
  * @var array
  */
