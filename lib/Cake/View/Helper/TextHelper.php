<?php
/**
 * Text Helper
 *
 * Text manipulations: Highlight, excerpt, truncate, strip of links, convert email addresses to mailto: links...
 *
 * PHP 5
 *
 * CakePHP(tm) : Rapid Development Framework (http://cakephp.org)
 * Copyright 2005-2011, Cake Software Foundation, Inc. (http://cakefoundation.org)
 *
 * Licensed under The MIT License
 * Redistributions of files must retain the above copyright notice.
 *
 * @copyright     Copyright 2005-2011, Cake Software Foundation, Inc. (http://cakefoundation.org)
 * @link          http://cakephp.org CakePHP(tm) Project
 * @package       Cake.View.Helper
 * @since         CakePHP(tm) v 0.10.0.1076
 * @license       MIT License (http://www.opensource.org/licenses/mit-license.php)
 */

App::uses('AppHelper', 'View/Helper');

/**
 * Text helper library.
 *
 * Text manipulations: Highlight, excerpt, truncate, strip of links, convert email addresses to mailto: links...
 *
 * @package       Cake.View.Helper
 * @property      HtmlHelper $Html
 * @link http://book.cakephp.org/2.0/en/core-libraries/helpers/text.html
 * @see String
 */
class TextHelper extends AppHelper {

/**
 * helpers
 *
 * @var array
 */
	public $helpers = array('Html');

/**
 * An array of md5sums and their contents.
 * Used when inserting links into text.
 *
 * @var array
 */
	protected $_placeholders = array();

/**
 * String utility instance
 */
	protected $_engine;

/**
 * Constructor
 *
 * ### Settings:
 *
 * - `engine` Class name to use to replace String functionality.
 *            The class needs to be placed in the `Utility` directory.
 *
 * @param View $View the view object the helper is attached to.
 * @param array $settings Settings array Settings array
 */
	public function __construct(View $View, $settings = array()) {
		$settings = Set::merge(array('engine' => 'String'), $settings);
		parent::__construct($View, $settings);
		list($plugin, $engineClass) = pluginSplit($settings['engine'], true);
		App::uses($engineClass, $plugin . 'Utility');
		if (class_exists($engineClass)) {
			$this->_engine = new $engineClass($settings);
		} else {
			throw new CakeException(__d('cake_dev', '%s could not be found', $engineClass));
		}
	}

/**
 * Call methods from String utility class
 */
	public function __call($method, $params) {
		return call_user_func_array(array($this->_engine, $method), $params);
	}

/**
 * Adds links (<a href=....) to a given text, by finding text that begins with
 * strings like http:// and ftp://.
 *
 * ### Options
 *
 * - `escape` Control HTML escaping of input. Defaults to true.
 *
 * @param string $text Text
 * @param array $options Array of HTML options, and options listed above.
 * @return string The text with links
 * @link http://book.cakephp.org/2.0/en/core-libraries/helpers/text.html#TextHelper::autoLinkUrls
 */
	public function autoLinkUrls($text, $options = array()) {
		$this->_placeholders = array();
		$options += array('escape' => true);

		$text = preg_replace_callback(
			'#(?<!href="|src="|">)((?:https?|ftp|nntp)://[^\s<>()]+)#i',
			array(&$this, '_insertPlaceHolder'),
			$text
		);
<<<<<<< HEAD
		$text = preg_replace_callback(
			'#(?<!href="|">)(?<!http://|https://|ftp://|nntp://)(www\.[^\n\%\ <]+[^<\n\%\,\.\ <])(?<!\))#i',
			array(&$this, '_insertPlaceHolder'),
=======
		return preg_replace_callback(
			'#(?<!href="|">)(?<!\b[[:punct:]])(?<!http://|https://|ftp://|nntp://)www.[^\n\%\ <]+[^<\n\%\,\.\ <](?<!\))#i',
			array(&$this, '_linkUrls'),
>>>>>>> ba249aef
			$text
		);
		if ($options['escape']) {
			$text = h($text);
		}
		return $this->_linkUrls($text, $options);
	}

/**
 * Saves the placeholder for a string, for later use.  This gets around double
 * escaping content in URL's.
 *
 * @param array $matches An array of regexp matches.
 * @return string Replaced values.
 */
	protected function _insertPlaceHolder($matches) {
		$key = md5($matches[0]);
		$this->_placeholders[$key] = $matches[0];
		return $key;
	}

/**
 * Replace placeholders with links.
 *
 * @param string $text The text to operate on.
 * @param array $htmlOptions The options for the generated links.
 * @return string The text with links inserted.
 */
	protected function _linkUrls($text, $htmlOptions) {
		$replace = array();
		foreach ($this->_placeholders as $md5 => $url) {
			$link = $url;
			if (!preg_match('#^[a-z]+\://#', $url)) {
				$url = 'http://' . $url;
			}
			$replace[$md5] = $this->Html->link($link, $url, $htmlOptions);
		}
		return strtr($text, $replace);
	}

/**
 * Links email addresses
 *
 * @param string $text The text to operate on
 * @param array $options An array of options to use for the HTML.
 * @return string
 * @see TextHelper::autoLinkEmails()
 */
	protected function _linkEmails($text, $options) {
		$replace = array();
		foreach ($this->_placeholders as $md5 => $url) {
			$replace[$md5] = $this->Html->link($url, 'mailto:' . $url, $options);
		}
		return strtr($text, $replace);
	}

/**
 * Adds email links (<a href="mailto:....) to a given text.
 *
 * ### Options
 *
 * - `escape` Control HTML escaping of input. Defaults to true.
 *
 * @param string $text Text
 * @param array $options Array of HTML options, and options listed above.
 * @return string The text with links
 * @link http://book.cakephp.org/2.0/en/core-libraries/helpers/text.html#TextHelper::autoLinkEmails
 */
	public function autoLinkEmails($text, $options = array()) {
		$options += array('escape' => true);
		$this->_placeholders = array();

		$atom = '[a-z0-9!#$%&\'*+\/=?^_`{|}~-]';
		$text = preg_replace_callback(
			'/(' . $atom . '+(?:\.' . $atom . '+)*@[a-z0-9-]+(?:\.[a-z0-9-]+)+)/i',
			array(&$this, '_insertPlaceholder'),
			$text
		);
		if ($options['escape']) {
			$text = h($text);
		}
		return $this->_linkEmails($text, $options);
	}

/**
 * Convert all links and email addresses to HTML links.
 *
 * ### Options
 *
 * - `escape` Control HTML escaping of input. Defaults to true.
 *
 * @param string $text Text
 * @param array $options Array of HTML options, and options listed above.
 * @return string The text with links
 * @link http://book.cakephp.org/2.0/en/core-libraries/helpers/text.html#TextHelper::autoLink
 */
	public function autoLink($text, $options = array()) {
		$text = $this->autoLinkUrls($text, $options);
		return $this->autoLinkEmails($text, array_merge($options, array('escape' => false)));
	}

/**
 * @see String::highlight()
 *
 * @param string $text Text to search the phrase in
 * @param string $phrase The phrase that will be searched
 * @param array $options An array of html attributes and options.
 * @return string The highlighted text
 * @link http://book.cakephp.org/2.0/en/core-libraries/helpers/text.html#TextHelper::highlight
 */
	public function highlight($text, $phrase, $options = array()) {
		return $this->_engine->highlight($text, $phrase, $options);
	}

/**
 * @see String::stripLinks()
 *
 * @param string $text Text
 * @return string The text without links
 * @link http://book.cakephp.org/2.0/en/core-libraries/helpers/text.html#TextHelper::stripLinks
 */
	public function stripLinks($text) {
		return $this->_engine->stripLinks($text);
	}

/**
 * @see String::truncate()
 *
 * @param string $text String to truncate.
 * @param integer $length Length of returned string, including ellipsis.
 * @param array $options An array of html attributes and options.
 * @return string Trimmed string.
 * @link http://book.cakephp.org/2.0/en/core-libraries/helpers/text.html#TextHelper::truncate
 */
	public function truncate($text, $length = 100, $options = array()) {
		return $this->_engine->truncate($text, $length, $options);
	}

/**
 * @see String::excerpt()
 *
 * @param string $text String to search the phrase in
 * @param string $phrase Phrase that will be searched for
 * @param integer $radius The amount of characters that will be returned on each side of the founded phrase
 * @param string $ending Ending that will be appended
 * @return string Modified string
 * @link http://book.cakephp.org/2.0/en/core-libraries/helpers/text.html#TextHelper::excerpt
 */
	public function excerpt($text, $phrase, $radius = 100, $ending = '...') {
<<<<<<< HEAD
		return $this->_engine->excerpt($text, $phrase, $radius, $ending);
=======
		if (empty($text) or empty($phrase)) {
			return $this->truncate($text, $radius * 2, array('ending' => $ending));
		}

		$append = $prepend = $ending;

		$phraseLen = mb_strlen($phrase);
		$textLen = mb_strlen($text);

		$pos = mb_strpos(mb_strtolower($text), mb_strtolower($phrase));
		if ($pos === false) {
			return mb_substr($text, 0, $radius) . $ending;
		}

		$startPos = $pos - $radius;
		if ($startPos <= 0) {
			$startPos = 0;
			$prepend = '';
		}

		$endPos = $pos + $phraseLen + $radius;
		if ($endPos >= $textLen) {
			$endPos = $textLen;
			$append = '';
		}

		$excerpt = mb_substr($text, $startPos, $endPos - $startPos);
		$excerpt = $prepend . $excerpt . $append;

		return $excerpt;
>>>>>>> ba249aef
	}

/**
 * @see String::toList()
 *
 * @param array $list The list to be joined
 * @param string $and The word used to join the last and second last items together with. Defaults to 'and'
 * @param string $separator The separator used to join all the other items together. Defaults to ', '
 * @return string The glued together string.
 * @link http://book.cakephp.org/2.0/en/core-libraries/helpers/text.html#TextHelper::toList
 */
	public function toList($list, $and = 'and', $separator = ', ') {
		return $this->_engine->toList($list, $and, $separator);
	}

}<|MERGE_RESOLUTION|>--- conflicted
+++ resolved
@@ -105,15 +105,9 @@
 			array(&$this, '_insertPlaceHolder'),
 			$text
 		);
-<<<<<<< HEAD
 		$text = preg_replace_callback(
-			'#(?<!href="|">)(?<!http://|https://|ftp://|nntp://)(www\.[^\n\%\ <]+[^<\n\%\,\.\ <])(?<!\))#i',
+			'#(?<!href="|">)(?<!\b[[:punct:]])(?<!http://|https://|ftp://|nntp://)www.[^\n\%\ <]+[^<\n\%\,\.\ <](?<!\))#i',
 			array(&$this, '_insertPlaceHolder'),
-=======
-		return preg_replace_callback(
-			'#(?<!href="|">)(?<!\b[[:punct:]])(?<!http://|https://|ftp://|nntp://)www.[^\n\%\ <]+[^<\n\%\,\.\ <](?<!\))#i',
-			array(&$this, '_linkUrls'),
->>>>>>> ba249aef
 			$text
 		);
 		if ($options['escape']) {
@@ -263,40 +257,7 @@
  * @link http://book.cakephp.org/2.0/en/core-libraries/helpers/text.html#TextHelper::excerpt
  */
 	public function excerpt($text, $phrase, $radius = 100, $ending = '...') {
-<<<<<<< HEAD
 		return $this->_engine->excerpt($text, $phrase, $radius, $ending);
-=======
-		if (empty($text) or empty($phrase)) {
-			return $this->truncate($text, $radius * 2, array('ending' => $ending));
-		}
-
-		$append = $prepend = $ending;
-
-		$phraseLen = mb_strlen($phrase);
-		$textLen = mb_strlen($text);
-
-		$pos = mb_strpos(mb_strtolower($text), mb_strtolower($phrase));
-		if ($pos === false) {
-			return mb_substr($text, 0, $radius) . $ending;
-		}
-
-		$startPos = $pos - $radius;
-		if ($startPos <= 0) {
-			$startPos = 0;
-			$prepend = '';
-		}
-
-		$endPos = $pos + $phraseLen + $radius;
-		if ($endPos >= $textLen) {
-			$endPos = $textLen;
-			$append = '';
-		}
-
-		$excerpt = mb_substr($text, $startPos, $endPos - $startPos);
-		$excerpt = $prepend . $excerpt . $append;
-
-		return $excerpt;
->>>>>>> ba249aef
 	}
 
 /**
