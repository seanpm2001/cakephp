<?php
/**
 * PHP 5
 *
 * CakePHP(tm) : Rapid Development Framework (http://cakephp.org)
 * Copyright (c) Cake Software Foundation, Inc. (http://cakefoundation.org)
 *
 * Licensed under The MIT License
 * For full copyright and license information, please see the LICENSE.txt
 * Redistributions of files must retain the above copyright notice.
 *
 * @copyright     Copyright (c) Cake Software Foundation, Inc. (http://cakefoundation.org)
 * @link          http://cakephp.org CakePHP(tm) Project
 * @since         CakePHP(tm) v2.1
 * @license       MIT License (http://www.opensource.org/licenses/mit-license.php)
 */
namespace Cake\View;

use Cake\Error;

/**
 * ViewBlock implements the concept of Blocks or Slots in the View layer.
 * Slots or blocks are combined with extending views and layouts to afford slots
 * of content that are present in a layout or parent view, but are defined by the child
 * view or elements used in the view.
 *
 * @package Cake.View
 */
class ViewBlock {

/**
 * Append content
 *
 * @constant APPEND
 */
	const APPEND = 'append';

/**
 * Prepend content
 *
 * @constant PREPEND
 */
	const PREPEND = 'prepend';

/**
 * Block content. An array of blocks indexed by name.
 *
 * @var array
 */
	protected $_blocks = array();

/**
 * The active blocks being captured.
 *
 * @var array
 */
	protected $_active = array();

/**
 * Should the currently captured content be discarded on ViewBlock::end()
 *
 * @var boolean
 * @see ViewBlock::end()
 * @see ViewBlock::startIfEmpty()
 */
	protected $_discardActiveBufferOnEnd = false;

/**
 * Start capturing output for a 'block'
 *
 * Blocks allow you to create slots or blocks of dynamic content in the layout.
 * view files can implement some or all of a layout's slots.
 *
 * You can end capturing blocks using View::end(). Blocks can be output
 * using View::get();
 *
 * @param string $name The name of the block to capture for.
 * @return void
 */
	public function start($name) {
		$this->_active[] = $name;
		ob_start();
	}

/**
 * Start capturing output for a 'block' if it is empty
 *
 * Blocks allow you to create slots or blocks of dynamic content in the layout.
 * view files can implement some or all of a layout's slots.
 *
 * You can end capturing blocks using View::end(). Blocks can be output
 * using View::get();
 *
 * @param string $name The name of the block to capture for.
 * @return void
 */
	public function startIfEmpty($name) {
		if (empty($this->_blocks[$name])) {
			return $this->start($name);
		}
		$this->_discardActiveBufferOnEnd = true;
		ob_start();
	}

/**
 * End a capturing block. The compliment to ViewBlock::start()
 *
 * @return void
 * @see ViewBlock::start()
 */
	public function end() {
		if ($this->_discardActiveBufferOnEnd) {
			$this->_discardActiveBufferOnEnd = false;
			ob_end_clean();
			return;
		}
		if (!empty($this->_active)) {
			$active = end($this->_active);
			$content = ob_get_clean();
			if (!isset($this->_blocks[$active])) {
				$this->_blocks[$active] = '';
			}
			$this->_blocks[$active] .= $content;
			array_pop($this->_active);
		}
	}

/**
 * Concat content to an existing or new block.
 * Concating to a new block will create the block.
 *
 * Calling concat() without a value will create a new capturing
 * block that needs to be finished with View::end(). The content
 * of the new capturing context will be added to the existing block context.
 *
 * @param string $name Name of the block
 * @param string $value The content for the block
 * @param string $mode If ViewBlock::APPEND content will be appended to existing content.
 *   If ViewBlock::PREPEND it will be prepended.
 * @return void
 * @throws Cake\Error\Exception when you use non-string values.
 */
	public function concat($name, $value = null, $mode = ViewBlock::APPEND) {
		if (isset($value)) {
			if (!is_string($value)) {
<<<<<<< HEAD
				throw new Error\Exception(__d('cake_dev', '$value must be a string.'));
=======
				throw new CakeException(__d('cake_dev', '%s must be a string.', '$value'));
>>>>>>> 56fa0dcc
			}
			if (!isset($this->_blocks[$name])) {
				$this->_blocks[$name] = '';
			}
			if ($mode === ViewBlock::PREPEND) {
				$this->_blocks[$name] = $value . $this->_blocks[$name];
			} else {
				$this->_blocks[$name] .= $value;
			}
		} else {
			$this->start($name);
		}
	}

/**
 * Append to an existing or new block. Appending to a new
 * block will create the block.
 *
 * Calling append() without a value will create a new capturing
 * block that needs to be finished with View::end(). The content
 * of the new capturing context will be added to the existing block context.
 *
 * @param string $name Name of the block
 * @param string $value The content for the block.
 * @return void
 * @throws Cake\Error\Exception when you use non-string values.
 * @deprecated As of 2.3 use ViewBlock::concat() instead.
 */
	public function append($name, $value = null) {
		$this->concat($name, $value);
	}

/**
 * Set the content for a block. This will overwrite any
 * existing content.
 *
 * @param string $name Name of the block
 * @param string $value The content for the block.
 * @return void
 * @throws Cake\Error\Exception when you use non-string values.
 */
	public function set($name, $value) {
		if (!is_string($value)) {
			throw new Error\Exception(__d('cake_dev', 'Blocks can only contain strings.'));
		}
		$this->_blocks[$name] = $value;
	}

/**
 * Get the content for a block.
 *
 * @param string $name Name of the block
 * @param string $default Default string
 * @return string The block content or $default if the block does not exist.
 */
	public function get($name, $default = '') {
		if (!isset($this->_blocks[$name])) {
			return $default;
		}
		return $this->_blocks[$name];
	}

/**
 * Get the names of all the existing blocks.
 *
 * @return array An array containing the blocks.
 */
	public function keys() {
		return array_keys($this->_blocks);
	}

/**
 * Get the name of the currently open block.
 *
 * @return mixed Either null or the name of the last open block.
 */
	public function active() {
		return end($this->_active);
	}

/**
 * Get the names of the unclosed/active blocks.
 *
 * @return array An array of unclosed blocks.
 */
	public function unclosed() {
		return $this->_active;
	}

}<|MERGE_RESOLUTION|>--- conflicted
+++ resolved
@@ -143,11 +143,7 @@
 	public function concat($name, $value = null, $mode = ViewBlock::APPEND) {
 		if (isset($value)) {
 			if (!is_string($value)) {
-<<<<<<< HEAD
-				throw new Error\Exception(__d('cake_dev', '$value must be a string.'));
-=======
-				throw new CakeException(__d('cake_dev', '%s must be a string.', '$value'));
->>>>>>> 56fa0dcc
+				throw new Error\Exception(__d('cake_dev', '%s must be a string.', '$value'));
 			}
 			if (!isset($this->_blocks[$name])) {
 				$this->_blocks[$name] = '';
