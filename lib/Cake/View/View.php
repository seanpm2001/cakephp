--- conflicted
+++ resolved
@@ -424,18 +424,11 @@
 			return $this->_renderElement($file, $data, $options);
 		}
 
-<<<<<<< HEAD
-		$file = 'Elements/' . $name . $this->ext;
-
-		if (Configure::read('debug') > 0) {
-			return __d('cake_dev', 'Element Not Found: %s', $file);
-=======
 		if (empty($options['ignoreMissing'])) {
 			list ($plugin, $name) = pluginSplit($name, true);
 			$name = str_replace('/', DS, $name);
 			$file = $plugin . 'Elements' . DS . $name . $this->ext;
 			trigger_error(__d('cake_dev', 'Element Not Found: %s', $file), E_USER_NOTICE);
->>>>>>> 77244bea
 		}
 	}
 
