--- conflicted
+++ resolved
@@ -453,11 +453,7 @@
  * @param string $view Name of view file to use
  * @param string $layout Layout to use.
  * @return string Rendered Element
-<<<<<<< HEAD
- * @throws Cake\Error\Exception if there is an error in the view.
-=======
- * @throws CakeException If there is an error in the view.
->>>>>>> 59bb05b4
+ * @throws Cake\Error\Exception If there is an error in the view.
  */
 	public function render($view = null, $layout = null) {
 		if ($this->hasRendered) {
@@ -639,10 +635,6 @@
  * @param string $name Name of the block
  * @param mixed $value The content for the block.
  * @return void
-<<<<<<< HEAD
- * @throws Cake\Error\Exception when you use non-string values.
-=======
->>>>>>> 59bb05b4
  * @see ViewBlock::concat()
  */
 	public function append($name, $value = null) {
@@ -669,10 +661,6 @@
  * @param string $name Name of the block
  * @param mixed $value The content for the block.
  * @return void
-<<<<<<< HEAD
- * @throws Cake\Error\Exception when you use non-string values.
-=======
->>>>>>> 59bb05b4
  * @see ViewBlock::set()
  */
 	public function assign($name, $value) {
