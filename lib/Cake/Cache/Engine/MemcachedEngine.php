--- conflicted
+++ resolved
@@ -17,10 +17,6 @@
 use Cake\Cache\CacheEngine;
 use Cake\Error;
 use Cake\Utility\Inflector;
-<<<<<<< HEAD
-use \Memcached;
-=======
->>>>>>> 19555cee
 
 /**
  * Memcached storage engine for cache. Memcached has some limitations in the amount of
