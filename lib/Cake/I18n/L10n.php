--- conflicted
+++ resolved
@@ -416,13 +416,8 @@
  * @return boolean Success
  */
 	protected function _autoLanguage() {
-<<<<<<< HEAD
 		$_detectableLanguages = Request::acceptLanguage();
-		foreach ($_detectableLanguages as $key => $langKey) {
-=======
-		$_detectableLanguages = CakeRequest::acceptLanguage();
 		foreach ($_detectableLanguages as $langKey) {
->>>>>>> 9c29fab4
 			if (isset($this->_l10nCatalog[$langKey])) {
 				$this->_setLanguage($langKey);
 				return true;
