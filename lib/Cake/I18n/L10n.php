--- conflicted
+++ resolved
@@ -157,11 +157,7 @@
 		/* Romanian */ 'ron' => 'ro',
 		/* Romanian - bibliographic */ 'rum' => 'ro',
 		/* Russian */ 'rus' => 'ru',
-<<<<<<< HEAD
-		/* Sami (Lappish) */ 'smi' => 'sz',
-=======
 		/* Sami */ 'sme' => 'se',
->>>>>>> 0d486bda
 		/* Serbian */ 'srp' => 'sr',
 		/* Slovak */ 'slk' => 'sk',
 		/* Slovak - bibliographic */ 'slo' => 'sk',
@@ -259,11 +255,7 @@
 		'es-ve' => array('language' => 'Spanish (Venezuela)', 'locale' => 'es_ve', 'localeFallback' => 'spa', 'charset' => 'utf-8', 'direction' => 'ltr'),
 		'et' => array('language' => 'Estonian', 'locale' => 'est', 'localeFallback' => 'est', 'charset' => 'utf-8', 'direction' => 'ltr'),
 		'eu' => array('language' => 'Basque', 'locale' => 'eus', 'localeFallback' => 'eus', 'charset' => 'utf-8', 'direction' => 'ltr'),
-<<<<<<< HEAD
-		'fa' => array('language' => 'Farsi', 'locale' => 'per', 'localeFallback' => 'per', 'charset' => 'utf-8', 'direction' => 'rtl'),
-=======
 		'fa' => array('language' => 'Farsi', 'locale' => 'fas', 'localeFallback' => 'fas', 'charset' => 'utf-8', 'direction' => 'rtl'),
->>>>>>> 0d486bda
 		'fi' => array('language' => 'Finnish', 'locale' => 'fin', 'localeFallback' => 'fin', 'charset' => 'utf-8', 'direction' => 'ltr'),
 		'fo' => array('language' => 'Faeroese', 'locale' => 'fao', 'localeFallback' => 'fao', 'charset' => 'utf-8', 'direction' => 'ltr'),
 		'fr' => array('language' => 'French (Standard)', 'locale' => 'fra', 'localeFallback' => 'fra', 'charset' => 'utf-8', 'direction' => 'ltr'),
@@ -282,10 +274,6 @@
 		'hu' => array('language' => 'Hungarian', 'locale' => 'hun', 'localeFallback' => 'hun', 'charset' => 'utf-8', 'direction' => 'ltr'),
 		'hy' => array('language' => 'Armenian - Armenia', 'locale' => 'hye', 'localeFallback' => 'hye', 'charset' => 'utf-8', 'direction' => 'ltr'),
 		'id' => array('language' => 'Indonesian', 'locale' => 'ind', 'localeFallback' => 'ind', 'charset' => 'utf-8', 'direction' => 'ltr'),
-<<<<<<< HEAD
-		'in' => array('language' => 'Indonesian', 'locale' => 'ind', 'localeFallback' => 'ind', 'charset' => 'utf-8', 'direction' => 'ltr'),
-=======
->>>>>>> 0d486bda
 		'is' => array('language' => 'Icelandic', 'locale' => 'isl', 'localeFallback' => 'isl', 'charset' => 'utf-8', 'direction' => 'ltr'),
 		'it' => array('language' => 'Italian', 'locale' => 'ita', 'localeFallback' => 'ita', 'charset' => 'utf-8', 'direction' => 'ltr'),
 		'it-ch' => array('language' => 'Italian (Swiss) ', 'locale' => 'it_ch', 'localeFallback' => 'ita', 'charset' => 'utf-8', 'direction' => 'ltr'),
@@ -298,18 +286,10 @@
 		'koi8-r' => array('language' => 'Russian', 'locale' => 'koi8_r', 'localeFallback' => 'rus', 'charset' => 'koi8-r', 'direction' => 'ltr'),
 		'lt' => array('language' => 'Lithuanian', 'locale' => 'lit', 'localeFallback' => 'lit', 'charset' => 'utf-8', 'direction' => 'ltr'),
 		'lv' => array('language' => 'Latvian', 'locale' => 'lav', 'localeFallback' => 'lav', 'charset' => 'utf-8', 'direction' => 'ltr'),
-<<<<<<< HEAD
-		'mk' => array('language' => 'FYRO Macedonian', 'locale' => 'mk', 'localeFallback' => 'mkd', 'charset' => 'utf-8', 'direction' => 'ltr'),
-		'mk-mk' => array('language' => 'Macedonian', 'locale' => 'mk_mk', 'localeFallback' => 'mkd', 'charset' => 'utf-8', 'direction' => 'ltr'),
-		'ms' => array('language' => 'Malaysian', 'locale' => 'msa', 'localeFallback' => 'msa', 'charset' => 'utf-8', 'direction' => 'ltr'),
-		'mt' => array('language' => 'Maltese', 'locale' => 'mlt', 'localeFallback' => 'mlt', 'charset' => 'utf-8', 'direction' => 'ltr'),
-		'n' => array('language' => 'Dutch (Standard)', 'locale' => 'nld', 'localeFallback' => 'nld', 'charset' => 'utf-8', 'direction' => 'ltr'),
-=======
 		'mk' => array('language' => 'FYRO Macedonian', 'locale' => 'mkd', 'localeFallback' => 'mkd', 'charset' => 'utf-8', 'direction' => 'ltr'),
 		'mk-mk' => array('language' => 'Macedonian', 'locale' => 'mk_mk', 'localeFallback' => 'mkd', 'charset' => 'utf-8', 'direction' => 'ltr'),
 		'ms' => array('language' => 'Malaysian', 'locale' => 'msa', 'localeFallback' => 'msa', 'charset' => 'utf-8', 'direction' => 'ltr'),
 		'mt' => array('language' => 'Maltese', 'locale' => 'mlt', 'localeFallback' => 'mlt', 'charset' => 'utf-8', 'direction' => 'ltr'),
->>>>>>> 0d486bda
 		'nb' => array('language' => 'Norwegian Bokmal', 'locale' => 'nob', 'localeFallback' => 'nor', 'charset' => 'utf-8', 'direction' => 'ltr'),
 		'nl' => array('language' => 'Dutch (Standard)', 'locale' => 'nld', 'localeFallback' => 'nld', 'charset' => 'utf-8', 'direction' => 'ltr'),
 		'nl-be' => array('language' => 'Dutch (Belgium)', 'locale' => 'nl_be', 'localeFallback' => 'nld', 'charset' => 'utf-8', 'direction' => 'ltr'),
