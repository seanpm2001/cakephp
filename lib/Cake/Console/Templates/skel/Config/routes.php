<?php
/**
 * Routes configuration
 *
 * In this file, you set up routes to your controllers and their actions.
 * Routes are very important mechanism that allows you to freely connect
 * different urls to chosen controllers and their actions (functions).
 *
 * PHP 5
 *
 * @link          http://cakephp.org CakePHP(tm) Project
 * @package       app.Config
<<<<<<< HEAD
 * @license       MIT License (http://www.opensource.org/licenses/mit-license.php)
=======
 * @since         CakePHP(tm) v 0.2.9
>>>>>>> 06a5c509
 */
namespace App\Config;

use Cake\Core\Configure;
use Cake\Core\Plugin;
use Cake\Routing\Router;

/**
 * Uncomment the define below to use CakePHP prefix routes.
 *
 * The value of the define determines the names of the routes
 * and their associated controller actions:
 *
 * Set to an array of prefixes you want to use in your application. Use for
 * admin or other prefixed routes.
 *
 * Routing.prefixes = array('admin', 'manager');
 *
 * Enables:
 *  `App\Controller\Admin` and `/admin/controller/index`
 *  `App\Controller\Manager` and `/manager/controller/index`
 *
 */
	// Configure::write('Routing.prefixes', array('admin'));

/**
 * Here, we are connecting '/' (base path) to controller called 'Pages',
 * its action called 'display', and we pass a param to select the view file
 * to use (in this case, /app/View/Pages/home.ctp)...
 */
	Router::connect('/', array('controller' => 'pages', 'action' => 'display', 'home'));
/**
 * ...and connect the rest of 'Pages' controller's urls.
 */
	Router::connect('/pages/*', array('controller' => 'pages', 'action' => 'display'));

/**
 * Load all plugin routes. See the Plugin documentation on
 * how to customize the loading of plugin routes.
 */
	Plugin::routes();

/**
 * Load the CakePHP default routes. Only remove this if you do not want to use
 * the built-in default routes.
 */
	require CAKE . 'Config/routes.php';<|MERGE_RESOLUTION|>--- conflicted
+++ resolved
@@ -10,11 +10,7 @@
  *
  * @link          http://cakephp.org CakePHP(tm) Project
  * @package       app.Config
-<<<<<<< HEAD
- * @license       MIT License (http://www.opensource.org/licenses/mit-license.php)
-=======
  * @since         CakePHP(tm) v 0.2.9
->>>>>>> 06a5c509
  */
 namespace App\Config;
 
