--- conflicted
+++ resolved
@@ -22,67 +22,8 @@
 
 require dirname(__DIR__) . '/Config/bootstrap.php';
 
-<<<<<<< HEAD
 use Cake\Core\Configure;
 use Cake\TestSuite\TestSuiteDispatcher;
-=======
-/**
- * The full path to the directory which holds "app", WITHOUT a trailing DS.
- *
- */
-if (!defined('ROOT')) {
-	define('ROOT', dirname(dirname(dirname(__FILE__))));
-}
-
-/**
- * The actual directory name for the "app".
- *
- */
-if (!defined('APP_DIR')) {
-	define('APP_DIR', basename(dirname(dirname(__FILE__))));
-}
-
-/**
- * The absolute path to the "Cake" directory, WITHOUT a trailing DS.
- *
- * For ease of development CakePHP uses PHP's include_path. If you
- * need to cannot modify your include_path, you can set this path.
- *
- * Leaving this constant undefined will result in it being defined in Cake/bootstrap.php
- *
- * The following line differs from its sibling
- * /app/webroot/test.php
- */
-//define('CAKE_CORE_INCLUDE_PATH', __CAKE_PATH__);
-
-/**
- * Editing below this line should not be necessary.
- * Change at your own risk.
- *
- */
-if (!defined('WEBROOT_DIR')) {
-	define('WEBROOT_DIR', basename(dirname(__FILE__)));
-}
-if (!defined('WWW_ROOT')) {
-	define('WWW_ROOT', dirname(__FILE__) . DS);
-}
-
-if (!defined('CAKE_CORE_INCLUDE_PATH')) {
-	if (function_exists('ini_set')) {
-		ini_set('include_path', ROOT . DS . 'lib' . PATH_SEPARATOR . ini_get('include_path'));
-	}
-	if (!include ('Cake' . DS . 'bootstrap.php')) {
-		$failed = true;
-	}
-} else {
-	if (!include (CAKE_CORE_INCLUDE_PATH . DS . 'Cake' . DS . 'bootstrap.php')) {
-		$failed = true;
-	}
-}
-if (!empty($failed)) {
-	trigger_error("CakePHP core could not be found. Check the value of CAKE_CORE_INCLUDE_PATH in APP/webroot/index.php. It should point to the directory containing your " . DS . "cake core directory and your " . DS . "vendors root directory.", E_USER_ERROR);
-}
->>>>>>> d1c88ebf
 
 if (Configure::read('debug') < 1) {
 	die(__d('cake_dev', 'Debug setting does not allow access to this url.'));
