<?php
/**
 * Base class for Shells
 *
 * PHP 5
 *
 * CakePHP(tm) : Rapid Development Framework (http://cakephp.org)
 * Copyright (c) Cake Software Foundation, Inc. (http://cakefoundation.org)
 *
 * Licensed under The MIT License
 * For full copyright and license information, please see the LICENSE.txt
 * Redistributions of files must retain the above copyright notice.
 *
 * @copyright     Copyright (c) Cake Software Foundation, Inc. (http://cakefoundation.org)
 * @link          http://cakephp.org CakePHP(tm) Project
 * @since         CakePHP(tm) v 1.2.0.5012
 * @license       MIT License (http://www.opensource.org/licenses/mit-license.php)
 */
namespace Cake\Console;

use Cake\Core\App;
use Cake\Core\Configure;
use Cake\Core\Object;
use Cake\Core\Plugin;
use Cake\Error;
use Cake\Log\Engine\ConsoleLog;
use Cake\Log\Log;
use Cake\Utility\ClassRegistry;
use Cake\Utility\File;
use Cake\Utility\Inflector;
use Cake\Utility\MergeVariablesTrait;
use Cake\Utility\String;

/**
 * Base class for command-line utilities for automating programmer chores.
 *
 * @package       Cake.Console
 */
class Shell extends Object {

	use MergeVariablesTrait;
/**
 * Output constant making verbose shells.
 */
	const VERBOSE = 2;

/**
 * Output constant for making normal shells.
 */
	const NORMAL = 1;

/**
 * Output constants for making quiet shells.
 */
	const QUIET = 0;

/**
 * An instance of ConsoleOptionParser that has been configured for this class.
 *
 * @var ConsoleOptionParser
 */
	public $OptionParser;

/**
 * If true, the script will ask for permission to perform actions.
 *
 * @var boolean
 */
	public $interactive = true;

/**
 * Contains command switches parsed from the command line.
 *
 * @var array
 */
	public $params = array();

/**
 * The command (method/task) that is being run.
 *
 * @var string
 */
	public $command;

/**
 * Contains arguments parsed from the command line.
 *
 * @var array
 */
	public $args = array();

/**
 * The name of the shell in camelized.
 *
 * @var string
 */
	public $name = null;

/**
 * The name of the plugin the shell belongs to.
 * Is automatically set by ShellDispatcher when a shell is constructed.
 *
 * @var string
 */
	public $plugin = null;

/**
 * Contains tasks to load and instantiate
 *
 * @var array
 * @link http://book.cakephp.org/2.0/en/console-and-shells.html#Shell::$tasks
 */
	public $tasks = array();

/**
 * Contains the loaded tasks
 *
 * @var array
 */
	public $taskNames = array();

/**
 * Contains models to load and instantiate
 *
 * @var array
 * @link http://book.cakephp.org/2.0/en/console-and-shells.html#Shell::$uses
 */
	public $uses = array();

/**
 * Task Collection for the command, used to create Tasks.
 *
 * @var TaskCollection
 */
	public $Tasks;

/**
 * Normalized map of tasks.
 *
 * @var string
 */
	protected $_taskMap = array();

/**
 * stdout object.
 *
 * @var ConsoleOutput
 */
	public $stdout;

/**
 * stderr object.
 *
 * @var ConsoleOutput
 */
	public $stderr;

/**
 * stdin object
 *
 * @var ConsoleInput
 */
	public $stdin;

/**
 *  Constructs this Shell instance.
 *
 * @param ConsoleOutput $stdout A ConsoleOutput object for stdout.
 * @param ConsoleOutput $stderr A ConsoleOutput object for stderr.
 * @param ConsoleInput $stdin A ConsoleInput object for stdin.
 * @link http://book.cakephp.org/2.0/en/console-and-shells.html#Shell
 */
	public function __construct($stdout = null, $stderr = null, $stdin = null) {
		if (!$this->name) {
			list(, $class) = namespaceSplit(get_class($this));
			$this->name = str_replace(array('Shell', 'Task'), '', $class);
		}
		$this->Tasks = new TaskCollection($this);

		$this->stdout = $stdout ? $stdout : new ConsoleOutput('php://stdout');
		$this->stderr = $stderr ? $stderr : new ConsoleOutput('php://stderr');
		$this->stdin = $stdin ? $stdin : new ConsoleInput('php://stdin');

		$this->_useLogger();
		$this->_mergeVars(
			['tasks', 'uses'],
			['associative' => ['tasks']]
		);
	}

/**
 * Initializes the Shell
 * acts as constructor for subclasses
 * allows configuration of tasks prior to shell execution
 *
 * @return void
 * @link http://book.cakephp.org/2.0/en/console-and-shells.html#Shell::initialize
 */
	public function initialize() {
		$this->_loadModels();
	}

/**
 * Starts up the Shell and displays the welcome message.
 * Allows for checking and configuring prior to command or main execution
 *
 * Override this method if you want to remove the welcome information,
 * or otherwise modify the pre-command flow.
 *
 * @return void
 * @link http://book.cakephp.org/2.0/en/console-and-shells.html#Shell::startup
 */
	public function startup() {
		$this->_welcome();
	}

/**
 * Displays a header for the shell
 *
 * @return void
 */
	protected function _welcome() {
		$this->out();
		$this->out(__d('cake_console', '<info>Welcome to CakePHP %s Console</info>', 'v' . Configure::version()));
		$this->hr();
		$this->out(__d('cake_console', 'App : %s', APP_DIR));
		$this->out(__d('cake_console', 'Path: %s', APP));
		$this->hr();
	}

/**
 * If $uses = true
 * Loads AppModel file and constructs AppModel class
 * makes $this->AppModel available to subclasses
 * If public $uses is an array of models will load those models
 *
 * @return boolean
 */
	protected function _loadModels() {
		if (empty($this->uses)) {
			return false;
		}

		$uses = is_array($this->uses) ? $this->uses : array($this->uses);

		$modelClass = $uses[0];
		$className = App::className($modelClass, 'Model');
		list(, $modelClass) = namespaceSplit($className);
		$this->modelClass = $modelClass;

		foreach ($uses as $modelClass) {
			$className = App::className($modelClass, 'Model');
			list(, $modelClass) = namespaceSplit($className);
			$this->{$modelClass} = ClassRegistry::init($className);
		}
		return true;
	}

/**
 * Loads tasks defined in public $tasks
 *
 * @return boolean
 */
	public function loadTasks() {
		if ($this->tasks === true || empty($this->tasks) || empty($this->Tasks)) {
			return true;
		}
		$this->_taskMap = TaskCollection::normalizeObjectArray((array)$this->tasks);
		$this->taskNames = array_merge($this->taskNames, array_keys($this->_taskMap));
		return true;
	}

/**
 * Check to see if this shell has a task with the provided name.
 *
 * @param string $task The task name to check.
 * @return boolean Success
 * @link http://book.cakephp.org/2.0/en/console-and-shells.html#Shell::hasTask
 */
	public function hasTask($task) {
		return isset($this->_taskMap[Inflector::camelize($task)]);
	}

/**
 * Check to see if this shell has a callable method by the given name.
 *
 * @param string $name The method name to check.
 * @return boolean
 * @link http://book.cakephp.org/2.0/en/console-and-shells.html#Shell::hasMethod
 */
	public function hasMethod($name) {
		try {
			$method = new \ReflectionMethod($this, $name);
			if (!$method->isPublic() || substr($name, 0, 1) === '_') {
				return false;
			}
<<<<<<< HEAD
			if ($method->getDeclaringClass()->name == 'Cake\Console\Shell') {
=======
			if ($method->getDeclaringClass()->name === 'Shell') {
>>>>>>> d1c88ebf
				return false;
			}
			return true;
		} catch (\ReflectionException $e) {
			return false;
		}
	}

/**
 * Dispatch a command to another Shell. Similar to Object::requestAction()
 * but intended for running shells from other shells.
 *
 * ### Usage:
 *
 * With a string command:
 *
 *	`return $this->dispatchShell('schema create DbAcl');`
 *
 * Avoid using this form if you have string arguments, with spaces in them.
 * The dispatched will be invoked incorrectly. Only use this form for simple
 * command dispatching.
 *
 * With an array command:
 *
 * `return $this->dispatchShell('schema', 'create', 'i18n', '--dry');`
 *
 * @return mixed The return of the other shell.
 * @link http://book.cakephp.org/2.0/en/console-and-shells.html#Shell::dispatchShell
 */
	public function dispatchShell() {
		$args = func_get_args();
		if (is_string($args[0]) && count($args) === 1) {
			$args = explode(' ', $args[0]);
		}

		$Dispatcher = new ShellDispatcher($args, false);
		return $Dispatcher->dispatch();
	}

/**
 * Runs the Shell with the provided argv.
 *
 * Delegates calls to Tasks and resolves methods inside the class. Commands are looked
 * up with the following order:
 *
 * - Method on the shell.
 * - Matching task name.
 * - `main()` method.
 *
 * If a shell implements a `main()` method, all missing method calls will be sent to
 * `main()` with the original method name in the argv.
 *
 * @param string $command The command name to run on this shell. If this argument is empty,
 *   and the shell has a `main()` method, that will be called instead.
 * @param array $argv Array of arguments to run the shell with. This array should be missing the shell name.
 * @return void
 * @link http://book.cakephp.org/2.0/en/console-and-shells.html#Shell::runCommand
 */
	public function runCommand($command, $argv) {
		$isTask = $this->hasTask($command);
		$isMethod = $this->hasMethod($command);
		$isMain = $this->hasMethod('main');

		if ($isTask || $isMethod && $command !== 'execute') {
			array_shift($argv);
		}

		$this->OptionParser = $this->getOptionParser();
		try {
			list($this->params, $this->args) = $this->OptionParser->parse($argv, $command);
		} catch (Error\ConsoleException $e) {
			$this->out($this->OptionParser->help($command));
			return false;
		}

		if (!empty($this->params['quiet'])) {
			$this->_useLogger(false);
		}
		if (!empty($this->params['plugin'])) {
			CakePlugin::load($this->params['plugin']);
		}
		$this->command = $command;
		if (!empty($this->params['help'])) {
			return $this->_displayHelp($command);
		}

		if (($isTask || $isMethod || $isMain) && $command !== 'execute') {
			$this->startup();
		}

		if ($isTask) {
			$command = Inflector::camelize($command);
			return $this->{$command}->runCommand('execute', $argv);
		}
		if ($isMethod) {
			return $this->{$command}();
		}
		if ($isMain) {
			return $this->main();
		}
		$this->out($this->OptionParser->help($command));
		return false;
	}

/**
 * Display the help in the correct format
 *
 * @param string $command
 * @return void
 */
	protected function _displayHelp($command) {
		$format = 'text';
		if (!empty($this->args[0]) && $this->args[0] === 'xml') {
			$format = 'xml';
			$this->stdout->outputAs(ConsoleOutput::RAW);
		} else {
			$this->_welcome();
		}
		return $this->out($this->OptionParser->help($command, $format));
	}

/**
 * Gets the option parser instance and configures it.
 * By overriding this method you can configure the ConsoleOptionParser before returning it.
 *
 * @return ConsoleOptionParser
 * @link http://book.cakephp.org/2.0/en/console-and-shells.html#Shell::getOptionParser
 */
	public function getOptionParser() {
		$name = ($this->plugin ? $this->plugin . '.' : '') . $this->name;
		$parser = new ConsoleOptionParser($name);
		return $parser;
	}

/**
 * Overload get for lazy building of tasks
 *
 * @param string $name
 * @return Shell Object of Task
 */
	public function __get($name) {
		if (empty($this->{$name}) && in_array($name, $this->taskNames)) {
			$properties = $this->_taskMap[$name];
			$this->{$name} = $this->Tasks->load($properties['class'], $properties['settings']);
			$this->{$name}->args =& $this->args;
			$this->{$name}->params =& $this->params;
			$this->{$name}->initialize();
			$this->{$name}->loadTasks();
		}
		return $this->{$name};
	}

/**
 * Prompts the user for input, and returns it.
 *
 * @param string $prompt Prompt text.
 * @param string|array $options Array or string of options.
 * @param string $default Default input value.
 * @return mixed Either the default value, or the user-provided input.
 * @link http://book.cakephp.org/2.0/en/console-and-shells.html#Shell::in
 */
	public function in($prompt, $options = null, $default = null) {
		if (!$this->interactive) {
			return $default;
		}
		$originalOptions = $options;
		$in = $this->_getInput($prompt, $originalOptions, $default);

		if ($options && is_string($options)) {
			if (strpos($options, ',')) {
				$options = explode(',', $options);
			} elseif (strpos($options, '/')) {
				$options = explode('/', $options);
			} else {
				$options = array($options);
			}
		}
		if (is_array($options)) {
			$options = array_merge(
				array_map('strtolower', $options),
				array_map('strtoupper', $options),
				$options
			);
			while ($in === '' || !in_array($in, $options)) {
				$in = $this->_getInput($prompt, $originalOptions, $default);
			}
		}
		return $in;
	}

/**
 * Prompts the user for input, and returns it.
 *
 * @param string $prompt Prompt text.
 * @param string|array $options Array or string of options.
 * @param string $default Default input value.
 * @return Either the default value, or the user-provided input.
 */
	protected function _getInput($prompt, $options, $default) {
		if (!is_array($options)) {
			$printOptions = '';
		} else {
			$printOptions = '(' . implode('/', $options) . ')';
		}

		if ($default === null) {
			$this->stdout->write('<question>' . $prompt . '</question>' . " $printOptions \n" . '> ', 0);
		} else {
			$this->stdout->write('<question>' . $prompt . '</question>' . " $printOptions \n" . "[$default] > ", 0);
		}
		$result = $this->stdin->read();

		if ($result === false) {
			$this->_stop(1);
		}
		$result = trim($result);

		if ($default !== null && ($result === '' || $result === null)) {
			return $default;
		}
		return $result;
	}

/**
 * Wrap a block of text.
 * Allows you to set the width, and indenting on a block of text.
 *
 * ### Options
 *
 * - `width` The width to wrap to. Defaults to 72
 * - `wordWrap` Only wrap on words breaks (spaces) Defaults to true.
 * - `indent` Indent the text with the string provided. Defaults to null.
 *
 * @param string $text Text the text to format.
 * @param string|integer|array $options Array of options to use, or an integer to wrap the text to.
 * @return string Wrapped / indented text
 * @see String::wrap()
 * @link http://book.cakephp.org/2.0/en/console-and-shells.html#Shell::wrapText
 */
	public function wrapText($text, $options = array()) {
		return String::wrap($text, $options);
	}

/**
 * Outputs a single or multiple messages to stdout. If no parameters
 * are passed outputs just a newline.
 *
 * ### Output levels
 *
 * There are 3 built-in output level. Shell::QUIET, Shell::NORMAL, Shell::VERBOSE.
 * The verbose and quiet output levels, map to the `verbose` and `quiet` output switches
 * present in  most shells. Using Shell::QUIET for a message means it will always display.
 * While using Shell::VERBOSE means it will only display when verbose output is toggled.
 *
 * @param string|array $message A string or a an array of strings to output
 * @param integer $newlines Number of newlines to append
 * @param integer $level The message's output level, see above.
 * @return integer|boolean Returns the number of bytes returned from writing to stdout.
 * @link http://book.cakephp.org/2.0/en/console-and-shells.html#Shell::out
 */
	public function out($message = null, $newlines = 1, $level = Shell::NORMAL) {
		$currentLevel = Shell::NORMAL;
		if (!empty($this->params['verbose'])) {
			$currentLevel = Shell::VERBOSE;
		}
		if (!empty($this->params['quiet'])) {
			$currentLevel = Shell::QUIET;
		}
		if ($level <= $currentLevel) {
			return $this->stdout->write($message, $newlines);
		}
		return true;
	}

/**
 * Outputs a single or multiple error messages to stderr. If no parameters
 * are passed outputs just a newline.
 *
 * @param string|array $message A string or a an array of strings to output
 * @param integer $newlines Number of newlines to append
 * @return void
 * @link http://book.cakephp.org/2.0/en/console-and-shells.html#Shell::err
 */
	public function err($message = null, $newlines = 1) {
		$this->stderr->write($message, $newlines);
	}

/**
 * Returns a single or multiple linefeeds sequences.
 *
 * @param integer $multiplier Number of times the linefeed sequence should be repeated
 * @return string
 * @link http://book.cakephp.org/2.0/en/console-and-shells.html#Shell::nl
 */
	public function nl($multiplier = 1) {
		return str_repeat(ConsoleOutput::LF, $multiplier);
	}

/**
 * Outputs a series of minus characters to the standard output, acts as a visual separator.
 *
 * @param integer $newlines Number of newlines to pre- and append
 * @param integer $width Width of the line, defaults to 63
 * @return void
 * @link http://book.cakephp.org/2.0/en/console-and-shells.html#Shell::hr
 */
	public function hr($newlines = 0, $width = 63) {
		$this->out(null, $newlines);
		$this->out(str_repeat('-', $width));
		$this->out(null, $newlines);
	}

/**
 * Displays a formatted error message
 * and exits the application with status code 1
 *
 * @param string $title Title of the error
 * @param string $message An optional error message
 * @return void
 * @link http://book.cakephp.org/2.0/en/console-and-shells.html#Shell::error
 */
	public function error($title, $message = null) {
		$this->err(__d('cake_console', '<error>Error:</error> %s', $title));

		if (!empty($message)) {
			$this->err($message);
		}
		$this->_stop(1);
	}

/**
 * Clear the console
 *
 * @return void
 * @link http://book.cakephp.org/2.0/en/console-and-shells.html#Shell::clear
 */
	public function clear() {
		if (empty($this->params['noclear'])) {
			if (DS === '/') {
				passthru('clear');
			} else {
				passthru('cls');
			}
		}
	}

/**
 * Creates a file at given path
 *
 * @param string $path Where to put the file.
 * @param string $contents Content to put in the file.
 * @return boolean Success
 * @link http://book.cakephp.org/2.0/en/console-and-shells.html#Shell::createFile
 */
	public function createFile($path, $contents) {
		$path = str_replace(DS . DS, DS, $path);

		$this->out();

		if (is_file($path) && $this->interactive === true) {
			$this->out(__d('cake_console', '<warning>File `%s` exists</warning>', $path));
			$key = $this->in(__d('cake_console', 'Do you want to overwrite?'), array('y', 'n', 'q'), 'n');

			if (strtolower($key) === 'q') {
				$this->out(__d('cake_console', '<error>Quitting</error>.'), 2);
				$this->_stop();
			} elseif (strtolower($key) !== 'y') {
				$this->out(__d('cake_console', 'Skip `%s`', $path), 2);
				return false;
			}
		} else {
			$this->out(__d('cake_console', 'Creating file %s', $path));
		}

		$File = new File($path, true);
		if ($File->exists() && $File->writable()) {
			$data = $File->prepare($contents);
			$File->write($data);
			$this->out(__d('cake_console', '<success>Wrote</success> `%s`', $path));
			return true;
		}

		$this->err(__d('cake_console', '<error>Could not write to `%s`</error>.', $path), 2);
		return false;
	}

/**
 * Action to create a Unit Test
 *
 * @return boolean Success
 */
	protected function _checkUnitTest() {
		if (class_exists('PHPUnit_Framework_TestCase')) {
			return true;
			//@codingStandardsIgnoreStart
		} elseif (@include 'PHPUnit/Autoload.php') {
			//@codingStandardsIgnoreEnd
			return true;
		}

		$prompt = __d('cake_console', 'PHPUnit is not installed. Do you want to bake unit test files anyway?');
		$unitTest = $this->in($prompt, array('y', 'n'), 'y');
		$result = strtolower($unitTest) === 'y' || strtolower($unitTest) === 'yes';

		if ($result) {
			$this->out();
			$this->out(__d('cake_console', 'You can download PHPUnit from %s', 'http://phpunit.de'));
		}
		return $result;
	}

/**
 * Makes absolute file path easier to read
 *
 * @param string $file Absolute file path
 * @return string short path
 * @link http://book.cakephp.org/2.0/en/console-and-shells.html#Shell::shortPath
 */
	public function shortPath($file) {
		$shortPath = str_replace(ROOT, null, $file);
		$shortPath = str_replace('..' . DS, '', $shortPath);
		return str_replace(DS . DS, DS, $shortPath);
	}

/**
 * Creates the proper controller path for the specified controller class name
 *
 * @param string $name Controller class name
 * @return string Path to controller
 */
	protected function _controllerPath($name) {
		return Inflector::underscore($name);
	}

/**
 * Creates the proper controller plural name for the specified controller class name
 *
 * @param string $name Controller class name
 * @return string Controller plural name
 */
	protected function _controllerName($name) {
		return Inflector::pluralize(Inflector::camelize($name));
	}

/**
 * Creates the proper model camelized name (singularized) for the specified name
 *
 * @param string $name Name
 * @return string Camelized and singularized model name
 */
	protected function _modelName($name) {
		return Inflector::camelize(Inflector::singularize($name));
	}

/**
 * Creates the proper underscored model key for associations
 *
 * @param string $name Model class name
 * @return string Singular model key
 */
	protected function _modelKey($name) {
		return Inflector::underscore($name) . '_id';
	}

/**
 * Creates the proper model name from a foreign key
 *
 * @param string $key Foreign key
 * @return string Model name
 */
	protected function _modelNameFromKey($key) {
		return Inflector::camelize(str_replace('_id', '', $key));
	}

/**
 * creates the singular name for use in views.
 *
 * @param string $name
 * @return string $name
 */
	protected function _singularName($name) {
		return Inflector::variable(Inflector::singularize($name));
	}

/**
 * Creates the plural name for views
 *
 * @param string $name Name to use
 * @return string Plural name for views
 */
	protected function _pluralName($name) {
		return Inflector::variable(Inflector::pluralize($name));
	}

/**
 * Creates the singular human name used in views
 *
 * @param string $name Controller name
 * @return string Singular human name
 */
	protected function _singularHumanName($name) {
		return Inflector::humanize(Inflector::underscore(Inflector::singularize($name)));
	}

/**
 * Creates the plural human name used in views
 *
 * @param string $name Controller name
 * @return string Plural human name
 */
	protected function _pluralHumanName($name) {
		return Inflector::humanize(Inflector::underscore($name));
	}

/**
 * Find the correct path for a plugin. Scans $pluginPaths for the plugin you want.
 *
 * @param string $pluginName Name of the plugin you want ie. DebugKit
 * @return string $path path to the correct plugin.
 */
	protected function _pluginPath($pluginName) {
		if (Plugin::loaded($pluginName)) {
			return Plugin::path($pluginName);
		}
		return current(App::path('Plugin')) . $pluginName . DS;
	}

/**
 * Used to enable or disable logging stream output to stdout and stderr
 * If you don't wish to see in your stdout or stderr everything that is logged
 * through Cake Log, call this function with first param as false
 *
 * @param boolean $enable wheter to enable Cake Log output or not
 * @return void
 */
	protected function _useLogger($enable = true) {
		if (!$enable) {
			Log::drop('stdout');
			Log::drop('stderr');
			return;
		}
		$stdout = new ConsoleLog([
			'types' => ['notice', 'info', 'debug'],
			'stream' => $this->stdout
		]);
		$stderr = new ConsoleLog([
			'types' => ['emergency', 'alert', 'critical', 'error', 'warning'],
			'stream' => $this->stderr,
		]);
		Log::engine('stdout', $stdout);
		Log::engine('stderr', $stderr);
	}
}<|MERGE_RESOLUTION|>--- conflicted
+++ resolved
@@ -294,11 +294,7 @@
 			if (!$method->isPublic() || substr($name, 0, 1) === '_') {
 				return false;
 			}
-<<<<<<< HEAD
-			if ($method->getDeclaringClass()->name == 'Cake\Console\Shell') {
-=======
-			if ($method->getDeclaringClass()->name === 'Shell') {
->>>>>>> d1c88ebf
+			if ($method->getDeclaringClass()->name === 'Cake\Console\Shell') {
 				return false;
 			}
 			return true;
