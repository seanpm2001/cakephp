<?php
/**
 * ConsoleArgumentOption file
 *
 * PHP 5
 *
 * CakePHP(tm) : Rapid Development Framework (http://cakephp.org)
 * Copyright (c) Cake Software Foundation, Inc. (http://cakefoundation.org)
 *
 * Licensed under The MIT License
 * For full copyright and license information, please see the LICENSE.txt
 * Redistributions of files must retain the above copyright notice.
 *
 * @copyright     Copyright (c) Cake Software Foundation, Inc. (http://cakefoundation.org)
 * @link          http://cakephp.org CakePHP(tm) Project
 * @since         CakePHP(tm) v 2.0
 * @license       http://www.opensource.org/licenses/mit-license.php MIT License
 */
<<<<<<< HEAD
namespace Cake\Console;

use Cake\Error;
=======
>>>>>>> 3303a2cd

/**
 * An object to represent a single argument used in the command line.
 * ConsoleOptionParser creates these when you use addArgument()
 *
 * @see ConsoleOptionParser::addArgument()
 * @package       Cake.Console
 */
class ConsoleInputArgument {

/**
 * Name of the argument.
 *
 * @var string
 */
	protected $_name;

/**
 * Help string
 *
 * @var string
 */
	protected $_help;

/**
 * Is this option required?
 *
 * @var boolean
 */
	protected $_required;

/**
 * An array of valid choices for this argument.
 *
 * @var array
 */
	protected $_choices;

/**
 * Make a new Input Argument
 *
 * @param string|array $name The long name of the option, or an array with all the properties.
 * @param string $help The help text for this option
 * @param boolean $required Whether this argument is required. Missing required args will trigger exceptions
 * @param array $choices Valid choices for this option.
 */
	public function __construct($name, $help = '', $required = false, $choices = array()) {
		if (is_array($name) && isset($name['name'])) {
			foreach ($name as $key => $value) {
				$this->{'_' . $key} = $value;
			}
		} else {
			$this->_name = $name;
			$this->_help = $help;
			$this->_required = $required;
			$this->_choices = $choices;
		}
	}

/**
 * Get the value of the name attribute.
 *
 * @return string Value of this->_name.
 */
	public function name() {
		return $this->_name;
	}

/**
 * Generate the help for this argument.
 *
 * @param integer $width The width to make the name of the option.
 * @return string
 */
	public function help($width = 0) {
		$name = $this->_name;
		if (strlen($name) < $width) {
			$name = str_pad($name, $width, ' ');
		}
		$optional = '';
		if (!$this->isRequired()) {
			$optional = __d('cake_console', ' <comment>(optional)</comment>');
		}
		if (!empty($this->_choices)) {
			$optional .= __d('cake_console', ' <comment>(choices: %s)</comment>', implode('|', $this->_choices));
		}
		return sprintf('%s%s%s', $name, $this->_help, $optional);
	}

/**
 * Get the usage value for this argument
 *
 * @return string
 */
	public function usage() {
		$name = $this->_name;
		if (!empty($this->_choices)) {
			$name = implode('|', $this->_choices);
		}
		$name = '<' . $name . '>';
		if (!$this->isRequired()) {
			$name = '[' . $name . ']';
		}
		return $name;
	}

/**
 * Check if this argument is a required argument
 *
 * @return boolean
 */
	public function isRequired() {
		return (bool)$this->_required;
	}

/**
 * Check that $value is a valid choice for this argument.
 *
 * @param string $value
 * @return boolean
 * @throws Cake\Error\ConsoleException
 */
	public function validChoice($value) {
		if (empty($this->_choices)) {
			return true;
		}
		if (!in_array($value, $this->_choices)) {
			throw new Error\ConsoleException(
				__d('cake_console', '"%s" is not a valid value for %s. Please use one of "%s"',
				$value, $this->_name, implode(', ', $this->_choices)
			));
		}
		return true;
	}

/**
 * Append this arguments XML representation to the passed in SimpleXml object.
 *
 * @param SimpleXmlElement $parent The parent element.
 * @return SimpleXmlElement The parent with this argument appended.
 */
	public function xml(\SimpleXmlElement $parent) {
		$option = $parent->addChild('argument');
		$option->addAttribute('name', $this->_name);
		$option->addAttribute('help', $this->_help);
		$option->addAttribute('required', $this->isRequired());
		$choices = $option->addChild('choices');
		foreach ($this->_choices as $valid) {
			$choices->addChild('choice', $valid);
		}
		return $parent;
	}

}<|MERGE_RESOLUTION|>--- conflicted
+++ resolved
@@ -16,12 +16,9 @@
  * @since         CakePHP(tm) v 2.0
  * @license       http://www.opensource.org/licenses/mit-license.php MIT License
  */
-<<<<<<< HEAD
 namespace Cake\Console;
 
 use Cake\Error;
-=======
->>>>>>> 3303a2cd
 
 /**
  * An object to represent a single argument used in the command line.
