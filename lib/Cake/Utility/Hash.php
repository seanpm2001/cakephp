<?php
/**
 * CakePHP(tm) : Rapid Development Framework (http://cakephp.org)
 * Copyright 2005-2011, Cake Software Foundation, Inc. (http://cakefoundation.org)
 *
 * Licensed under The MIT License
 * Redistributions of files must retain the above copyright notice.
 *
 * @copyright     Copyright 2005-2011, Cake Software Foundation, Inc. (http://cakefoundation.org)
 * @link          http://cakephp.org CakePHP(tm) Project
 * @package       Cake.Utility
 * @since         CakePHP(tm) v 2.2.0
 * @license       MIT License (http://www.opensource.org/licenses/mit-license.php)
 */
namespace Cake\Utility;

/**
 * Library of array functions for manipulating and extracting data
 * from arrays or 'sets' of data.
 *
 * `Hash` provides an improved interface, more consistent and
 * predictable set of features over `Set`.  While it lacks the spotty
 * support for pseudo Xpath, its more fully featured dot notation provides
 * similar features in a more consistent implementation.
 *
 * @package       Cake.Utility
 */
class Hash {

/**
 * Get a single value specified by $path out of $data.
 * Does not support the full dot notation feature set,
 * but is faster for simple read operations.
 *
 * @param array $data Array of data to operate on.
 * @param string|array $path The path being searched for. Either a dot
 *   separated string, or an array of path segments.
 * @return mixed The value fetched from the array, or null.
 */
	public static function get(array $data, $path) {
		if (empty($data) || empty($path)) {
			return null;
		}
		if (is_string($path)) {
			$parts = explode('.', $path);
		} else {
			$parts = $path;
		}
		foreach ($parts as $key) {
			if (is_array($data) && isset($data[$key])) {
				$data =& $data[$key];
			} else {
				return null;
			}

		}
		return $data;
	}

/**
 * Gets the values from an array matching the $path expression.
 * The path expression is a dot separated expression, that can contain a set
 * of patterns and expressions:
 *
 * - `{n}` Matches any numeric key, or integer.
 * - `{s}` Matches any string key.
 * - `Foo` Matches any key with the exact same value.
 *
 * There are a number of attribute operators:
 *
 *  - `=`, `!=` Equality.
 *  - `>`, `<`, `>=`, `<=` Value comparison.
 *  - `=/.../` Regular expression pattern match.
 *
 * Given a set of User array data, from a `$User->find('all')` call:
 *
 * - `1.User.name` Get the name of the user at index 1.
 * - `{n}.User.name` Get the name of every user in the set of users.
 * - `{n}.User[id]` Get the name of every user with an id key.
 * - `{n}.User[id>=2]` Get the name of every user with an id key greater than or equal to 2.
 * - `{n}.User[username=/^paul/]` Get User elements with username matching `^paul`.
 *
 * @param array $data The data to extract from.
 * @param string $path The path to extract.
 * @return array An array of the extracted values.  Returns an empty array
 *   if there are no matches.
 */
	public static function extract(array $data, $path) {
		if (empty($path)) {
			return $data;
		}

		// Simple paths.
		if (!preg_match('/[{\[]/', $path)) {
			return (array)static::get($data, $path);
		}

		if (strpos($path, '[') === false) {
			$tokens = explode('.', $path);
		} else {
			$tokens = String::tokenize($path, '.', '[', ']');
		}

		$_key = '__set_item__';

		$context = array($_key => array($data));

		foreach ($tokens as $token) {
			$next = array();

			$conditions = false;
			$position = strpos($token, '[');
			if ($position !== false) {
				$conditions = substr($token, $position);
				$token = substr($token, 0, $position);
			}

			foreach ($context[$_key] as $item) {
<<<<<<< HEAD
				foreach ($item as $k => $v) {
					if (static::_matchToken($k, $token)) {
=======
				foreach ((array)$item as $k => $v) {
					if (self::_matchToken($k, $token)) {
>>>>>>> 77244bea
						$next[] = $v;
					}
				}
			}

			// Filter for attributes.
			if ($conditions) {
				$filter = array();
				foreach ($next as $item) {
					if (static::_matches($item, $conditions)) {
						$filter[] = $item;
					}
				}
				$next = $filter;
			}
			$context = array($_key => $next);

		}
		return $context[$_key];
	}

/**
 * Check a key against a token.
 *
 * @param string $key The key in the array being searched.
 * @param string $token The token being matched.
 * @return boolean
 */
	protected static function _matchToken($key, $token) {
		if ($token === '{n}') {
			return is_numeric($key);
		}
		if ($token === '{s}') {
			return is_string($key);
		}
		if (is_numeric($token)) {
			return ($key == $token);
		}
		return ($key === $token);
	}

/**
 * Checks whether or not $data matches the attribute patterns
 *
 * @param array $data Array of data to match.
 * @param string $selector The patterns to match.
 * @return boolean Fitness of expression.
 */
	protected static function _matches(array $data, $selector) {
		preg_match_all(
			'/(\[ (?<attr>[^=><!]+?) (\s* (?<op>[><!]?[=]|[><]) \s* (?<val>[^\]]+) )? \])/x',
			$selector,
			$conditions,
			PREG_SET_ORDER
		);

		foreach ($conditions as $cond) {
			$attr = $cond['attr'];
			$op = isset($cond['op']) ? $cond['op'] : null;
			$val = isset($cond['val']) ? $cond['val'] : null;

			// Presence test.
			if (empty($op) && empty($val) && !isset($data[$attr])) {
				return false;
			}

			// Empty attribute = fail.
			if (!(isset($data[$attr]) || array_key_exists($attr, $data))) {
				return false;
			}

			$prop = isset($data[$attr]) ? $data[$attr] : null;

			// Pattern matches and other operators.
			if ($op === '=' && $val && $val[0] === '/') {
				if (!preg_match($val, $prop)) {
					return false;
				}
			} elseif (
				($op === '=' && $prop != $val) ||
				($op === '!=' && $prop == $val) ||
				($op === '>' && $prop <= $val) ||
				($op === '<' && $prop >= $val) ||
				($op === '>=' && $prop < $val) ||
				($op === '<=' && $prop > $val)
			) {
				return false;
			}

		}
		return true;
	}

/**
 * Insert $values into an array with the given $path. You can use
 * `{n}` and `{s}` elements to insert $data multiple times.
 *
 * @param array $data The data to insert into.
 * @param string $path The path to insert at.
 * @param array $values The values to insert.
 * @return array The data with $values inserted.
 */
	public static function insert(array $data, $path, $values = null) {
		$tokens = explode('.', $path);
		if (strpos($path, '{') === false) {
			return static::_simpleOp('insert', $data, $tokens, $values);
		}

		$token = array_shift($tokens);
		$nextPath = implode('.', $tokens);
		foreach ($data as $k => $v) {
			if (static::_matchToken($k, $token)) {
				$data[$k] = static::insert($v, $nextPath, $values);
			}
		}
		return $data;
	}

/**
 * Perform a simple insert/remove operation.
 *
 * @param string $op The operation to do.
 * @param array $data The data to operate on.
 * @param array $path The path to work on.
 * @param mixed $values The values to insert when doing inserts.
 * @return array $data.
 */
	protected static function _simpleOp($op, $data, $path, $values = null) {
		$_list =& $data;

		$count = count($path);
		$last = $count - 1;
		foreach ($path as $i => $key) {
			if (is_numeric($key) && intval($key) > 0 || $key === '0') {
				$key = intval($key);
			}
			if ($op === 'insert') {
				if ($i === $last) {
					$_list[$key] = $values;
					return $data;
				}
				if (!isset($_list[$key])) {
					$_list[$key] = array();
				}
				$_list =& $_list[$key];
				if (!is_array($_list)) {
					$_list = array();
				}
			} elseif ($op === 'remove') {
				if ($i === $last) {
					unset($_list[$key]);
					return $data;
				}
				if (!isset($_list[$key])) {
					return $data;
				}
				$_list =& $_list[$key];
			}
		}
	}

/**
 * Remove data matching $path from the $data array.
 * You can use `{n}` and `{s}` to remove multiple elements
 * from $data.
 *
 * @param array $data The data to operate on
 * @param string $path A path expression to use to remove.
 * @return array The modified array.
 */
	public static function remove(array $data, $path) {
		$tokens = explode('.', $path);
		if (strpos($path, '{') === false) {
			return static::_simpleOp('remove', $data, $tokens);
		}

		$token = array_shift($tokens);
		$nextPath = implode('.', $tokens);
		foreach ($data as $k => $v) {
			$match = static::_matchToken($k, $token);
			if ($match && is_array($v)) {
				$data[$k] = static::remove($v, $nextPath);
			} elseif ($match) {
				unset($data[$k]);
			}
		}
		return $data;
	}

/**
 * Creates an associative array using `$keyPath` as the path to build its keys, and optionally
 * `$valuePath` as path to get the values. If `$valuePath` is not specified, all values will be initialized
 * to null (useful for Hash::merge). You can optionally group the values by what is obtained when
 * following the path specified in `$groupPath`.
 *
 * @param array $data Array from where to extract keys and values
 * @param string $keyPath A dot-separated string.
 * @param string $valuePath A dot-separated string.
 * @param string $groupPath A dot-separated string.
 * @return array Combined array
 * @link http://book.cakephp.org/2.0/en/core-utility-libraries/hash.html#Hash::combine
 */
	public static function combine(array $data, $keyPath, $valuePath = null, $groupPath = null) {
		if (empty($data)) {
			return array();
		}

		if (is_array($keyPath)) {
			$format = array_shift($keyPath);
			$keys = static::format($data, $keyPath, $format);
		} else {
			$keys = static::extract($data, $keyPath);
		}
		if (empty($keys)) {
			return array();
		}

		if (!empty($valuePath) && is_array($valuePath)) {
			$format = array_shift($valuePath);
			$vals = static::format($data, $valuePath, $format);
		} elseif (!empty($valuePath)) {
			$vals = static::extract($data, $valuePath);
		}

		$count = count($keys);
		for ($i = 0; $i < $count; $i++) {
			$vals[$i] = isset($vals[$i]) ? $vals[$i] : null;
		}

		if ($groupPath !== null) {
			$group = static::extract($data, $groupPath);
			if (!empty($group)) {
				$c = count($keys);
				for ($i = 0; $i < $c; $i++) {
					if (!isset($group[$i])) {
						$group[$i] = 0;
					}
					if (!isset($out[$group[$i]])) {
						$out[$group[$i]] = array();
					}
					$out[$group[$i]][$keys[$i]] = $vals[$i];
				}
				return $out;
			}
		}
		if (empty($vals)) {
			return array();
		}
		return array_combine($keys, $vals);
	}

/**
 * Returns a formated series of values extracted from `$data`, using
 * `$format` as the format and `$paths` as the values to extract.
 *
 * Usage:
 *
 * {{{
 * $result = Hash::format($users, array('{n}.User.id', '{n}.User.name'), '%s : %s');
 * }}}
 *
 * The `$format` string can use any format options that `vsprintf()` and `sprintf()` do.
 *
 * @param array $data Source array from which to extract the data
 * @param string $paths An array containing one or more Hash::extract()-style key paths
 * @param string $format Format string into which values will be inserted, see sprintf()
 * @return array An array of strings extracted from `$path` and formatted with `$format`
 * @link http://book.cakephp.org/2.0/en/core-utility-libraries/hash.html#Hash::format
 * @see sprintf()
 * @see Hash::extract()
 */
	public static function format(array $data, array $paths, $format) {
		$extracted = array();
		$count = count($paths);

		if (!$count) {
			return;
		}

		for ($i = 0; $i < $count; $i++) {
			$extracted[] = static::extract($data, $paths[$i]);
		}
		$out = array();
		$data = $extracted;
		$count = count($data[0]);

		$countTwo = count($data);
		for ($j = 0; $j < $count; $j++) {
			$args = array();
			for ($i = 0; $i < $countTwo; $i++) {
				if (array_key_exists($j, $data[$i])) {
					$args[] = $data[$i][$j];
				}
			}
			$out[] = vsprintf($format, $args);
		}
		return $out;
	}

/**
 * Determines if one array contains the exact keys and values of another.
 *
 * @param array $data The data to search through.
 * @param array $needle The values to file in $data
 * @return boolean true if $data contains $needle, false otherwise
 * @link http://book.cakephp.org/2.0/en/core-utility-libraries/hash.html#Hash::contains
 */
	public static function contains(array $data, array $needle) {
		if (empty($data) || empty($needle)) {
			return false;
		}
		$stack = array();

		while (!empty($needle)) {
			$key = key($needle);
			$val = $needle[$key];
			unset($needle[$key]);

			if (isset($data[$key]) && is_array($val)) {
				$next = $data[$key];
				unset($data[$key]);

				if (!empty($val)) {
					$stack[] = array($val, $next);
				}
			} elseif (!isset($data[$key]) || $data[$key] != $val) {
				return false;
			}

			if (empty($needle) && !empty($stack)) {
				list($needle, $data) = array_pop($stack);
			}
		}
		return true;
	}

/**
 * Test whether or not a given path exists in $data.
 * This method uses the same path syntax as Hash::extract()
 *
 * Checking for paths that could target more than one element will
 * make sure that at least one matching element exists.
 *
 * @param array $data The data to check.
 * @param string $path The path to check for.
 * @return boolean Existence of path.
 * @see Hash::extract()
 */
	public static function check(array $data, $path) {
		$results = static::extract($data, $path);
		if (!is_array($results)) {
			return false;
		}
		return count($results) > 0;
	}

/**
 * Recursively filters a data set.
 *
 * @param array $data Either an array to filter, or value when in callback
 * @param callable $callback A function to filter the data with.  Defaults to
 *   `static::_filter()` Which strips out all non-zero empty values.
 * @return array Filtered array
 * @link http://book.cakephp.org/2.0/en/core-utility-libraries/hash.html#Hash::filter
 */
	public static function filter(array $data, $callback = array('self', '_filter')) {
		foreach ($data as $k => $v) {
			if (is_array($v)) {
				$data[$k] = static::filter($v, $callback);
			}
		}
		return array_filter($data, $callback);
	}

/**
 * Callback function for filtering.
 *
 * @param array $var Array to filter.
 * @return boolean
 */
	protected static function _filter($var) {
		if ($var === 0 || $var === '0' || !empty($var)) {
			return true;
		}
		return false;
	}

/**
 * Collapses a multi-dimensional array into a single dimension, using a delimited array path for
 * each array element's key, i.e. array(array('Foo' => array('Bar' => 'Far'))) becomes
 * array('0.Foo.Bar' => 'Far').)
 *
 * @param array $data Array to flatten
 * @param string $separator String used to separate array key elements in a path, defaults to '.'
 * @return array
 * @link http://book.cakephp.org/2.0/en/core-utility-libraries/hash.html#Hash::flatten
 */
	public static function flatten(array $data, $separator = '.') {
		$result = array();
		$stack = array();
		$path = null;

		reset($data);
		while (!empty($data)) {
			$key = key($data);
			$element = $data[$key];
			unset($data[$key]);

			if (is_array($element) && !empty($element)) {
				if (!empty($data)) {
					$stack[] = array($data, $path);
				}
				$data = $element;
				$path .= $key . $separator;
			} else {
				$result[$path . $key] = $element;
			}

			if (empty($data) && !empty($stack)) {
				list($data, $path) = array_pop($stack);
			}
		}
		return $result;
	}

/**
 * Expand/unflattens an string to an array
 *
 * For example, unflattens an array that was collapsed with `Hash::flatten()`
 * into a multi-dimensional array. So, `array('0.Foo.Bar' => 'Far')` becomes
 * `array(array('Foo' => array('Bar' => 'Far')))`.
 *
 * @param array $data Flattened array
 * @param string $separator The delimiter used
 * @return array
 */
	public static function expand($data, $separator = '.') {
		$result = array();
		foreach ($data as $flat => $value) {
			$keys = explode($separator, $flat);
			$keys = array_reverse($keys);
			$child = array(
				$keys[0] => $value
			);
			array_shift($keys);
			foreach ($keys as $k) {
				$child = array(
					$k => $child
				);
			}
			$result = static::merge($result, $child);
		}
		return $result;
	}

/**
 * This function can be thought of as a hybrid between PHP's `array_merge` and `array_merge_recursive`.
 *
 * The difference between this method and the built-in ones, is that if an array key contains another array, then
 * Hash::merge() will behave in a recursive fashion (unlike `array_merge`).  But it will not act recursively for
 * keys that contain scalar values (unlike `array_merge_recursive`).
 *
 * Note: This function will work with an unlimited amount of arguments and typecasts non-array parameters into arrays.
 *
 * @param array $data Array to be merged
 * @param mixed $merge Array to merge with. The argument and all trailing arguments will be array cast when merged
 * @return array Merged array
 * @link http://book.cakephp.org/2.0/en/core-utility-libraries/hash.html#Hash::merge
 */
	public static function merge(array $data, $merge) {
		$args = func_get_args();
		$return = current($args);

		while (($arg = next($args)) !== false) {
			foreach ((array)$arg as $key => $val) {
				if (!empty($return[$key]) && is_array($return[$key]) && is_array($val)) {
<<<<<<< HEAD
					$return[$key] = static::merge($return[$key], $val);
				} elseif (is_int($key)) {
=======
					$return[$key] = self::merge($return[$key], $val);
				} elseif (is_int($key) && isset($return[$key])) {
>>>>>>> 77244bea
					$return[] = $val;
				} else {
					$return[$key] = $val;
				}
			}
		}
		return $return;
	}

/**
 * Checks to see if all the values in the array are numeric
 *
 * @param array $array The array to check.
 * @return boolean true if values are numeric, false otherwise
 * @link http://book.cakephp.org/2.0/en/core-utility-libraries/hash.html#Hash::numeric
 */
	public static function numeric(array $data) {
		if (empty($data)) {
			return false;
		}
		$values = array_values($data);
		$str = implode('', $values);
		return (bool)ctype_digit($str);
	}

/**
 * Counts the dimensions of an array.
 * Only considers the dimension of the first element in the array.
 *
 * If you have an un-even or hetrogenous array, consider using Hash::maxDimensions()
 * to get the dimensions of the array.
 *
 * @param array $array Array to count dimensions on
 * @return integer The number of dimensions in $data
 * @link http://book.cakephp.org/2.0/en/core-utility-libraries/hash.html#Hash::dimensions
 */
	public static function dimensions(array $data) {
		if (empty($data)) {
			return 0;
		}
		reset($data);
		$depth = 1;
		while ($elem = array_shift($data)) {
			if (is_array($elem)) {
				$depth += 1;
				$data =& $elem;
			} else {
				break;
			}
		}
		return $depth;
	}

/**
 * Counts the dimensions of *all* array elements. Useful for finding the maximum
 * number of dimensions in a mixed array.
 *
 * @param array $data Array to count dimensions on
 * @return integer The maximum number of dimensions in $data
 * @link http://book.cakephp.org/2.0/en/core-utility-libraries/hash.html#Hash::maxDimensions
 */
	public static function maxDimensions(array $data) {
		$depth = array();
		if (is_array($data) && reset($data) !== false) {
			foreach ($data as $value) {
				$depth[] = static::dimensions((array)$value) + 1;
			}
		}
		return max($depth);
	}

/**
 * Map a callback across all elements in a set.
 * Can be provided a path to only modify slices of the set.
 *
 * @param array $data The data to map over, and extract data out of.
 * @param string $path The path to extract for mapping over.
 * @param callable $function The function to call on each extracted value.
 * @return array An array of the modified values.
 */
	public static function map(array $data, $path, $function) {
		$values = (array)static::extract($data, $path);
		return array_map($function, $values);
	}

/**
 * Reduce a set of extracted values using `$function`.
 *
 * @param array $data The data to reduce.
 * @param string $path The path to extract from $data.
 * @param callable $function The function to call on each extracted value.
 * @return mixed The reduced value.
 */
	public static function reduce(array $data, $path, $function) {
		$values = (array)static::extract($data, $path);
		return array_reduce($values, $function);
	}

/**
 * Apply a callback to a set of extracted values using `$function`.
 * The function will get the extracted values as the first argument.
 *
 * @param array $data The data to reduce.
 * @param string $path The path to extract from $data.
 * @param callable $function The function to call on each extracted value.
 * @return mixed The results of the applied method.
 */
	public static function apply(array $data, $path, $function) {
		$values = (array)static::extract($data, $path);
		return call_user_func($function, $values);
	}

/**
 * Sorts an array by any value, determined by a Set-compatible path
 *
 * ### Sort directions
 *
 * - `asc` Sort ascending.
 * - `desc` Sort descending.
 *
 * ## Sort types
 *
 * - `numeric` Sort by numeric value.
 * - `regular` Sort by numeric value.
 * - `string` Sort by numeric value.
 * - `natural` Sort by natural order.
 *
 * @param array $data An array of data to sort
 * @param string $path A Set-compatible path to the array value
 * @param string $dir See directions above.
 * @param string $type See direction types above. Defaults to 'regular'.
 * @return array Sorted array of data
 * @link http://book.cakephp.org/2.0/en/core-utility-libraries/hash.html#Hash::sort
 */
	public static function sort(array $data, $path, $dir, $type = 'regular') {
		if (empty($data)) {
			return array();
		}
		$originalKeys = array_keys($data);
		$numeric = is_numeric(implode('', $originalKeys));
		if ($numeric) {
			$data = array_values($data);
		}
		$sortValues = static::extract($data, $path);
		$sortCount = count($sortValues);
		$dataCount = count($data);

		// Make sortValues match the data length, as some keys could be missing
		// the sorted value path.
		if ($sortCount < $dataCount) {
			$sortValues = array_pad($sortValues, $dataCount, null);
		}
		$result = static::_squash($sortValues);
		$keys = static::extract($result, '{n}.id');
		$values = static::extract($result, '{n}.value');

		$dir = strtolower($dir);
		$type = strtolower($type);
		if ($dir === 'asc') {
			$dir = SORT_ASC;
		} else {
			$dir = SORT_DESC;
		}
		if ($type === 'numeric') {
			$type = SORT_NUMERIC;
		} elseif ($type === 'string') {
			$type = SORT_STRING;
		} elseif ($type === 'natural') {
			$type = SORT_NATURAL;
		} else {
			$type = SORT_REGULAR;
		}
		array_multisort($values, $dir, $type, $keys, $dir, $type);
		$sorted = array();
		$keys = array_unique($keys);

		foreach ($keys as $k) {
			if ($numeric) {
				$sorted[] = $data[$k];
				continue;
			}
			if (isset($originalKeys[$k])) {
				$sorted[$originalKeys[$k]] = $data[$originalKeys[$k]];
			} else {
				$sorted[$k] = $data[$k];
			}
		}
		return $sorted;
	}

/**
 * Helper method for sort()
 * Sqaushes an array to a single hash so it can be sorted.
 *
 * @param array $data The data to squash.
 * @param string $key The key for the data.
 * @return array
 */
	protected static function _squash($data, $key = null) {
		$stack = array();
		foreach ($data as $k => $r) {
			$id = $k;
			if (!is_null($key)) {
				$id = $key;
			}
			if (is_array($r) && !empty($r)) {
				$stack = array_merge($stack, static::_squash($r, $id));
			} else {
				$stack[] = array('id' => $id, 'value' => $r);
			}
		}
		return $stack;
	}

/**
 * Computes the difference between two complex arrays.
 * This method differs from the built-in array_diff() in that it will preserve keys
 * and work on multi-dimensional arrays.
 *
 * @param array $data First value
 * @param array $compare Second value
 * @return array Returns the key => value pairs that are not common in $data and $compare
 *    The expression for this function is ($data - $compare) + ($compare - ($data - $compare))
 * @link http://book.cakephp.org/2.0/en/core-utility-libraries/hash.html#Hash::diff
 */
	public static function diff(array $data, $compare) {
		if (empty($data)) {
			return (array)$compare;
		}
		if (empty($compare)) {
			return (array)$data;
		}
		$intersection = array_intersect_key($data, $compare);
		while (($key = key($intersection)) !== null) {
			if ($data[$key] == $compare[$key]) {
				unset($data[$key]);
				unset($compare[$key]);
			}
			next($intersection);
		}
		return $data + $compare;
	}

/**
 * Merges the difference between $data and $push onto $data.
 *
 * @param array $data The data to append onto.
 * @param array $compare The data to compare and append onto.
 * @return array The merged array.
 */
	public static function mergeDiff(array $data, $compare) {
		if (empty($data) && !empty($compare)) {
			return $compare;
		}
		if (empty($compare)) {
			return $data;
		}
		foreach ($compare as $key => $value) {
			if (!array_key_exists($key, $data)) {
				$data[$key] = $value;
			} elseif (is_array($value)) {
				$data[$key] = static::mergeDiff($data[$key], $compare[$key]);
			}
		}
		return $data;
	}

/**
 * Normalizes an array, and converts it to a standard format.
 *
 * @param array $data List to normalize
 * @param boolean $assoc If true, $data will be converted to an associative array.
 * @return array
 * @link http://book.cakephp.org/2.0/en/core-utility-libraries/hash.html#Hash::normalize
 */
	public static function normalize(array $data, $assoc = true) {
		$keys = array_keys($data);
		$count = count($keys);
		$numeric = true;

		if (!$assoc) {
			for ($i = 0; $i < $count; $i++) {
				if (!is_int($keys[$i])) {
					$numeric = false;
					break;
				}
			}
		}
		if (!$numeric || $assoc) {
			$newList = array();
			for ($i = 0; $i < $count; $i++) {
				if (is_int($keys[$i])) {
					$newList[$data[$keys[$i]]] = null;
				} else {
					$newList[$keys[$i]] = $data[$keys[$i]];
				}
			}
			$data = $newList;
		}
		return $data;
	}

/**
 * Takes in a flat array and returns a nested array
 *
 * ### Options:
 *
 * - `children` The key name to use in the resultset for children.
 * - `idPath` The path to a key that identifies each entry. Should be
 *   compatible with Hash::extract(). Defaults to `{n}.$alias.id`
 * - `parentPath` The path to a key that identifies the parent of each entry.
 *   Should be compatible with Hash::extract(). Defaults to `{n}.$alias.parent_id`
 * - `root` The id of the desired top-most result.
 *
 * @param array $data The data to nest.
 * @param array $options Options are:
 * @return array of results, nested
 * @see Hash::extract()
 */
	public static function nest(array $data, $options = array()) {
		if (!$data) {
			return $data;
		}

		$alias = key(current($data));
		$options += array(
			'idPath' => "{n}.$alias.id",
			'parentPath' => "{n}.$alias.parent_id",
			'children' => 'children',
			'root' => null
		);

		$return = $idMap = array();
		$ids = static::extract($data, $options['idPath']);

		$idKeys = explode('.', $options['idPath']);
		array_shift($idKeys);

		$parentKeys = explode('.', $options['parentPath']);
		array_shift($parentKeys);

		foreach ($data as $result) {
			$result[$options['children']] = array();

			$id = static::get($result, $idKeys);
			$parentId = static::get($result, $parentKeys);

			if (isset($idMap[$id][$options['children']])) {
				$idMap[$id] = array_merge($result, (array)$idMap[$id]);
			} else {
				$idMap[$id] = array_merge($result, array($options['children'] => array()));
			}
			if (!$parentId || !in_array($parentId, $ids)) {
				$return[] =& $idMap[$id];
			} else {
				$idMap[$parentId][$options['children']][] =& $idMap[$id];
			}
		}

		if ($options['root']) {
			$root = $options['root'];
		} else {
			$root = static::get($return[0], $parentKeys);
		}

		foreach ($return as $i => $result) {
			$id = static::get($result, $idKeys);
			$parentId = static::get($result, $parentKeys);
			if ($id !== $root && $parentId != $root) {
				unset($return[$i]);
			}
		}
		return array_values($return);
	}

}<|MERGE_RESOLUTION|>--- conflicted
+++ resolved
@@ -116,13 +116,8 @@
 			}
 
 			foreach ($context[$_key] as $item) {
-<<<<<<< HEAD
-				foreach ($item as $k => $v) {
+				foreach ((array)$item as $k => $v) {
 					if (static::_matchToken($k, $token)) {
-=======
-				foreach ((array)$item as $k => $v) {
-					if (self::_matchToken($k, $token)) {
->>>>>>> 77244bea
 						$next[] = $v;
 					}
 				}
@@ -599,13 +594,8 @@
 		while (($arg = next($args)) !== false) {
 			foreach ((array)$arg as $key => $val) {
 				if (!empty($return[$key]) && is_array($return[$key]) && is_array($val)) {
-<<<<<<< HEAD
 					$return[$key] = static::merge($return[$key], $val);
-				} elseif (is_int($key)) {
-=======
-					$return[$key] = self::merge($return[$key], $val);
 				} elseif (is_int($key) && isset($return[$key])) {
->>>>>>> 77244bea
 					$return[] = $val;
 				} else {
 					$return[$key] = $val;
