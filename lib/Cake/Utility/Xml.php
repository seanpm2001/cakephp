--- conflicted
+++ resolved
@@ -170,20 +170,15 @@
  * @param array $input Array with data
  * @param array $options The options to use
  * @return SimpleXMLElement|DOMDocument SimpleXMLElement or DOMDocument
- * @throws XmlException
+ * @throws Cake\Error\XmlException
  */
 	public static function fromArray($input, $options = array()) {
 		if (!is_array($input) || count($input) !== 1) {
 			throw new Error\XmlException(__d('cake_dev', 'Invalid input.'));
 		}
 		$key = key($input);
-<<<<<<< HEAD
-		if (is_integer($key)) {
+		if (is_int($key)) {
 			throw new Error\XmlException(__d('cake_dev', 'The key of input must be alphanumeric'));
-=======
-		if (is_int($key)) {
-			throw new XmlException(__d('cake_dev', 'The key of input must be alphanumeric'));
->>>>>>> cdfead0f
 		}
 
 		if (!is_array($options)) {
