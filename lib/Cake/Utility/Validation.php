<?php
/**
 * Validation Class.  Used for validation of model data
 *
 * PHP Version 5.x
 *
 * CakePHP(tm) : Rapid Development Framework (http://cakephp.org)
 * Copyright 2005-2012, Cake Software Foundation, Inc. (http://cakefoundation.org)
 *
 * Licensed under The MIT License
 * Redistributions of files must retain the above copyright notice.
 *
 * @copyright     Copyright 2005-2012, Cake Software Foundation, Inc. (http://cakefoundation.org)
 * @link          http://cakephp.org CakePHP(tm) Project
 * @package       Cake.Utility
 * @since         CakePHP(tm) v 1.2.0.3830
 * @license       MIT License (http://www.opensource.org/licenses/mit-license.php)
 */
<<<<<<< HEAD
namespace Cake\Utility;
use Cake\Core\App;
use Cake\Error\Exception;
use Cake\Utility\File;
=======

App::uses('Multibyte', 'I18n');
App::uses('File', 'Utility');
App::uses('CakeNumber', 'Utility');
// Load multibyte if the extension is missing.
if (!function_exists('mb_strlen')) {
	class_exists('Multibyte');
}
>>>>>>> fa6defea

/**
 * Offers different validation methods.
 *
 * @package       Cake.Utility
 * @since         CakePHP v 1.2.0.3830
 */
class Validation {

/**
 * Some complex patterns needed in multiple places
 *
 * @var array
 */
	protected static $_pattern = array(
		'hostname' => '(?:[-_a-z0-9][-_a-z0-9]*\.)*(?:[a-z0-9][-a-z0-9]{0,62})\.(?:(?:[a-z]{2}\.)?[a-z]{2,4}|museum|travel)'
	);

/**
 * Holds an array of errors messages set in this class.
 * These are used for debugging purposes
 *
 * @var array
 */
	public static $errors = array();

/**
 * Checks that a string contains something other than whitespace
 *
 * Returns true if string contains something other than whitespace
 *
 * $check can be passed as an array:
 * array('check' => 'valueToCheck');
 *
 * @param string|array $check Value to check
 * @return boolean Success
 */
	public static function notEmpty($check) {
		if (is_array($check)) {
			extract(static::_defaults($check));
		}

		if (empty($check) && $check != '0') {
			return false;
		}
		return static::_check($check, '/[^\s]+/m');
	}

/**
 * Checks that a string contains only integer or letters
 *
 * Returns true if string contains only integer or letters
 *
 * $check can be passed as an array:
 * array('check' => 'valueToCheck');
 *
 * @param string|array $check Value to check
 * @return boolean Success
 */
	public static function alphaNumeric($check) {
		if (is_array($check)) {
			extract(static::_defaults($check));
		}

		if (empty($check) && $check != '0') {
			return false;
		}
		return static::_check($check, '/^[\p{Ll}\p{Lm}\p{Lo}\p{Lt}\p{Lu}\p{Nd}]+$/mu');
	}

/**
 * Checks that a string length is within s specified range.
 * Spaces are included in the character count.
 * Returns true is string matches value min, max, or between min and max,
 *
 * @param string $check Value to check for length
 * @param integer $min Minimum value in range (inclusive)
 * @param integer $max Maximum value in range (inclusive)
 * @return boolean Success
 */
	public static function between($check, $min, $max) {
		$length = mb_strlen($check);
		return ($length >= $min && $length <= $max);
	}

/**
 * Returns true if field is left blank -OR- only whitespace characters are present in it's value
 * Whitespace characters include Space, Tab, Carriage Return, Newline
 *
 * $check can be passed as an array:
 * array('check' => 'valueToCheck');
 *
 * @param string|array $check Value to check
 * @return boolean Success
 */
	public static function blank($check) {
		if (is_array($check)) {
			extract(static::_defaults($check));
		}
		return !static::_check($check, '/[^\\s]/');
	}

/**
 * Validation of credit card numbers.
 * Returns true if $check is in the proper credit card format.
 *
 * @param string|array $check credit card number to validate
 * @param string|array $type 'all' may be passed as a sting, defaults to fast which checks format of most major credit cards
 *    if an array is used only the values of the array are checked.
 *    Example: array('amex', 'bankcard', 'maestro')
 * @param boolean $deep set to true this will check the Luhn algorithm of the credit card.
 * @param string $regex A custom regex can also be passed, this will be used instead of the defined regex values
 * @return boolean Success
 * @see Validation::luhn()
 */
	public static function cc($check, $type = 'fast', $deep = false, $regex = null) {
		if (is_array($check)) {
			extract(static::_defaults($check));
		}

		$check = str_replace(array('-', ' '), '', $check);
		if (mb_strlen($check) < 13) {
			return false;
		}

		if (!is_null($regex)) {
			if (static::_check($check, $regex)) {
				return static::luhn($check, $deep);
			}
		}
		$cards = array(
			'all' => array(
				'amex'		=> '/^3[4|7]\\d{13}$/',
				'bankcard'	=> '/^56(10\\d\\d|022[1-5])\\d{10}$/',
				'diners'	=> '/^(?:3(0[0-5]|[68]\\d)\\d{11})|(?:5[1-5]\\d{14})$/',
				'disc'		=> '/^(?:6011|650\\d)\\d{12}$/',
				'electron'	=> '/^(?:417500|4917\\d{2}|4913\\d{2})\\d{10}$/',
				'enroute'	=> '/^2(?:014|149)\\d{11}$/',
				'jcb'		=> '/^(3\\d{4}|2100|1800)\\d{11}$/',
				'maestro'	=> '/^(?:5020|6\\d{3})\\d{12}$/',
				'mc'		=> '/^5[1-5]\\d{14}$/',
				'solo'		=> '/^(6334[5-9][0-9]|6767[0-9]{2})\\d{10}(\\d{2,3})?$/',
				'switch'	=> '/^(?:49(03(0[2-9]|3[5-9])|11(0[1-2]|7[4-9]|8[1-2])|36[0-9]{2})\\d{10}(\\d{2,3})?)|(?:564182\\d{10}(\\d{2,3})?)|(6(3(33[0-4][0-9])|759[0-9]{2})\\d{10}(\\d{2,3})?)$/',
				'visa'		=> '/^4\\d{12}(\\d{3})?$/',
				'voyager'	=> '/^8699[0-9]{11}$/'
			),
			'fast' => '/^(?:4[0-9]{12}(?:[0-9]{3})?|5[1-5][0-9]{14}|6011[0-9]{12}|3(?:0[0-5]|[68][0-9])[0-9]{11}|3[47][0-9]{13})$/'
		);

		if (is_array($type)) {
			foreach ($type as $value) {
				$regex = $cards['all'][strtolower($value)];

				if (static::_check($check, $regex)) {
					return static::luhn($check, $deep);
				}
			}
		} elseif ($type == 'all') {
			foreach ($cards['all'] as $value) {
				$regex = $value;

				if (static::_check($check, $regex)) {
					return static::luhn($check, $deep);
				}
			}
		} else {
			$regex = $cards['fast'];

			if (static::_check($check, $regex)) {
				return static::luhn($check, $deep);
			}
		}
		return false;
	}

/**
 * Used to compare 2 numeric values.
 *
 * @param string|array $check1 if string is passed for a string must also be passed for $check2
 *    used as an array it must be passed as array('check1' => value, 'operator' => 'value', 'check2' -> value)
 * @param string $operator Can be either a word or operand
 *    is greater >, is less <, greater or equal >=
 *    less or equal <=, is less <, equal to ==, not equal !=
 * @param integer $check2 only needed if $check1 is a string
 * @return boolean Success
 */
	public static function comparison($check1, $operator = null, $check2 = null) {
		if (is_array($check1)) {
			extract($check1, EXTR_OVERWRITE);
		}
		$operator = str_replace(array(' ', "\t", "\n", "\r", "\0", "\x0B"), '', strtolower($operator));

		switch ($operator) {
			case 'isgreater':
			case '>':
				if ($check1 > $check2) {
					return true;
				}
				break;
			case 'isless':
			case '<':
				if ($check1 < $check2) {
					return true;
				}
				break;
			case 'greaterorequal':
			case '>=':
				if ($check1 >= $check2) {
					return true;
				}
				break;
			case 'lessorequal':
			case '<=':
				if ($check1 <= $check2) {
					return true;
				}
				break;
			case 'equalto':
			case '==':
				if ($check1 == $check2) {
					return true;
				}
				break;
			case 'notequal':
			case '!=':
				if ($check1 != $check2) {
					return true;
				}
				break;
			default:
				static::$errors[] = __d('cake_dev', 'You must define the $operator parameter for Validation::comparison()');
				break;
		}
		return false;
	}

/**
 * Used when a custom regular expression is needed.
 *
 * @param string|array $check When used as a string, $regex must also be a valid regular expression.
 *								As and array: array('check' => value, 'regex' => 'valid regular expression')
 * @param string $regex If $check is passed as a string, $regex must also be set to valid regular expression
 * @return boolean Success
 */
	public static function custom($check, $regex = null) {
		if (is_array($check)) {
			extract(static::_defaults($check));
		}
		if ($regex === null) {
			static::$errors[] = __d('cake_dev', 'You must define a regular expression for Validation::custom()');
			return false;
		}
		return static::_check($check, $regex);
	}

/**
 * Date validation, determines if the string passed is a valid date.
 * keys that expect full month, day and year will validate leap years
 *
 * @param string $check a valid date string
 * @param string|array $format Use a string or an array of the keys below. Arrays should be passed as array('dmy', 'mdy', etc)
 * 	      Keys: dmy 27-12-2006 or 27-12-06 separators can be a space, period, dash, forward slash
 * 	            mdy 12-27-2006 or 12-27-06 separators can be a space, period, dash, forward slash
 * 	            ymd 2006-12-27 or 06-12-27 separators can be a space, period, dash, forward slash
 * 	            dMy 27 December 2006 or 27 Dec 2006
 * 	            Mdy December 27, 2006 or Dec 27, 2006 comma is optional
 * 	            My December 2006 or Dec 2006
 * 	            my 12/2006 separators can be a space, period, dash, forward slash
 * @param string $regex If a custom regular expression is used this is the only validation that will occur.
 * @return boolean Success
 */
	public static function date($check, $format = 'ymd', $regex = null) {
		if (!is_null($regex)) {
			return static::_check($check, $regex);
		}

		$regex['dmy'] = '%^(?:(?:31(\\/|-|\\.|\\x20)(?:0?[13578]|1[02]))\\1|(?:(?:29|30)(\\/|-|\\.|\\x20)(?:0?[1,3-9]|1[0-2])\\2))(?:(?:1[6-9]|[2-9]\\d)?\\d{2})$|^(?:29(\\/|-|\\.|\\x20)0?2\\3(?:(?:(?:1[6-9]|[2-9]\\d)?(?:0[48]|[2468][048]|[13579][26])|(?:(?:16|[2468][048]|[3579][26])00))))$|^(?:0?[1-9]|1\\d|2[0-8])(\\/|-|\\.|\\x20)(?:(?:0?[1-9])|(?:1[0-2]))\\4(?:(?:1[6-9]|[2-9]\\d)?\\d{2})$%';
		$regex['mdy'] = '%^(?:(?:(?:0?[13578]|1[02])(\\/|-|\\.|\\x20)31)\\1|(?:(?:0?[13-9]|1[0-2])(\\/|-|\\.|\\x20)(?:29|30)\\2))(?:(?:1[6-9]|[2-9]\\d)?\\d{2})$|^(?:0?2(\\/|-|\\.|\\x20)29\\3(?:(?:(?:1[6-9]|[2-9]\\d)?(?:0[48]|[2468][048]|[13579][26])|(?:(?:16|[2468][048]|[3579][26])00))))$|^(?:(?:0?[1-9])|(?:1[0-2]))(\\/|-|\\.|\\x20)(?:0?[1-9]|1\\d|2[0-8])\\4(?:(?:1[6-9]|[2-9]\\d)?\\d{2})$%';
		$regex['ymd'] = '%^(?:(?:(?:(?:(?:1[6-9]|[2-9]\\d)?(?:0[48]|[2468][048]|[13579][26])|(?:(?:16|[2468][048]|[3579][26])00)))(\\/|-|\\.|\\x20)(?:0?2\\1(?:29)))|(?:(?:(?:1[6-9]|[2-9]\\d)?\\d{2})(\\/|-|\\.|\\x20)(?:(?:(?:0?[13578]|1[02])\\2(?:31))|(?:(?:0?[1,3-9]|1[0-2])\\2(29|30))|(?:(?:0?[1-9])|(?:1[0-2]))\\2(?:0?[1-9]|1\\d|2[0-8]))))$%';
		$regex['dMy'] = '/^((31(?!\\ (Feb(ruary)?|Apr(il)?|June?|(Sep(?=\\b|t)t?|Nov)(ember)?)))|((30|29)(?!\\ Feb(ruary)?))|(29(?=\\ Feb(ruary)?\\ (((1[6-9]|[2-9]\\d)(0[48]|[2468][048]|[13579][26])|((16|[2468][048]|[3579][26])00)))))|(0?[1-9])|1\\d|2[0-8])\\ (Jan(uary)?|Feb(ruary)?|Ma(r(ch)?|y)|Apr(il)?|Ju((ly?)|(ne?))|Aug(ust)?|Oct(ober)?|(Sep(?=\\b|t)t?|Nov|Dec)(ember)?)\\ ((1[6-9]|[2-9]\\d)\\d{2})$/';
		$regex['Mdy'] = '/^(?:(((Jan(uary)?|Ma(r(ch)?|y)|Jul(y)?|Aug(ust)?|Oct(ober)?|Dec(ember)?)\\ 31)|((Jan(uary)?|Ma(r(ch)?|y)|Apr(il)?|Ju((ly?)|(ne?))|Aug(ust)?|Oct(ober)?|(Sep)(tember)?|(Nov|Dec)(ember)?)\\ (0?[1-9]|([12]\\d)|30))|(Feb(ruary)?\\ (0?[1-9]|1\\d|2[0-8]|(29(?=,?\\ ((1[6-9]|[2-9]\\d)(0[48]|[2468][048]|[13579][26])|((16|[2468][048]|[3579][26])00)))))))\\,?\\ ((1[6-9]|[2-9]\\d)\\d{2}))$/';
		$regex['My'] = '%^(Jan(uary)?|Feb(ruary)?|Ma(r(ch)?|y)|Apr(il)?|Ju((ly?)|(ne?))|Aug(ust)?|Oct(ober)?|(Sep(?=\\b|t)t?|Nov|Dec)(ember)?)[ /]((1[6-9]|[2-9]\\d)\\d{2})$%';
		$regex['my'] = '%^(((0[123456789]|10|11|12)([- /.])(([1][9][0-9][0-9])|([2][0-9][0-9][0-9]))))$%';

		$format = (is_array($format)) ? array_values($format) : array($format);
		foreach ($format as $key) {
			if (static::_check($check, $regex[$key]) === true) {
				return true;
			}
		}
		return false;
	}

/**
 * Validates a datetime value
 * All values matching the "date" core validation rule, and the "time" one will be valid
 *
 * @param array $check Value to check
 * @param string|array $dateFormat Format of the date part
 * Use a string or an array of the keys below. Arrays should be passed as array('dmy', 'mdy', etc)
 * ## Keys:
 *
 *	- dmy 27-12-2006 or 27-12-06 separators can be a space, period, dash, forward slash
 *	- mdy 12-27-2006 or 12-27-06 separators can be a space, period, dash, forward slash
 *	- ymd 2006-12-27 or 06-12-27 separators can be a space, period, dash, forward slash
 *  - dMy 27 December 2006 or 27 Dec 2006
 *	- Mdy December 27, 2006 or Dec 27, 2006 comma is optional
 *	- My December 2006 or Dec 2006
 * 	- my 12/2006 separators can be a space, period, dash, forward slash
 * @param string $regex Regex for the date part. If a custom regular expression is used this is the only validation that will occur.
 * @return boolean True if the value is valid, false otherwise
 * @see Validation::date
 * @see Validation::time
 */
	public static function datetime($check, $dateFormat = 'ymd', $regex = null) {
		$valid = false;
		$parts = explode(' ', $check);
		if (!empty($parts) && count($parts) > 1) {
			$time = array_pop($parts);
			$date = implode(' ', $parts);
			$valid = static::date($date, $dateFormat, $regex) && static::time($time);
		}
		return $valid;
	}

/**
 * Time validation, determines if the string passed is a valid time.
 * Validates time as 24hr (HH:MM) or am/pm ([H]H:MM[a|p]m)
 * Does not allow/validate seconds.
 *
 * @param string $check a valid time string
 * @return boolean Success
 */
	public static function time($check) {
		return static::_check($check, '%^((0?[1-9]|1[012])(:[0-5]\d){0,2} ?([AP]M|[ap]m))$|^([01]\d|2[0-3])(:[0-5]\d){0,2}$%');
	}

/**
 * Boolean validation, determines if value passed is a boolean integer or true/false.
 *
 * @param string $check a valid boolean
 * @return boolean Success
 */
	public static function boolean($check) {
		$booleanList = array(0, 1, '0', '1', true, false);
		return in_array($check, $booleanList, true);
	}

/**
 * Checks that a value is a valid decimal. Both the sign and exponent are optional.
 *
 * Valid Places:
 *
 * - null => Any number of decimal places, including none. The '.' is not required.
 * - true => Any number of decimal places greater than 0, or a float|double. The '.' is required.
 * - 1..N => Exactly that many number of decimal places. The '.' is required.
 *
 * @param integer $check The value the test for decimal
 * @param integer $places
 * @param string $regex If a custom regular expression is used, this is the only validation that will occur.
 * @return boolean Success
 */
	public static function decimal($check, $places = null, $regex = null) {
		if (is_null($regex)) {
			$lnum = '[0-9]+';
			$dnum = "[0-9]*[\.]{$lnum}";
			$sign = '[+-]?';
			$exp = "(?:[eE]{$sign}{$lnum})?";

			if ($places === null) {
				$regex = "/^{$sign}(?:{$lnum}|{$dnum}){$exp}$/";

			} elseif ($places === true) {
				if (is_float($check) && floor($check) === $check) {
					$check = sprintf("%.1f", $check);
				}
				$regex = "/^{$sign}{$dnum}{$exp}$/";

			} elseif (is_numeric($places)) {
				$places = '[0-9]{' . $places . '}';
				$dnum = "(?:[0-9]*[\.]{$places}|{$lnum}[\.]{$places})";
				$regex = "/^{$sign}{$dnum}{$exp}$/";
			}
		}
		return static::_check($check, $regex);
	}

/**
 * Validates for an email address.
 *
 * Only uses getmxrr() checking for deep validation if PHP 5.3.0+ is used, or
 * any PHP version on a non-windows distribution
 *
 * @param string $check Value to check
 * @param boolean $deep Perform a deeper validation (if true), by also checking availability of host
 * @param string $regex Regex to use (if none it will use built in regex)
 * @return boolean Success
 */
	public static function email($check, $deep = false, $regex = null) {
		if (is_array($check)) {
			extract(static::_defaults($check));
		}

		if (is_null($regex)) {
			$regex = '/^[a-z0-9!#$%&\'*+\/=?^_`{|}~-]+(?:\.[a-z0-9!#$%&\'*+\/=?^_`{|}~-]+)*@' . static::$_pattern['hostname'] . '$/i';
		}
		$return = static::_check($check, $regex);
		if ($deep === false || $deep === null) {
			return $return;
		}

		if ($return === true && preg_match('/@(' . static::$_pattern['hostname'] . ')$/i', $check, $regs)) {
			if (function_exists('getmxrr') && getmxrr($regs[1], $mxhosts)) {
				return true;
			}
			if (function_exists('checkdnsrr') && checkdnsrr($regs[1], 'MX')) {
				return true;
			}
			return is_array(gethostbynamel($regs[1]));
		}
		return false;
	}

/**
 * Check that value is exactly $comparedTo.
 *
 * @param mixed $check Value to check
 * @param mixed $comparedTo Value to compare
 * @return boolean Success
 */
	public static function equalTo($check, $comparedTo) {
		return ($check === $comparedTo);
	}

/**
 * Check that value has a valid file extension.
 *
 * @param string|array $check Value to check
 * @param array $extensions file extensions to allow. By default extensions are 'gif', 'jpeg', 'png', 'jpg'
 * @return boolean Success
 */
	public static function extension($check, $extensions = array('gif', 'jpeg', 'png', 'jpg')) {
		if (is_array($check)) {
			return static::extension(array_shift($check), $extensions);
		}
		$extension = strtolower(pathinfo($check, PATHINFO_EXTENSION));
		foreach ($extensions as $value) {
			if ($extension === strtolower($value)) {
				return true;
			}
		}
		return false;
	}

/**
 * Validation of an IP address.
 *
 * @param string $check The string to test.
 * @param string $type The IP Protocol version to validate against
 * @return boolean Success
 */
	public static function ip($check, $type = 'both') {
		$type = strtolower($type);
		$flags = 0;
		if ($type === 'ipv4') {
			$flags = FILTER_FLAG_IPV4;
		}
		if ($type === 'ipv6') {
			$flags = FILTER_FLAG_IPV6;
		}
		return (boolean)filter_var($check, FILTER_VALIDATE_IP, array('flags' => $flags));
	}

/**
 * Checks whether the length of a string is greater or equal to a minimal length.
 *
 * @param string $check The string to test
 * @param integer $min The minimal string length
 * @return boolean Success
 */
	public static function minLength($check, $min) {
		return mb_strlen($check) >= $min;
	}

/**
 * Checks whether the length of a string is smaller or equal to a maximal length..
 *
 * @param string $check The string to test
 * @param integer $max The maximal string length
 * @return boolean Success
 */
	public static function maxLength($check, $max) {
		return mb_strlen($check) <= $max;
	}

/**
 * Checks that a value is a monetary amount.
 *
 * @param string $check Value to check
 * @param string $symbolPosition Where symbol is located (left/right)
 * @return boolean Success
 */
	public static function money($check, $symbolPosition = 'left') {
		$money = '(?!0,?\d)(?:\d{1,3}(?:([, .])\d{3})?(?:\1\d{3})*|(?:\d+))((?!\1)[,.]\d{2})?';
		if ($symbolPosition == 'right') {
			$regex = '/^' . $money . '(?<!\x{00a2})\p{Sc}?$/u';
		} else {
			$regex = '/^(?!\x{00a2})\p{Sc}?' . $money . '$/u';
		}
		return static::_check($check, $regex);
	}

/**
 * Validate a multiple select.
 *
 * Valid Options
 *
 * - in => provide a list of choices that selections must be made from
 * - max => maximum number of non-zero choices that can be made
 * - min => minimum number of non-zero choices that can be made
 *
 * @param array $check Value to check
 * @param array $options Options for the check.
 * @param boolean $strict Defaults to true, set to false to disable strict type check
 * @return boolean Success
 */
	public static function multiple($check, $options = array(), $strict = true) {
		$defaults = array('in' => null, 'max' => null, 'min' => null);
		$options = array_merge($defaults, $options);
		$check = array_filter((array)$check);
		if (empty($check)) {
			return false;
		}
		if ($options['max'] && count($check) > $options['max']) {
			return false;
		}
		if ($options['min'] && count($check) < $options['min']) {
			return false;
		}
		if ($options['in'] && is_array($options['in'])) {
			foreach ($check as $val) {
				if (!in_array($val, $options['in'], $strict)) {
					return false;
				}
			}
		}
		return true;
	}

/**
 * Checks if a value is numeric.
 *
 * @param string $check Value to check
 * @return boolean Success
 */
	public static function numeric($check) {
		return is_numeric($check);
	}

/**
 * Checks if a value is a natural number.
 *
 * @param string $check Value to check
 * @param boolean $allowZero Set true to allow zero, defaults to false
 * @return boolean Success
 * @see http://en.wikipedia.org/wiki/Natural_number
 */
	public static function naturalNumber($check, $allowZero = false) {
		$regex = $allowZero ? '/^(?:0|[1-9][0-9]*)$/' : '/^[1-9][0-9]*$/';
		return static::_check($check, $regex);
	}

/**
 * Check that a value is a valid phone number.
 *
 * @param string|array $check Value to check (string or array)
 * @param string $regex Regular expression to use
 * @param string $country Country code (defaults to 'all')
 * @return boolean Success
 */
	public static function phone($check, $regex = null, $country = 'all') {
		if (is_array($check)) {
			extract(static::_defaults($check));
		}

		if (is_null($regex)) {
			switch ($country) {
				case 'us':
				case 'all':
				case 'can':
					// includes all NANPA members.
					// see http://en.wikipedia.org/wiki/North_American_Numbering_Plan#List_of_NANPA_countries_and_territories
					$regex  = '/^(?:\+?1)?[-. ]?\\(?[2-9][0-8][0-9]\\)?[-. ]?[2-9][0-9]{2}[-. ]?[0-9]{4}$/';
				break;
			}
		}
		if (empty($regex)) {
			return static::_pass('phone', $check, $country);
		}
		return static::_check($check, $regex);
	}

/**
 * Checks that a given value is a valid postal code.
 *
 * @param string|array $check Value to check
 * @param string $regex Regular expression to use
 * @param string $country Country to use for formatting
 * @return boolean Success
 */
	public static function postal($check, $regex = null, $country = 'us') {
		if (is_array($check)) {
			extract(static::_defaults($check));
		}

		if (is_null($regex)) {
			switch ($country) {
				case 'uk':
					$regex  = '/\\A\\b[A-Z]{1,2}[0-9][A-Z0-9]? [0-9][ABD-HJLNP-UW-Z]{2}\\b\\z/i';
					break;
				case 'ca':
					$regex  = '/\\A\\b[ABCEGHJKLMNPRSTVXY][0-9][A-Z] [0-9][A-Z][0-9]\\b\\z/i';
					break;
				case 'it':
				case 'de':
					$regex  = '/^[0-9]{5}$/i';
					break;
				case 'be':
					$regex  = '/^[1-9]{1}[0-9]{3}$/i';
					break;
				case 'us':
					$regex  = '/\\A\\b[0-9]{5}(?:-[0-9]{4})?\\b\\z/i';
					break;
			}
		}
		if (empty($regex)) {
			return static::_pass('postal', $check, $country);
		}
		return static::_check($check, $regex);
	}

/**
 * Validate that a number is in specified range.
 * if $lower and $upper are not set, will return true if
 * $check is a legal finite on this platform
 *
 * @param string $check Value to check
 * @param integer $lower Lower limit
 * @param integer $upper Upper limit
 * @return boolean Success
 */
	public static function range($check, $lower = null, $upper = null) {
		if (!is_numeric($check)) {
			return false;
		}
		if (isset($lower) && isset($upper)) {
			return ($check > $lower && $check < $upper);
		}
		return is_finite($check);
	}

/**
 * Checks that a value is a valid Social Security Number.
 *
 * @param string|array $check Value to check
 * @param string $regex Regular expression to use
 * @param string $country Country
 * @return boolean Success
 */
	public static function ssn($check, $regex = null, $country = null) {
		if (is_array($check)) {
			extract(static::_defaults($check));
		}

		if (is_null($regex)) {
			switch ($country) {
				case 'dk':
					$regex  = '/\\A\\b[0-9]{6}-[0-9]{4}\\b\\z/i';
					break;
				case 'nl':
					$regex  = '/\\A\\b[0-9]{9}\\b\\z/i';
					break;
				case 'us':
					$regex  = '/\\A\\b[0-9]{3}-[0-9]{2}-[0-9]{4}\\b\\z/i';
					break;
			}
		}
		if (empty($regex)) {
			return static::_pass('ssn', $check, $country);
		}
		return static::_check($check, $regex);
	}

/**
 * Checks that a value is a valid URL according to http://www.w3.org/Addressing/URL/url-spec.txt
 *
 * The regex checks for the following component parts:
 *
 * - a valid, optional, scheme
 * - a valid ip address OR
 *   a valid domain name as defined by section 2.3.1 of http://www.ietf.org/rfc/rfc1035.txt
 *   with an optional port number
 * - an optional valid path
 * - an optional query string (get parameters)
 * - an optional fragment (anchor tag)
 *
 * @param string $check Value to check
 * @param boolean $strict Require URL to be prefixed by a valid scheme (one of http(s)/ftp(s)/file/news/gopher)
 * @return boolean Success
 */
	public static function url($check, $strict = false) {
		static::_populateIp();
		$validChars = '([' . preg_quote('!"$&\'()*+,-.@_:;=~[]') . '\/0-9a-z\p{L}\p{N}]|(%[0-9a-f]{2}))';
		$regex = '/^(?:(?:https?|ftps?|sftp|file|news|gopher):\/\/)' . (!empty($strict) ? '' : '?') .
			'(?:' . static::$_pattern['IPv4'] . '|\[' . static::$_pattern['IPv6'] . '\]|' . static::$_pattern['hostname'] . ')(?::[1-9][0-9]{0,4})?' .
			'(?:\/?|\/' . $validChars . '*)?' .
			'(?:\?' . $validChars . '*)?' .
			'(?:#' . $validChars . '*)?$/iu';
		return static::_check($check, $regex);
	}

/**
 * Checks if a value is in a given list.
 *
 * @param string $check Value to check
 * @param array $list List to check against
 * @param boolean $strict Defaults to true, set to false to disable strict type check
 * @return boolean Success
 */
	public static function inList($check, $list, $strict = true) {
		return in_array($check, $list, $strict);
	}

/**
 * Runs an user-defined validation.
 *
 * @param string|array $check value that will be validated in user-defined methods.
 * @param object $object class that holds validation method
 * @param string $method class method name for validation to run
 * @param array $args arguments to send to method
 * @return mixed user-defined class class method returns
 */
	public static function userDefined($check, $object, $method, $args = null) {
		return call_user_func_array(array($object, $method), array($check, $args));
	}

/**
 * Checks that a value is a valid uuid - http://tools.ietf.org/html/rfc4122
 *
 * @param string $check Value to check
 * @return boolean Success
 */
	public static function uuid($check) {
		$regex = '/^[a-f0-9]{8}-[a-f0-9]{4}-[a-f0-9]{4}-[a-f0-9]{4}-[a-f0-9]{12}$/i';
		return static::_check($check, $regex);
	}

/**
 * Attempts to pass unhandled Validation locales to a class starting with $classPrefix
 * and ending with Validation.  For example $classPrefix = 'nl', the class would be
 * `NlValidation`.
 *
 * @param string $method The method to call on the other class.
 * @param mixed $check The value to check or an array of parameters for the method to be called.
 * @param string $classPrefix The prefix for the class to do the validation.
 * @return mixed Return of Passed method, false on failure
 */
	protected static function _pass($method, $check, $classPrefix) {
		$className = App::classname($classPrefix, 'Utility', 'Validation');
		if (!$className) {
			trigger_error(__d('cake_dev', 'Could not find class for validation, unable to complete validation.'), E_USER_WARNING);
			return false;
		}
		if (!method_exists($className, $method)) {
			trigger_error(__d('cake_dev', 'Method %s does not exist on %s unable to complete validation.', $method, $className), E_USER_WARNING);
			return false;
		}
		$check = (array)$check;
		return call_user_func_array(array($className, $method), $check);
	}

/**
 * Runs a regular expression match.
 *
 * @param string $check Value to check against the $regex expression
 * @param string $regex Regular expression
 * @return boolean Success of match
 */
	protected static function _check($check, $regex) {
		if (is_string($regex) && preg_match($regex, $check)) {
			static::$errors[] = false;
			return true;
		} else {
			static::$errors[] = true;
			return false;
		}
	}

/**
 * Get the values to use when value sent to validation method is
 * an array.
 *
 * @param array $params Parameters sent to validation method
 * @return void
 */
	protected static function _defaults($params) {
		static::_reset();
		$defaults = array(
			'check' => null,
			'regex' => null,
			'country' => null,
			'deep' => false,
			'type' => null
		);
		$params = array_merge($defaults, $params);
		if ($params['country'] !== null) {
			$params['country'] = mb_strtolower($params['country']);
		}
		return $params;
	}

/**
 * Luhn algorithm
 *
 * @param string|array $check
 * @param boolean $deep
 * @return boolean Success
 * @see http://en.wikipedia.org/wiki/Luhn_algorithm
 */
	public static function luhn($check, $deep = false) {
		if (is_array($check)) {
			extract(static::_defaults($check));
		}
		if ($deep !== true) {
			return true;
		}
		if ($check == 0) {
			return false;
		}
		$sum = 0;
		$length = strlen($check);

		for ($position = 1 - ($length % 2); $position < $length; $position += 2) {
			$sum += $check[$position];
		}

		for ($position = ($length % 2); $position < $length; $position += 2) {
			$number = $check[$position] * 2;
			$sum += ($number < 10) ? $number : $number - 9;
		}

		return ($sum % 10 == 0);
	}

/**
 * Checks the mime type of a file
 *
 * @param string|array $check
 * @param array $mimeTypes to check for
 * @return boolean Success
 * @throws Cake\Error\Exception when mime type can not be determined.
 */
	public static function mimeType($check, $mimeTypes = array()) {
		if (is_array($check) && isset($check['tmp_name'])) {
			$check = $check['tmp_name'];
		}

		$File = new File($check);
		$mime = $File->mime();

		if ($mime === false) {
			throw new Exception(__d('cake_dev', 'Can not determine the mimetype.'));
		}
		return in_array($mime, $mimeTypes);
	}

/**
 * Checks the filesize
 *
 * @param string|array $check
 * @param integer|string $size Size in bytes or human readable string like '5MB'
 * @param string $operator See `Validation::comparison()`
 * @return boolean Success
 */
	public static function fileSize($check, $operator = null, $size = null) {
		if (is_array($check) && isset($check['tmp_name'])) {
			$check = $check['tmp_name'];
		}

		if (is_string($size)) {
			$size = CakeNumber::fromReadableSize($size);
		}
		$filesize = filesize($check);

		return self::comparison($filesize, $operator, $size);
	}

/**
 * Checking for upload errors
 *
 * @param string|array $check
 * @retrun boolean
 * @see http://www.php.net/manual/en/features.file-upload.errors.php
 */
	public static function uploadError($check) {
		if (is_array($check) && isset($check['error'])) {
			$check = $check['error'];
		}

		return $check === UPLOAD_ERR_OK;
	}

/**
 * Lazily populate the IP address patterns used for validations
 *
 * @return void
 */
	protected static function _populateIp() {
		if (!isset(static::$_pattern['IPv6'])) {
			$pattern  = '((([0-9A-Fa-f]{1,4}:){7}(([0-9A-Fa-f]{1,4})|:))|(([0-9A-Fa-f]{1,4}:){6}';
			$pattern .= '(:|((25[0-5]|2[0-4]\d|[01]?\d{1,2})(\.(25[0-5]|2[0-4]\d|[01]?\d{1,2})){3})';
			$pattern .= '|(:[0-9A-Fa-f]{1,4})))|(([0-9A-Fa-f]{1,4}:){5}((:((25[0-5]|2[0-4]\d|[01]?\d{1,2})';
			$pattern .= '(\.(25[0-5]|2[0-4]\d|[01]?\d{1,2})){3})?)|((:[0-9A-Fa-f]{1,4}){1,2})))|(([0-9A-Fa-f]{1,4}:)';
			$pattern .= '{4}(:[0-9A-Fa-f]{1,4}){0,1}((:((25[0-5]|2[0-4]\d|[01]?\d{1,2})(\.(25[0-5]|2[0-4]\d|[01]?\d{1,2}))';
			$pattern .= '{3})?)|((:[0-9A-Fa-f]{1,4}){1,2})))|(([0-9A-Fa-f]{1,4}:){3}(:[0-9A-Fa-f]{1,4}){0,2}';
			$pattern .= '((:((25[0-5]|2[0-4]\d|[01]?\d{1,2})(\.(25[0-5]|2[0-4]\d|[01]?\d{1,2})){3})?)|';
			$pattern .= '((:[0-9A-Fa-f]{1,4}){1,2})))|(([0-9A-Fa-f]{1,4}:){2}(:[0-9A-Fa-f]{1,4}){0,3}';
			$pattern .= '((:((25[0-5]|2[0-4]\d|[01]?\d{1,2})(\.(25[0-5]|2[0-4]\d|[01]?\d{1,2}))';
			$pattern .= '{3})?)|((:[0-9A-Fa-f]{1,4}){1,2})))|(([0-9A-Fa-f]{1,4}:)(:[0-9A-Fa-f]{1,4})';
			$pattern .= '{0,4}((:((25[0-5]|2[0-4]\d|[01]?\d{1,2})(\.(25[0-5]|2[0-4]\d|[01]?\d{1,2})){3})?)';
			$pattern .= '|((:[0-9A-Fa-f]{1,4}){1,2})))|(:(:[0-9A-Fa-f]{1,4}){0,5}((:((25[0-5]|2[0-4]';
			$pattern .= '\d|[01]?\d{1,2})(\.(25[0-5]|2[0-4]\d|[01]?\d{1,2})){3})?)|((:[0-9A-Fa-f]{1,4})';
			$pattern .= '{1,2})))|(((25[0-5]|2[0-4]\d|[01]?\d{1,2})(\.(25[0-5]|2[0-4]\d|[01]?\d{1,2})){3})))(%.+)?';

			static::$_pattern['IPv6'] = $pattern;
		}
		if (!isset(static::$_pattern['IPv4'])) {
			$pattern = '(?:(?:25[0-5]|2[0-4][0-9]|(?:(?:1[0-9])?|[1-9]?)[0-9])\.){3}(?:25[0-5]|2[0-4][0-9]|(?:(?:1[0-9])?|[1-9]?)[0-9])';
			static::$_pattern['IPv4'] = $pattern;
		}
	}

/**
 * Reset internal variables for another validation run.
 *
 * @return void
 */
	protected static function _reset() {
		static::$errors = array();
	}

}<|MERGE_RESOLUTION|>--- conflicted
+++ resolved
@@ -16,21 +16,9 @@
  * @since         CakePHP(tm) v 1.2.0.3830
  * @license       MIT License (http://www.opensource.org/licenses/mit-license.php)
  */
-<<<<<<< HEAD
 namespace Cake\Utility;
 use Cake\Core\App;
 use Cake\Error\Exception;
-use Cake\Utility\File;
-=======
-
-App::uses('Multibyte', 'I18n');
-App::uses('File', 'Utility');
-App::uses('CakeNumber', 'Utility');
-// Load multibyte if the extension is missing.
-if (!function_exists('mb_strlen')) {
-	class_exists('Multibyte');
-}
->>>>>>> fa6defea
 
 /**
  * Offers different validation methods.
@@ -921,11 +909,11 @@
 		}
 
 		if (is_string($size)) {
-			$size = CakeNumber::fromReadableSize($size);
+			$size = Number::fromReadableSize($size);
 		}
 		$filesize = filesize($check);
 
-		return self::comparison($filesize, $operator, $size);
+		return static::comparison($filesize, $operator, $size);
 	}
 
 /**
