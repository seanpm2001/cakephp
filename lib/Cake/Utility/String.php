<?php
/**
 * String handling methods.
 *
 * PHP 5
 *
 * CakePHP(tm) : Rapid Development Framework (http://cakephp.org)
 * Copyright (c) Cake Software Foundation, Inc. (http://cakefoundation.org)
 *
 * Licensed under The MIT License
 * For full copyright and license information, please see the LICENSE.txt
 * Redistributions of files must retain the above copyright notice.
 *
 * @copyright     Copyright (c) Cake Software Foundation, Inc. (http://cakefoundation.org)
 * @link          http://cakephp.org CakePHP(tm) Project
 * @package       Cake.Utility
 * @since         CakePHP(tm) v 1.2.0.5551
 * @license       http://www.opensource.org/licenses/mit-license.php MIT License
 */

/**
 * String handling methods.
 *
 *
 * @package       Cake.Utility
 */
class String {

/**
 * Generate a random UUID
 *
 * @see http://www.ietf.org/rfc/rfc4122.txt
 * @return RFC 4122 UUID
 */
	public static function uuid() {
		$node = env('SERVER_ADDR');

		if (strpos($node, ':') !== false) {
			if (substr_count($node, '::')) {
				$node = str_replace(
					'::', str_repeat(':0000', 8 - substr_count($node, ':')) . ':', $node
				);
			}
			$node = explode(':', $node);
			$ipSix = '';

			foreach ($node as $id) {
				$ipSix .= str_pad(base_convert($id, 16, 2), 16, 0, STR_PAD_LEFT);
			}
			$node = base_convert($ipSix, 2, 10);

			if (strlen($node) < 38) {
				$node = null;
			} else {
				$node = crc32($node);
			}
		} elseif (empty($node)) {
			$host = env('HOSTNAME');

			if (empty($host)) {
				$host = env('HOST');
			}

			if (!empty($host)) {
				$ip = gethostbyname($host);

				if ($ip === $host) {
					$node = crc32($host);
				} else {
					$node = ip2long($ip);
				}
			}
		} elseif ($node !== '127.0.0.1') {
			$node = ip2long($node);
		} else {
			$node = null;
		}

		if (empty($node)) {
			$node = crc32(Configure::read('Security.salt'));
		}

		if (function_exists('hphp_get_thread_id')) {
			$pid = hphp_get_thread_id();
		} elseif (function_exists('zend_thread_id')) {
			$pid = zend_thread_id();
		} else {
			$pid = getmypid();
		}

		if (!$pid || $pid > 65535) {
			$pid = mt_rand(0, 0xfff) | 0x4000;
		}

		list($timeMid, $timeLow) = explode(' ', microtime());
		return sprintf(
			"%08x-%04x-%04x-%02x%02x-%04x%08x", (int)$timeLow, (int)substr($timeMid, 2) & 0xffff,
			mt_rand(0, 0xfff) | 0x4000, mt_rand(0, 0x3f) | 0x80, mt_rand(0, 0xff), $pid, $node
		);
	}

/**
 * Tokenizes a string using $separator, ignoring any instance of $separator that appears between
 * $leftBound and $rightBound
 *
 * @param string $data The data to tokenize
 * @param string $separator The token to split the data on.
 * @param string $leftBound The left boundary to ignore separators in.
 * @param string $rightBound The right boundary to ignore separators in.
 * @return array Array of tokens in $data.
 */
	public static function tokenize($data, $separator = ',', $leftBound = '(', $rightBound = ')') {
		if (empty($data) || is_array($data)) {
			return $data;
		}

		$depth = 0;
		$offset = 0;
		$buffer = '';
		$results = array();
		$length = strlen($data);
		$open = false;

		while ($offset <= $length) {
			$tmpOffset = -1;
			$offsets = array(
				strpos($data, $separator, $offset),
				strpos($data, $leftBound, $offset),
				strpos($data, $rightBound, $offset)
			);
			for ($i = 0; $i < 3; $i++) {
				if ($offsets[$i] !== false && ($offsets[$i] < $tmpOffset || $tmpOffset == -1)) {
					$tmpOffset = $offsets[$i];
				}
			}
			if ($tmpOffset !== -1) {
				$buffer .= substr($data, $offset, ($tmpOffset - $offset));
				if (!$depth && $data{$tmpOffset} == $separator) {
					$results[] = $buffer;
					$buffer = '';
				} else {
					$buffer .= $data{$tmpOffset};
				}
				if ($leftBound != $rightBound) {
					if ($data{$tmpOffset} == $leftBound) {
						$depth++;
					}
					if ($data{$tmpOffset} == $rightBound) {
						$depth--;
					}
				} else {
					if ($data{$tmpOffset} == $leftBound) {
						if (!$open) {
							$depth++;
							$open = true;
						} else {
							$depth--;
						}
					}
				}
				$offset = ++$tmpOffset;
			} else {
				$results[] = $buffer . substr($data, $offset);
				$offset = $length + 1;
			}
		}
		if (empty($results) && !empty($buffer)) {
			$results[] = $buffer;
		}

		if (!empty($results)) {
			return array_map('trim', $results);
		}

		return array();
	}

/**
 * Replaces variable placeholders inside a $str with any given $data. Each key in the $data array
 * corresponds to a variable placeholder name in $str.
 * Example: `String::insert(':name is :age years old.', array('name' => 'Bob', '65'));`
 * Returns: Bob is 65 years old.
 *
 * Available $options are:
 *
 * - before: The character or string in front of the name of the variable placeholder (Defaults to `:`)
 * - after: The character or string after the name of the variable placeholder (Defaults to null)
 * - escape: The character or string used to escape the before character / string (Defaults to `\`)
 * - format: A regex to use for matching variable placeholders. Default is: `/(?<!\\)\:%s/`
 *   (Overwrites before, after, breaks escape / clean)
 * - clean: A boolean or array with instructions for String::cleanInsert
 *
 * @param string $str A string containing variable placeholders
 * @param string $data A key => val array where each key stands for a placeholder variable name
 *     to be replaced with val
 * @param string $options An array of options, see description above
 * @return string
 */
	public static function insert($str, $data, $options = array()) {
		$defaults = array(
			'before' => ':', 'after' => null, 'escape' => '\\', 'format' => null, 'clean' => false
		);
		$options += $defaults;
		$format = $options['format'];
		$data = (array)$data;
		if (empty($data)) {
			return ($options['clean']) ? String::cleanInsert($str, $options) : $str;
		}

		if (!isset($format)) {
			$format = sprintf(
				'/(?<!%s)%s%%s%s/',
				preg_quote($options['escape'], '/'),
				str_replace('%', '%%', preg_quote($options['before'], '/')),
				str_replace('%', '%%', preg_quote($options['after'], '/'))
			);
		}

		if (strpos($str, '?') !== false && is_numeric(key($data))) {
			$offset = 0;
			while (($pos = strpos($str, '?', $offset)) !== false) {
				$val = array_shift($data);
				$offset = $pos + strlen($val);
				$str = substr_replace($str, $val, $pos, 1);
			}
			return ($options['clean']) ? String::cleanInsert($str, $options) : $str;
		}

		asort($data);

<<<<<<< HEAD
		$hashKeys = array();
		foreach ($data as $key => $value) {
			$hashKeys[] = crc32($key);
		}

		$tempData = array_combine(array_keys($data), array_values($hashKeys));
		krsort($tempData);
=======
		$dataKeys = array_keys($data);
		$hashKeys = array_map('crc32', $dataKeys);
		$tempData = array_combine($dataKeys, $hashKeys);
		krsort($tempData);

>>>>>>> 0d486bda
		foreach ($tempData as $key => $hashVal) {
			$key = sprintf($format, preg_quote($key, '/'));
			$str = preg_replace($key, $hashVal, $str);
		}
		$dataReplacements = array_combine($hashKeys, array_values($data));
		foreach ($dataReplacements as $tmpHash => $tmpValue) {
			$tmpValue = (is_array($tmpValue)) ? '' : $tmpValue;
			$str = str_replace($tmpHash, $tmpValue, $str);
		}

		if (!isset($options['format']) && isset($options['before'])) {
			$str = str_replace($options['escape'] . $options['before'], $options['before'], $str);
		}
		return ($options['clean']) ? String::cleanInsert($str, $options) : $str;
	}

/**
 * Cleans up a String::insert() formatted string with given $options depending on the 'clean' key in
 * $options. The default method used is text but html is also available. The goal of this function
 * is to replace all whitespace and unneeded markup around placeholders that did not get replaced
 * by String::insert().
 *
 * @param string $str
 * @param string $options
 * @return string
 * @see String::insert()
 */
	public static function cleanInsert($str, $options) {
		$clean = $options['clean'];
		if (!$clean) {
			return $str;
		}
		if ($clean === true) {
			$clean = array('method' => 'text');
		}
		if (!is_array($clean)) {
			$clean = array('method' => $options['clean']);
		}
		switch ($clean['method']) {
			case 'html':
				$clean = array_merge(array(
					'word' => '[\w,.]+',
					'andText' => true,
					'replacement' => '',
				), $clean);
				$kleenex = sprintf(
					'/[\s]*[a-z]+=(")(%s%s%s[\s]*)+\\1/i',
					preg_quote($options['before'], '/'),
					$clean['word'],
					preg_quote($options['after'], '/')
				);
				$str = preg_replace($kleenex, $clean['replacement'], $str);
				if ($clean['andText']) {
					$options['clean'] = array('method' => 'text');
					$str = String::cleanInsert($str, $options);
				}
				break;
			case 'text':
				$clean = array_merge(array(
					'word' => '[\w,.]+',
					'gap' => '[\s]*(?:(?:and|or)[\s]*)?',
					'replacement' => '',
				), $clean);

				$kleenex = sprintf(
					'/(%s%s%s%s|%s%s%s%s)/',
					preg_quote($options['before'], '/'),
					$clean['word'],
					preg_quote($options['after'], '/'),
					$clean['gap'],
					$clean['gap'],
					preg_quote($options['before'], '/'),
					$clean['word'],
					preg_quote($options['after'], '/')
				);
				$str = preg_replace($kleenex, $clean['replacement'], $str);
				break;
		}
		return $str;
	}

/**
 * Wraps text to a specific width, can optionally wrap at word breaks.
 *
 * ### Options
 *
 * - `width` The width to wrap to. Defaults to 72
 * - `wordWrap` Only wrap on words breaks (spaces) Defaults to true.
 * - `indent` String to indent with. Defaults to null.
 * - `indentAt` 0 based index to start indenting at. Defaults to 0.
 *
 * @param string $text Text the text to format.
 * @param array|integer $options Array of options to use, or an integer to wrap the text to.
 * @return string Formatted text.
 */
	public static function wrap($text, $options = array()) {
		if (is_numeric($options)) {
			$options = array('width' => $options);
		}
		$options += array('width' => 72, 'wordWrap' => true, 'indent' => null, 'indentAt' => 0);
		if ($options['wordWrap']) {
			$wrapped = wordwrap($text, $options['width'], "\n");
		} else {
			$wrapped = trim(chunk_split($text, $options['width'] - 1, "\n"));
		}
		if (!empty($options['indent'])) {
			$chunks = explode("\n", $wrapped);
			for ($i = $options['indentAt'], $len = count($chunks); $i < $len; $i++) {
				$chunks[$i] = $options['indent'] . $chunks[$i];
			}
			$wrapped = implode("\n", $chunks);
		}
		return $wrapped;
	}

/**
 * Highlights a given phrase in a text. You can specify any expression in highlighter that
 * may include the \1 expression to include the $phrase found.
 *
 * ### Options:
 *
 * - `format` The piece of html with that the phrase will be highlighted
 * - `html` If true, will ignore any HTML tags, ensuring that only the correct text is highlighted
 * - `regex` a custom regex rule that is used to match words, default is '|$tag|iu'
 *
 * @param string $text Text to search the phrase in
 * @param string $phrase The phrase that will be searched
 * @param array $options An array of html attributes and options.
 * @return string The highlighted text
 * @link http://book.cakephp.org/2.0/en/core-libraries/helpers/text.html#TextHelper::highlight
 */
	public static function highlight($text, $phrase, $options = array()) {
		if (empty($phrase)) {
			return $text;
		}

		$default = array(
			'format' => '<span class="highlight">\1</span>',
			'html' => false,
			'regex' => "|%s|iu"
		);
		$options = array_merge($default, $options);
		extract($options);

		if (is_array($phrase)) {
			$replace = array();
			$with = array();

			foreach ($phrase as $key => $segment) {
				$segment = '(' . preg_quote($segment, '|') . ')';
				if ($html) {
					$segment = "(?![^<]+>)$segment(?![^<]+>)";
				}

				$with[] = (is_array($format)) ? $format[$key] : $format;
				$replace[] = sprintf($options['regex'], $segment);
			}

			return preg_replace($replace, $with, $text);
		}

		$phrase = '(' . preg_quote($phrase, '|') . ')';
		if ($html) {
			$phrase = "(?![^<]+>)$phrase(?![^<]+>)";
		}

		return preg_replace(sprintf($options['regex'], $phrase), $format, $text);
	}

/**
 * Strips given text of all links (<a href=....)
 *
 * @param string $text Text
 * @return string The text without links
 * @link http://book.cakephp.org/2.0/en/core-libraries/helpers/text.html#TextHelper::stripLinks
 */
	public static function stripLinks($text) {
		return preg_replace('|<a\s+[^>]+>|im', '', preg_replace('|<\/a>|im', '', $text));
	}

/**
 * Truncates text starting from the end.
 *
 * Cuts a string to the length of $length and replaces the first characters
 * with the ellipsis if the text is longer than length.
 *
 * ### Options:
 *
 * - `ellipsis` Will be used as Beginning and prepended to the trimmed string
 * - `exact` If false, $text will not be cut mid-word
 *
 * @param string $text String to truncate.
 * @param integer $length Length of returned string, including ellipsis.
 * @param array $options An array of options.
 * @return string Trimmed string.
 */
	public static function tail($text, $length = 100, $options = array()) {
		$default = array(
			'ellipsis' => '...', 'exact' => true
		);
		$options = array_merge($default, $options);
		extract($options);

		if (!function_exists('mb_strlen')) {
			class_exists('Multibyte');
		}

		if (mb_strlen($text) <= $length) {
			return $text;
		}

		$truncate = mb_substr($text, mb_strlen($text) - $length + mb_strlen($ellipsis));
		if (!$exact) {
			$spacepos = mb_strpos($truncate, ' ');
			$truncate = $spacepos === false ? '' : trim(mb_substr($truncate, $spacepos));
		}

		return $ellipsis . $truncate;
	}

/**
 * Truncates text.
 *
 * Cuts a string to the length of $length and replaces the last characters
 * with the ellipsis if the text is longer than length.
 *
 * ### Options:
 *
 * - `ellipsis` Will be used as Ending and appended to the trimmed string (`ending` is deprecated)
 * - `exact` If false, $text will not be cut mid-word
 * - `html` If true, HTML tags would be handled correctly
 *
 * @param string $text String to truncate.
 * @param integer $length Length of returned string, including ellipsis.
 * @param array $options An array of html attributes and options.
 * @return string Trimmed string.
 * @link http://book.cakephp.org/2.0/en/core-libraries/helpers/text.html#TextHelper::truncate
 */
	public static function truncate($text, $length = 100, $options = array()) {
		$default = array(
			'ellipsis' => '...', 'exact' => true, 'html' => false
		);
		if (isset($options['ending'])) {
			$default['ellipsis'] = $options['ending'];
<<<<<<< HEAD
		} elseif (!empty($options['html']) && Configure::read('App.encoding') == 'UTF-8') {
=======
		} elseif (!empty($options['html']) && Configure::read('App.encoding') === 'UTF-8') {
>>>>>>> 0d486bda
			$default['ellipsis'] = "\xe2\x80\xa6";
		}
		$options = array_merge($default, $options);
		extract($options);

		if (!function_exists('mb_strlen')) {
			class_exists('Multibyte');
		}

		if ($html) {
			if (mb_strlen(preg_replace('/<.*?>/', '', $text)) <= $length) {
				return $text;
			}
			$totalLength = mb_strlen(strip_tags($ellipsis));
			$openTags = array();
			$truncate = '';

			preg_match_all('/(<\/?([\w+]+)[^>]*>)?([^<>]*)/', $text, $tags, PREG_SET_ORDER);
			foreach ($tags as $tag) {
				if (!preg_match('/img|br|input|hr|area|base|basefont|col|frame|isindex|link|meta|param/s', $tag[2])) {
					if (preg_match('/<[\w]+[^>]*>/s', $tag[0])) {
						array_unshift($openTags, $tag[2]);
					} elseif (preg_match('/<\/([\w]+)[^>]*>/s', $tag[0], $closeTag)) {
						$pos = array_search($closeTag[1], $openTags);
						if ($pos !== false) {
							array_splice($openTags, $pos, 1);
						}
					}
				}
				$truncate .= $tag[1];

				$contentLength = mb_strlen(preg_replace('/&[0-9a-z]{2,8};|&#[0-9]{1,7};|&#x[0-9a-f]{1,6};/i', ' ', $tag[3]));
				if ($contentLength + $totalLength > $length) {
					$left = $length - $totalLength;
					$entitiesLength = 0;
					if (preg_match_all('/&[0-9a-z]{2,8};|&#[0-9]{1,7};|&#x[0-9a-f]{1,6};/i', $tag[3], $entities, PREG_OFFSET_CAPTURE)) {
						foreach ($entities[0] as $entity) {
							if ($entity[1] + 1 - $entitiesLength <= $left) {
								$left--;
								$entitiesLength += mb_strlen($entity[0]);
							} else {
								break;
							}
						}
					}

					$truncate .= mb_substr($tag[3], 0 , $left + $entitiesLength);
					break;
				} else {
					$truncate .= $tag[3];
					$totalLength += $contentLength;
				}
				if ($totalLength >= $length) {
					break;
				}
			}
		} else {
			if (mb_strlen($text) <= $length) {
				return $text;
			}
			$truncate = mb_substr($text, 0, $length - mb_strlen($ellipsis));
		}
		if (!$exact) {
			$spacepos = mb_strrpos($truncate, ' ');
			if ($html) {
				$truncateCheck = mb_substr($truncate, 0, $spacepos);
				$lastOpenTag = mb_strrpos($truncateCheck, '<');
				$lastCloseTag = mb_strrpos($truncateCheck, '>');
				if ($lastOpenTag > $lastCloseTag) {
					preg_match_all('/<[\w]+[^>]*>/s', $truncate, $lastTagMatches);
					$lastTag = array_pop($lastTagMatches[0]);
					$spacepos = mb_strrpos($truncate, $lastTag) + mb_strlen($lastTag);
				}
				$bits = mb_substr($truncate, $spacepos);
				preg_match_all('/<\/([a-z]+)>/', $bits, $droppedTags, PREG_SET_ORDER);
				if (!empty($droppedTags)) {
					if (!empty($openTags)) {
						foreach ($droppedTags as $closingTag) {
							if (!in_array($closingTag[1], $openTags)) {
								array_unshift($openTags, $closingTag[1]);
							}
						}
					} else {
						foreach ($droppedTags as $closingTag) {
							$openTags[] = $closingTag[1];
						}
					}
				}
			}
			$truncate = mb_substr($truncate, 0, $spacepos);
		}
		$truncate .= $ellipsis;

		if ($html) {
			foreach ($openTags as $tag) {
				$truncate .= '</' . $tag . '>';
			}
		}

		return $truncate;
	}

/**
 * Extracts an excerpt from the text surrounding the phrase with a number of characters on each side
 * determined by radius.
 *
 * @param string $text String to search the phrase in
 * @param string $phrase Phrase that will be searched for
 * @param integer $radius The amount of characters that will be returned on each side of the founded phrase
 * @param string $ellipsis Ending that will be appended
 * @return string Modified string
 * @link http://book.cakephp.org/2.0/en/core-libraries/helpers/text.html#TextHelper::excerpt
 */
	public static function excerpt($text, $phrase, $radius = 100, $ellipsis = '...') {
		if (empty($text) || empty($phrase)) {
			return self::truncate($text, $radius * 2, array('ellipsis' => $ellipsis));
		}

		$append = $prepend = $ellipsis;

		$phraseLen = mb_strlen($phrase);
		$textLen = mb_strlen($text);

		$pos = mb_strpos(mb_strtolower($text), mb_strtolower($phrase));
		if ($pos === false) {
			return mb_substr($text, 0, $radius) . $ellipsis;
		}

		$startPos = $pos - $radius;
		if ($startPos <= 0) {
			$startPos = 0;
			$prepend = '';
		}

		$endPos = $pos + $phraseLen + $radius;
		if ($endPos >= $textLen) {
			$endPos = $textLen;
			$append = '';
		}

		$excerpt = mb_substr($text, $startPos, $endPos - $startPos);
		$excerpt = $prepend . $excerpt . $append;

		return $excerpt;
	}

/**
 * Creates a comma separated list where the last two items are joined with 'and', forming natural English
 *
 * @param array $list The list to be joined
 * @param string $and The word used to join the last and second last items together with. Defaults to 'and'
 * @param string $separator The separator used to join all the other items together. Defaults to ', '
 * @return string The glued together string.
 * @link http://book.cakephp.org/2.0/en/core-libraries/helpers/text.html#TextHelper::toList
 */
	public static function toList($list, $and = 'and', $separator = ', ') {
		if (count($list) > 1) {
			return implode($separator, array_slice($list, null, -1)) . ' ' . $and . ' ' . array_pop($list);
		}

		return array_pop($list);
	}
}<|MERGE_RESOLUTION|>--- conflicted
+++ resolved
@@ -228,21 +228,11 @@
 
 		asort($data);
 
-<<<<<<< HEAD
-		$hashKeys = array();
-		foreach ($data as $key => $value) {
-			$hashKeys[] = crc32($key);
-		}
-
-		$tempData = array_combine(array_keys($data), array_values($hashKeys));
-		krsort($tempData);
-=======
 		$dataKeys = array_keys($data);
 		$hashKeys = array_map('crc32', $dataKeys);
 		$tempData = array_combine($dataKeys, $hashKeys);
 		krsort($tempData);
 
->>>>>>> 0d486bda
 		foreach ($tempData as $key => $hashVal) {
 			$key = sprintf($format, preg_quote($key, '/'));
 			$str = preg_replace($key, $hashVal, $str);
@@ -487,11 +477,7 @@
 		);
 		if (isset($options['ending'])) {
 			$default['ellipsis'] = $options['ending'];
-<<<<<<< HEAD
-		} elseif (!empty($options['html']) && Configure::read('App.encoding') == 'UTF-8') {
-=======
 		} elseif (!empty($options['html']) && Configure::read('App.encoding') === 'UTF-8') {
->>>>>>> 0d486bda
 			$default['ellipsis'] = "\xe2\x80\xa6";
 		}
 		$options = array_merge($default, $options);
