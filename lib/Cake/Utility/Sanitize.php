<?php
/**
 * Washes strings from unwanted noise.
 *
 * Helpful methods to make unsafe strings usable.
 *
 * PHP 5
 *
 * CakePHP(tm) : Rapid Development Framework (http://cakephp.org)
 * Copyright (c) Cake Software Foundation, Inc. (http://cakefoundation.org)
 *
 * Licensed under The MIT License
 * For full copyright and license information, please see the LICENSE.txt
 * Redistributions of files must retain the above copyright notice.
 *
 * @copyright     Copyright (c) Cake Software Foundation, Inc. (http://cakefoundation.org)
 * @link          http://cakephp.org CakePHP(tm) Project
 * @package       Cake.Utility
 * @since         CakePHP(tm) v 0.10.0.1076
 * @license       http://www.opensource.org/licenses/mit-license.php MIT License
 */

App::import('Model', 'ConnectionManager');

/**
 * Data Sanitization.
 *
 * Removal of alphanumeric characters, SQL-safe slash-added strings, HTML-friendly strings,
 * and all of the above on arrays.
 *
 * @package       Cake.Utility
 */
class Sanitize {

/**
 * Removes any non-alphanumeric characters.
 *
 * @param string $string String to sanitize
 * @param array $allowed An array of additional characters that are not to be removed.
 * @return string Sanitized string
 */
	public static function paranoid($string, $allowed = array()) {
		$allow = null;
		if (!empty($allowed)) {
			foreach ($allowed as $value) {
				$allow .= "\\$value";
			}
		}

		if (!is_array($string)) {
			return preg_replace("/[^{$allow}a-zA-Z0-9]/", '', $string);
		}

		$cleaned = array();
		foreach ($string as $key => $clean) {
			$cleaned[$key] = preg_replace("/[^{$allow}a-zA-Z0-9]/", '', $clean);
		}

		return $cleaned;
	}

/**
 * Makes a string SQL-safe.
 *
 * @param string $string String to sanitize
 * @param string $connection Database connection being used
 * @return string SQL safe string
 */
	public static function escape($string, $connection = 'default') {
		$db = ConnectionManager::getDataSource($connection);
		if (is_numeric($string) || $string === null || is_bool($string)) {
			return $string;
		}
		$string = $db->value($string, 'string');
		$start = 1;
		if ($string{0} === 'N') {
			$start = 2;
		}

<<<<<<< HEAD
		return substr(substr($string, 1), 0, -1);
=======
		return substr(substr($string, $start), 0, -1);
>>>>>>> 0d486bda
	}

/**
 * Returns given string safe for display as HTML. Renders entities.
 *
 * strip_tags() does not validating HTML syntax or structure, so it might strip whole passages
 * with broken HTML.
 *
 * ### Options:
 *
 * - remove (boolean) if true strips all HTML tags before encoding
 * - charset (string) the charset used to encode the string
 * - quotes (int) see http://php.net/manual/en/function.htmlentities.php
 * - double (boolean) double encode html entities
 *
 * @param string $string String from where to strip tags
 * @param array $options Array of options to use.
 * @return string Sanitized string
 */
	public static function html($string, $options = array()) {
		static $defaultCharset = false;
		if ($defaultCharset === false) {
			$defaultCharset = Configure::read('App.encoding');
			if ($defaultCharset === null) {
				$defaultCharset = 'UTF-8';
			}
		}
		$default = array(
			'remove' => false,
			'charset' => $defaultCharset,
			'quotes' => ENT_QUOTES,
			'double' => true
		);

		$options = array_merge($default, $options);

		if ($options['remove']) {
			$string = strip_tags($string);
		}

		return htmlentities($string, $options['quotes'], $options['charset'], $options['double']);
	}

/**
 * Strips extra whitespace from output
 *
 * @param string $str String to sanitize
 * @return string whitespace sanitized string
 */
	public static function stripWhitespace($str) {
		return preg_replace('/\s{2,}/u', ' ', preg_replace('/[\n\r\t]+/', '', $str));
	}

/**
 * Strips image tags from output
 *
 * @param string $str String to sanitize
 * @return string Sting with images stripped.
 */
	public static function stripImages($str) {
		$preg = array(
			'/(<a[^>]*>)(<img[^>]+alt=")([^"]*)("[^>]*>)(<\/a>)/i' => '$1$3$5<br />',
			'/(<img[^>]+alt=")([^"]*)("[^>]*>)/i' => '$2<br />',
			'/<img[^>]*>/i' => ''
		);

		return preg_replace(array_keys($preg), array_values($preg), $str);
	}

/**
 * Strips scripts and stylesheets from output
 *
 * @param string $str String to sanitize
 * @return string String with <link>, <img>, <script>, <style> elements and html comments removed.
 */
	public static function stripScripts($str) {
		$regex =
			'/(<link[^>]+rel="[^"]*stylesheet"[^>]*>|' .
			'<img[^>]*>|style="[^"]*")|' .
			'<script[^>]*>.*?<\/script>|' .
			'<style[^>]*>.*?<\/style>|' .
			'<!--.*?-->/is';
		return preg_replace($regex, '', $str);
	}

/**
 * Strips extra whitespace, images, scripts and stylesheets from output
 *
 * @param string $str String to sanitize
 * @return string sanitized string
 */
	public static function stripAll($str) {
		return Sanitize::stripScripts(
			Sanitize::stripImages(
				Sanitize::stripWhitespace($str)
			)
		);
	}

/**
 * Strips the specified tags from output. First parameter is string from
 * where to remove tags. All subsequent parameters are tags.
 *
 * Ex.`$clean = Sanitize::stripTags($dirty, 'b', 'p', 'div');`
 *
 * Will remove all `<b>`, `<p>`, and `<div>` tags from the $dirty string.
 *
 * @param string $str,... String to sanitize
 * @return string sanitized String
 */
	public static function stripTags($str) {
		$params = func_get_args();

		for ($i = 1, $count = count($params); $i < $count; $i++) {
			$str = preg_replace('/<' . $params[$i] . '\b[^>]*>/i', '', $str);
			$str = preg_replace('/<\/' . $params[$i] . '[^>]*>/i', '', $str);
		}
		return $str;
	}

/**
 * Sanitizes given array or value for safe input. Use the options to specify
 * the connection to use, and what filters should be applied (with a boolean
 * value). Valid filters:
 *
 * - odd_spaces - removes any non space whitespace characters
 * - encode - Encode any html entities. Encode must be true for the `remove_html` to work.
 * - dollar - Escape `$` with `\$`
 * - carriage - Remove `\r`
 * - unicode -
 * - escape - Should the string be SQL escaped.
 * - backslash -
 * - remove_html - Strip HTML with strip_tags. `encode` must be true for this option to work.
 *
 * @param string|array $data Data to sanitize
 * @param string|array $options If string, DB connection being used, otherwise set of options
 * @return mixed Sanitized data
 */
	public static function clean($data, $options = array()) {
		if (empty($data)) {
			return $data;
		}

		if (!is_array($options)) {
			$options = array('connection' => $options);
		}

		$options = array_merge(array(
			'connection' => 'default',
			'odd_spaces' => true,
			'remove_html' => false,
			'encode' => true,
			'dollar' => true,
			'carriage' => true,
			'unicode' => true,
			'escape' => true,
			'backslash' => true
		), $options);

		if (is_array($data)) {
			foreach ($data as $key => $val) {
				$data[$key] = Sanitize::clean($val, $options);
			}
			return $data;
		}

		if ($options['odd_spaces']) {
			$data = str_replace(chr(0xCA), '', $data);
		}
		if ($options['encode']) {
			$data = Sanitize::html($data, array('remove' => $options['remove_html']));
		}
		if ($options['dollar']) {
			$data = str_replace("\\\$", "$", $data);
		}
		if ($options['carriage']) {
			$data = str_replace("\r", "", $data);
		}
		if ($options['unicode']) {
			$data = preg_replace("/&amp;#([0-9]+);/s", "&#\\1;", $data);
		}
		if ($options['escape']) {
			$data = Sanitize::escape($data, $options['connection']);
		}
		if ($options['backslash']) {
			$data = preg_replace("/\\\(?!&amp;#|\?#)/", "\\", $data);
		}
		return $data;
	}
}<|MERGE_RESOLUTION|>--- conflicted
+++ resolved
@@ -77,11 +77,7 @@
 			$start = 2;
 		}
 
-<<<<<<< HEAD
-		return substr(substr($string, 1), 0, -1);
-=======
 		return substr(substr($string, $start), 0, -1);
->>>>>>> 0d486bda
 	}
 
 /**
