<?xml version="1.0" encoding="UTF-8"?>

<phpunit
    colors="true"
    processIsolation="false"
    stopOnFailure="false"
    bootstrap="tests/bootstrap.php"
    backupGlobals="true"
    >
<<<<<<< HEAD
=======
    <php>
        <ini name="memory_limit" value="-1"/>
        <!-- E_ALL & ~E_USER_DEPRECATED (16383)-->
        <!-- E_ALL (32767) -->
        <ini name="error_reporting" value="32767"/>
    </php>
>>>>>>> c1e8ba8c

    <testsuites>
        <testsuite name="cakephp">
            <directory>tests/TestCase/</directory>
            <!-- Excludes are required in order to let DatabaseSuite decorate the tests -->
            <exclude>tests/TestCase/Database/</exclude>
            <exclude>tests/TestCase/ORM/</exclude>
        </testsuite>
        <testsuite name="database">
            <file>tests/TestCase/DatabaseSuite.php</file>
        </testsuite>
    </testsuites>

    <listeners>
        <listener class="Cake\TestSuite\Fixture\FixtureInjector">
            <arguments>
                <object class="Cake\TestSuite\Fixture\FixtureManager" />
            </arguments>
        </listener>
    </listeners>

    <!-- Prevent coverage reports from looking in tests, vendors, config folders -->
    <filter>
        <whitelist>
            <directory suffix=".php">src/</directory>
        </whitelist>
    </filter>

    <php>
        <ini name="memory_limit" value="-1"/>
        <ini name="apc.enable_cli" value="1"/>
        <!-- E_ALL & ~E_USER_DEPRECATED (16383)-->
        <!-- E_ALL (32767) -->
        <ini name="error_reporting" value="32767"/>

        <!-- SQLite
        <env name="DB_DSN" value="sqlite:///:memory:"/>
        -->
        <!-- Postgres
        <env name="DB_DSN" value="postgres://localhost/cake_test?timezone=UTC"/>
        -->
        <!-- Mysql
        <env name="DB_DSN" value="mysql://localhost/cake_test?timezone=UTC"/>
        -->
        <!-- SQL Server
        <env name="DB_DSN" value="sqlserver://localhost/cake_test?timezone=UTC"/>
        -->
    </php>
</phpunit><|MERGE_RESOLUTION|>--- conflicted
+++ resolved
@@ -7,15 +7,6 @@
     bootstrap="tests/bootstrap.php"
     backupGlobals="true"
     >
-<<<<<<< HEAD
-=======
-    <php>
-        <ini name="memory_limit" value="-1"/>
-        <!-- E_ALL & ~E_USER_DEPRECATED (16383)-->
-        <!-- E_ALL (32767) -->
-        <ini name="error_reporting" value="32767"/>
-    </php>
->>>>>>> c1e8ba8c
 
     <testsuites>
         <testsuite name="cakephp">
@@ -46,7 +37,6 @@
 
     <php>
         <ini name="memory_limit" value="-1"/>
-        <ini name="apc.enable_cli" value="1"/>
         <!-- E_ALL & ~E_USER_DEPRECATED (16383)-->
         <!-- E_ALL (32767) -->
         <ini name="error_reporting" value="32767"/>
