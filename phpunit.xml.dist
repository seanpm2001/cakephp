--- conflicted
+++ resolved
@@ -17,11 +17,7 @@
     </testsuites>
 
     <extensions>
-<<<<<<< HEAD
-        <extension class="Cake\TestSuite\FixtureSchemaExtension"/>
-=======
         <extension class="Cake\TestSuite\Fixture\PHPUnitExtension"/>
->>>>>>> 021402b0
     </extensions>
 
     <!-- Prevent coverage reports from looking in tests, vendors, config folders -->
