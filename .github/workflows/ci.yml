--- conflicted
+++ resolved
@@ -74,13 +74,8 @@
         if [ ${{ matrix.db-type }} == 'mysql' ]; then mysql -h 127.0.0.1 -u root -proot -e 'CREATE DATABASE cakephp;'; fi
 
         if [[ ${{ matrix.db-type }} == 'sqlite' ]]; then export DB_DSN='sqlite:///:memory:'; fi
-<<<<<<< HEAD
-        if [[ ${{ matrix.db-type }} == 'mysql' ]]; then export DB_DSN='mysql://root:root@127.0.0.1/cakephp?init[]=SET sql_mode = "STRICT_TRANS_TABLES,NO_ZERO_IN_DATE,NO_ZERO_DATE,ERROR_FOR_DIVISION_BY_ZERO,NO_ENGINE_SUBSTITUTION"'; fi
-        if [[ ${{ matrix.db-type }} == 'pgsql' ]]; then export DB_DSN='postgres://postgres@127.0.0.1:${{ job.services.postgres.ports['5432'] }}/postgres'; fi
-=======
         if [[ ${{ matrix.db-type }} == 'mysql' ]]; then export DB_DSN='mysql://root:root@127.0.0.1/cakephp_test?init[]=SET sql_mode = "STRICT_TRANS_TABLES,NO_ZERO_IN_DATE,NO_ZERO_DATE,ERROR_FOR_DIVISION_BY_ZERO,NO_AUTO_CREATE_USER,NO_ENGINE_SUBSTITUTION"'; fi
         if [[ ${{ matrix.db-type }} == 'pgsql' ]]; then export DB_DSN='postgres://postgres:postgres@127.0.0.1/postgres'; fi
->>>>>>> d38dfec8
 
         if [[ ${{ matrix.php-version }} == '7.2' ]]; then
           vendor/bin/phpunit
