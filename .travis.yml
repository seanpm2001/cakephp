--- conflicted
+++ resolved
@@ -74,18 +74,11 @@
 
   - if [[ $TRAVIS_PHP_VERSION != 'hhvm' ]] ; then echo 'extension = memcached.so' >> ~/.phpenv/versions/$(phpenv version-name)/etc/php.ini; fi
   - if [[ $TRAVIS_PHP_VERSION != 'hhvm' ]] ; then echo 'extension = redis.so' >> ~/.phpenv/versions/$(phpenv version-name)/etc/php.ini; fi
-<<<<<<< HEAD
-  - if [[ $TRAVIS_PHP_VERSION != 'hhvm' && $TRAVIS_PHP_VERSION != 7.1 ]] ; then echo 'extension = apcu.so' >> ~/.phpenv/versions/$(phpenv version-name)/etc/php.ini; fi
-  - if [[ $TRAVIS_PHP_VERSION != 'hhvm' && $TRAVIS_PHP_VERSION != 7.1 ]] ; then echo 'apc.enable_cli = 1' >> ~/.phpenv/versions/$(phpenv version-name)/etc/php.ini; fi
-  - if [[ ${TRAVIS_PHP_VERSION:0:1} == "7" ]] ; then echo "yes" | pecl install apcu-5.1.5 || true; fi
-  - if [[ ${TRAVIS_PHP_VERSION:0:1} == "5" ]] ; then echo "yes" | pecl install apcu-4.0.11 || true; fi
-=======
   - if [[ $TRAVIS_PHP_VERSION != 'hhvm' ]] ; then echo 'extension = apcu.so' >> ~/.phpenv/versions/$(phpenv version-name)/etc/php.ini; fi
   - if [[ $TRAVIS_PHP_VERSION != 'hhvm' ]] ; then echo 'apc.enable_cli = 1' >> ~/.phpenv/versions/$(phpenv version-name)/etc/php.ini; fi
-  - if [[ $TRAVIS_PHP_VERSION = 5.6 ]] ; then echo yes | pecl install apcu-4.0.10; fi
-  - if [[ $TRAVIS_PHP_VERSION = 7.0 ]] ; then echo yes | pecl install channel://pecl.php.net/apcu-5.1.5; fi
+  - if [[ ${TRAVIS_PHP_VERSION:0:1} == "7" ]] ; then echo "yes" | pecl install channel://pecl.php.net/apcu-5.1.5 || true; fi
+  - if [[ ${TRAVIS_PHP_VERSION:0:1} == "5" ]] ; then echo "yes" | pecl install apcu-4.0.11 || true; fi
   - if [[ $TRAVIS_PHP_VERSION = 5.6 && $DB = 'mysql' ]] ; then wget http://xcache.lighttpd.net/pub/Releases/3.2.0/xcache-3.2.0.tar.gz; tar xf xcache-3.2.0.tar.gz; pushd xcache-3.2.0; phpize; ./configure; make; NO_INTERACTION=1 make test; make install; popd;printf "extension=xcache.so\nxcache.size=64M\nxcache.var_size=16M\nxcache.test=On" > ~/.phpenv/versions/$(phpenv version-name)/etc/php.ini; fi
->>>>>>> 725d4de0
   - phpenv rehash
   - set +H
 
