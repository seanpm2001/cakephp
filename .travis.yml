language: php

php:
  - 5.4
  - 5.5
  - 5.6

env:
  - DB=mysql db_class='Cake\Database\Driver\Mysql' db_dsn='mysql:host=0.0.0.0;dbname=cakephp_test' db_database='cakephp_test' db_login='travis' db_password=''
  - DB=pgsql db_class='Cake\Database\Driver\Postgres' db_dsn='pgsql:host=127.0.0.1;dbname=cakephp_test' db_database="cakephp_test" db_login='postgres' db_password=''
  - DB=sqlite db_class='Cake\Database\Driver\Sqlite' db_dsn='sqlite::memory:'

services:
  - memcached

matrix:
<<<<<<< HEAD
  allow_failures:
    - php: 5.4
      env: PHPCS=1
    - php: hhvm-nightly
  fast_finish: true
=======
  fast_finish: true
  allow_failures:
    - php: 5.4
      env:
        - PHPCS=1
>>>>>>> 2546b79c
  include:
    - php: 5.4
      env: PHPCS=1
    - php: hhvm-nightly
      env: HHVM=1 DB=sqlite db_class='Cake\Database\Driver\Sqlite' db_dsn='sqlite::memory:'
    - php: hhvm-nightly
      env: HHVM=1 DB=mysql db_class='Cake\Database\Driver\Mysql' db_dsn='mysql:host=0.0.0.0;dbname=cakephp_test' db_database='cakephp_test' db_login='travis' db_password=''


before_script:
  - composer self-update
  - composer install --prefer-source --no-interaction --dev
  - sh -c "if [ '$PHPCS' != '1' ]; then sudo locale-gen de_DE; fi"
  - sh -c "if [ '$DB' = 'mysql' ]; then mysql -e 'CREATE DATABASE cakephp_test;'; fi"
  - sh -c "if [ '$DB' = 'mysql' ]; then mysql -e 'CREATE DATABASE cakephp_test2;'; fi"
  - sh -c "if [ '$DB' = 'mysql' ]; then mysql -e 'CREATE DATABASE cakephp_test3;'; fi"
  - sh -c "if [ '$DB' = 'pgsql' ]; then psql -c 'CREATE DATABASE cakephp_test;' -U postgres; fi"
  - sh -c "if [ '$DB' = 'pgsql' ]; then psql -c 'CREATE SCHEMA test2;' -U postgres -d cakephp_test; fi"
  - sh -c "if [ '$DB' = 'pgsql' ]; then psql -c 'CREATE SCHEMA test3;' -U postgres -d cakephp_test; fi"
  - sh -c "if [ '$PHPCS' != '1' ]; then sudo apt-get install lighttpd; fi"
  - sh -c "if [ '$PHPCS' = '1' ]; then pear channel-discover pear.cakephp.org; fi"
  - sh -c "if [ '$PHPCS' = '1' ]; then pear install --alldeps cakephp/CakePHP_CodeSniffer; fi"
  - sh -c "if [ '$HHVM' != '1' ]; then echo 'extension = memcached.so' >> ~/.phpenv/versions/$(phpenv version-name)/etc/php.ini; fi"
  - phpenv rehash
  - set +H

script:
  - sh -c "if [ '$PHPCS' != '1' ]; then phpunit; fi"
  - sh -c "if [ '$PHPCS' = '1' ]; then phpcs -p --extensions=php --standard=CakePHP ./src ./tests; fi"

notifications:
  email: false<|MERGE_RESOLUTION|>--- conflicted
+++ resolved
@@ -14,19 +14,11 @@
   - memcached
 
 matrix:
-<<<<<<< HEAD
   allow_failures:
     - php: 5.4
       env: PHPCS=1
     - php: hhvm-nightly
   fast_finish: true
-=======
-  fast_finish: true
-  allow_failures:
-    - php: 5.4
-      env:
-        - PHPCS=1
->>>>>>> 2546b79c
   include:
     - php: 5.4
       env: PHPCS=1
