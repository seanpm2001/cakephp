parameters:
	ignoreErrors:
		-
<<<<<<< HEAD
=======
			message: "#^Strict comparison using \\=\\=\\= between string and false will always evaluate to false\\.$#"
			count: 1
			path: src/Auth/DigestAuthenticate.php

		-
			message: "#^Method Cake\\\\Auth\\\\Storage\\\\MemoryStorage\\:\\:redirectUrl\\(\\) should return array\\|string\\|null but return statement is missing\\.$#"
			count: 1
			path: src/Auth/Storage/MemoryStorage.php

		-
			message: "#^Constructor of class Cake\\\\Auth\\\\Storage\\\\SessionStorage has an unused parameter \\$response\\.$#"
			count: 1
			path: src/Auth/Storage/SessionStorage.php

		-
			message: "#^Constructor of class Cake\\\\TestSuite\\\\Fixture\\\\TransactionResetStrategy has an unused parameter \\$loader\\.$#"
			count: 1
			path: src/TestSuite/Fixture/TransactionResetStrategy.php

		-
			message: "#^Method Cake\\\\Auth\\\\Storage\\\\SessionStorage\\:\\:redirectUrl\\(\\) should return array\\|string\\|null but return statement is missing\\.$#"
			count: 1
			path: src/Auth/Storage/SessionStorage.php

		-
>>>>>>> b9861211
			message: "#^Access to undefined constant Memcached\\:\\:DYNAMIC_CLIENT_MODE\\.$#"
			count: 1
			path: src/Cache/Engine/MemcachedEngine.php

		-
			message: "#^Access to undefined constant Memcached\\:\\:OPT_CLIENT_MODE\\.$#"
			count: 1
			path: src/Cache/Engine/MemcachedEngine.php

		-
			message: "#^Parameter \\#1 \\$iterator of class LimitIterator constructor expects Iterator, Countable&Traversable\\<mixed, mixed\\> given\\.$#"
			count: 2
			path: src/Collection/Collection.php

		-
			message: "#^Parameter \\#1 \\$iterator of method AppendIterator\\:\\:append\\(\\) expects Iterator, Traversable given\\.$#"
			count: 2
			path: src/Collection/Collection.php

		-
			message: "#^Strict comparison using \\=\\=\\= between class\\-string\\<ArrayObject\\> and 'ArrayIterator' will always evaluate to false\\.$#"
			count: 1
			path: src/Collection/Collection.php

		-
			message: "#^Call to an undefined method Traversable\\:\\:getArrayCopy\\(\\)\\.$#"
			count: 1
			path: src/Collection/Iterator/ExtractIterator.php

		-
			message: "#^Unsafe usage of new static\\(\\)\\.$#"
			count: 1
			path: src/Collection/Iterator/NestIterator.php

		-
			message: "#^Unsafe usage of new static\\(\\)\\.$#"
			count: 1
			path: src/Collection/Iterator/NoChildrenIterator.php

		-
			message: "#^Parameter \\#1 \\$items of class Cake\\\\Collection\\\\Iterator\\\\TreePrinter constructor expects RecursiveIterator, Iterator\\<mixed, mixed\\> given\\.$#"
			count: 1
			path: src/Collection/Iterator/TreeIterator.php

		-
			message: "#^Parameter \\#1 \\$iterator of class LimitIterator constructor expects Iterator, Countable&Traversable\\<mixed, mixed\\> given\\.$#"
			count: 2
			path: src/Collection/Iterator/TreeIterator.php

		-
			message: "#^Parameter \\#1 \\$iterator of method AppendIterator\\:\\:append\\(\\) expects Iterator, Traversable given\\.$#"
			count: 2
			path: src/Collection/Iterator/TreeIterator.php

		-
			message: "#^Strict comparison using \\=\\=\\= between class\\-string\\<ArrayObject\\> and 'ArrayIterator' will always evaluate to false\\.$#"
			count: 1
			path: src/Collection/Iterator/TreeIterator.php

		-
			message: "#^Parameter \\#1 \\$iterator of class LimitIterator constructor expects Iterator, Countable&Traversable\\<mixed, mixed\\> given\\.$#"
			count: 2
			path: src/Collection/Iterator/TreePrinter.php

		-
			message: "#^Parameter \\#1 \\$iterator of method AppendIterator\\:\\:append\\(\\) expects Iterator, Traversable given\\.$#"
			count: 2
			path: src/Collection/Iterator/TreePrinter.php

		-
			message: "#^Strict comparison using \\=\\=\\= between class\\-string\\<ArrayObject\\> and 'ArrayIterator' will always evaluate to false\\.$#"
			count: 1
			path: src/Collection/Iterator/TreePrinter.php

		-
			message: "#^Method Cake\\\\Collection\\\\Iterator\\\\ZipIterator\\:\\:toArray\\(\\) should return array but returns array\\<array, array\\>\\.$#"
			count: 1
			path: src/Collection/Iterator/ZipIterator.php

		-
			message: "#^Parameter \\#1 \\$iterator of class LimitIterator constructor expects Iterator, Countable&Traversable\\<mixed, mixed\\> given\\.$#"
			count: 2
			path: src/Collection/Iterator/ZipIterator.php

		-
			message: "#^Parameter \\#1 \\$iterator of method AppendIterator\\:\\:append\\(\\) expects Iterator, Traversable given\\.$#"
			count: 2
			path: src/Collection/Iterator/ZipIterator.php

		-
			message: "#^Parameter \\#1 \\$iterator of method MultipleIterator\\:\\:attachIterator\\(\\) expects Iterator, Traversable given\\.$#"
			count: 1
			path: src/Collection/Iterator/ZipIterator.php

		-
			message: "#^Strict comparison using \\=\\=\\= between class\\-string\\<ArrayObject\\> and 'ArrayIterator' will always evaluate to false\\.$#"
			count: 1
			path: src/Collection/Iterator/ZipIterator.php

		-
			message: "#^Parameter \\#1 \\$array of function extract is passed by reference, so it expects variables only\\.$#"
			count: 1
			path: src/Command/I18nExtractCommand.php

		-
			message: "#^Strict comparison using \\!\\=\\= between null and null will always evaluate to false\\.$#"
			count: 2
			path: src/Command/I18nExtractCommand.php

		-
			message: "#^Strict comparison using \\=\\=\\= between '/' and '\\\\\\\\' will always evaluate to false\\.$#"
			count: 1
			path: src/Command/PluginAssetsCopyCommand.php

		-
			message: "#^Strict comparison using \\=\\=\\= between '/' and '\\\\\\\\' will always evaluate to false\\.$#"
			count: 1
			path: src/Command/PluginAssetsRemoveCommand.php

		-
			message: "#^Strict comparison using \\=\\=\\= between '/' and '\\\\\\\\' will always evaluate to false\\.$#"
			count: 1
			path: src/Command/PluginAssetsSymlinkCommand.php

		-
			message: "#^Unsafe usage of new static\\(\\)\\.$#"
			count: 2
			path: src/Console/ConsoleOptionParser.php

		-
			message: "#^Property Cake\\\\Controller\\\\Controller\\:\\:\\$response \\(Cake\\\\Http\\\\Response\\) does not accept Psr\\\\Http\\\\Message\\\\ResponseInterface\\.$#"
			count: 1
			path: src/Controller/Controller.php

		-
			message: "#^Parameter \\#1 \\$request of method Cake\\\\Controller\\\\Controller\\:\\:setRequest\\(\\) expects Cake\\\\Http\\\\ServerRequest, Psr\\\\Http\\\\Message\\\\ServerRequestInterface given\\.$#"
			count: 1
			path: src/Controller/ControllerFactory.php

		-
			message: "#^Parameter \\#1 \\$request of method Cake\\\\Controller\\\\ControllerFactory\\:\\:getControllerClass\\(\\) expects Cake\\\\Http\\\\ServerRequest, Psr\\\\Http\\\\Message\\\\ServerRequestInterface given\\.$#"
			count: 1
			path: src/Controller/ControllerFactory.php

		-
			message: "#^Parameter \\#1 \\$request of method Cake\\\\Controller\\\\ControllerFactory\\:\\:missingController\\(\\) expects Cake\\\\Http\\\\ServerRequest, Psr\\\\Http\\\\Message\\\\ServerRequestInterface given\\.$#"
			count: 2
			path: src/Controller/ControllerFactory.php

		-
			message: "#^Array \\(array\\<TObject\\>\\) does not accept object\\.$#"
			count: 1
			path: src/Core/ObjectRegistry.php

		-
			message: "#^PHPDoc tag @param for parameter \\$class with type string\\|TObject is not subtype of native type object\\|string\\.$#"
			count: 1
			path: src/Core/ObjectRegistry.php

		-
			message: "#^PHPDoc tag @return with type mixed is not subtype of native type object\\.$#"
			count: 3
			path: src/Core/ObjectRegistry.php

		-
			message: "#^PHPDoc tag @return with type mixed is not subtype of native type object\\|null\\.$#"
			count: 1
			path: src/Core/ObjectRegistry.php

		-
			message: "#^PHPDoc tag @param for parameter \\$object with type TObject is not subtype of native type object\\.$#"
			count: 2
			path: src/Core/ObjectRegistry.php

		-
			message: "#^Property Cake\\\\Database\\\\Driver\\:\\:\\$_connection \\(PDO\\) does not accept null\\.$#"
			count: 2
			path: src/Database/Driver.php

		-
			message: "#^Unreachable statement \\- code above always terminates\\.$#"
			count: 1
			path: src/Database/Driver.php

		-
			message: "#^If condition is always true\\.$#"
			count: 1
			path: src/Database/Driver/Mysql.php

		-
			message: "#^Unreachable statement \\- code above always terminates\\.$#"
			count: 1
			path: src/Database/Driver/Mysql.php

		-
			message: "#^If condition is always true\\.$#"
			count: 1
			path: src/Database/Driver/Postgres.php

		-
			message: "#^Unreachable statement \\- code above always terminates\\.$#"
			count: 1
			path: src/Database/Driver/Postgres.php

		-
			message: "#^If condition is always true\\.$#"
			count: 1
			path: src/Database/Driver/Sqlite.php

		-
			message: "#^Unreachable statement \\- code above always terminates\\.$#"
			count: 1
			path: src/Database/Driver/Sqlite.php

		-
			message: "#^If condition is always true\\.$#"
			count: 1
			path: src/Database/Driver/Sqlserver.php

		-
			message: "#^Unreachable statement \\- code above always terminates\\.$#"
			count: 1
			path: src/Database/Driver/Sqlserver.php

		-
			message: "#^Unsafe usage of new static\\(\\)\\.$#"
			count: 8
			path: src/Database/Expression/QueryExpression.php

		-
			message: "#^Access to an undefined property Exception\\:\\:\\$queryString\\.$#"
			count: 1
			path: src/Database/Log/LoggingStatement.php

		-
			message: "#^Cannot unset offset 'args' on array\\('path' \\=\\> string, 'reference' \\=\\> mixed\\)\\.$#"
			count: 1
			path: src/Error/Debugger.php

		-
			message: "#^Cannot unset offset 'object' on array\\('path' \\=\\> string, 'reference' \\=\\> mixed\\)\\.$#"
			count: 1
			path: src/Error/Debugger.php

		-
			message: "#^Unsafe usage of new static\\(\\)\\.$#"
			count: 1
			path: src/Event/EventManager.php

		-
			message: "#^Parameter \\#1 \\$request of static method Cake\\\\Routing\\\\Router\\:\\:setRequest\\(\\) expects Cake\\\\Http\\\\ServerRequest, Psr\\\\Http\\\\Message\\\\ServerRequestInterface given\\.$#"
			count: 1
			path: src/Http/BaseApplication.php

		-
			message: "#^Unsafe usage of new static\\(\\)\\.$#"
			count: 1
			path: src/Http/Client.php

		-
			message: "#^Constructor of class Cake\\\\Http\\\\Client\\\\Auth\\\\Digest has an unused parameter \\$options\\.$#"
			count: 1
			path: src/Http/Client/Auth/Digest.php

		-
			message: "#^Call to an undefined method DateTimeInterface\\:\\:setTimezone\\(\\)\\.$#"
			count: 1
			path: src/Http/Cookie/Cookie.php

		-
			message: "#^Unsafe usage of new static\\(\\)\\.$#"
			count: 1
			path: src/Http/Cookie/Cookie.php

		-
			message: "#^Unsafe usage of new static\\(\\)\\.$#"
			count: 2
			path: src/Http/Cookie/CookieCollection.php

		-
			message: "#^Call to an undefined method DateTimeInterface\\:\\:setTimezone\\(\\)\\.$#"
			count: 1
			path: src/Http/Response.php

		-
			message: "#^Access to an undefined property Psr\\\\Http\\\\Message\\\\UriInterface\\:\\:\\$base\\.$#"
			count: 2
			path: src/Http/ServerRequestFactory.php

		-
			message: "#^Access to an undefined property Psr\\\\Http\\\\Message\\\\UriInterface\\:\\:\\$webroot\\.$#"
			count: 3
			path: src/Http/ServerRequestFactory.php

		-
			message: "#^Unsafe usage of new static\\(\\)\\.$#"
			count: 1
			path: src/Http/Session.php

		-
			message: "#^Call to an undefined method Cake\\\\Chronos\\\\DifferenceFormatterInterface\\:\\:dateAgoInWords\\(\\)\\.$#"
			count: 1
			path: src/I18n/Date.php

		-
			message: "#^Strict comparison using \\=\\=\\= between IntlDateFormatter\\|null and false will always evaluate to false\\.$#"
			count: 1
			path: src/I18n/Date.php

		-
			message: "#^Unsafe usage of new static\\(\\)\\.$#"
			count: 1
			path: src/I18n/Date.php

		-
			message: "#^Call to an undefined method Cake\\\\Chronos\\\\DifferenceFormatterInterface\\:\\:dateAgoInWords\\(\\)\\.$#"
			count: 1
			path: src/I18n/FrozenDate.php

		-
			message: "#^Strict comparison using \\=\\=\\= between IntlDateFormatter\\|null and false will always evaluate to false\\.$#"
			count: 1
			path: src/I18n/FrozenDate.php

		-
			message: "#^Unsafe usage of new static\\(\\)\\.$#"
			count: 1
			path: src/I18n/FrozenDate.php

		-
			message: "#^Call to an undefined method Cake\\\\Chronos\\\\DifferenceFormatterInterface\\:\\:timeAgoInWords\\(\\)\\.$#"
			count: 1
			path: src/I18n/FrozenTime.php

		-
			message: "#^Strict comparison using \\=\\=\\= between IntlDateFormatter\\|null and false will always evaluate to false\\.$#"
			count: 1
			path: src/I18n/FrozenTime.php

		-
			message: "#^Unsafe usage of new static\\(\\)\\.$#"
			count: 1
			path: src/I18n/FrozenTime.php

		-
			message: "#^Offset 1 does not exist on array\\(\\)\\|array\\(0 \\=\\> 'context'\\|'ids'\\|'translated', \\?1 \\=\\> 'plural'\\|'singular'\\|int\\)\\.$#"
			count: 1
			path: src/I18n/Parser/PoFileParser.php

		-
			message: "#^Call to an undefined method Cake\\\\Chronos\\\\DifferenceFormatterInterface\\:\\:timeAgoInWords\\(\\)\\.$#"
			count: 1
			path: src/I18n/Time.php

		-
			message: "#^Strict comparison using \\=\\=\\= between IntlDateFormatter\\|null and false will always evaluate to false\\.$#"
			count: 1
			path: src/I18n/Time.php

		-
			message: "#^Unsafe usage of new static\\(\\)\\.$#"
			count: 1
			path: src/I18n/Time.php

		-
			message: "#^Access to an undefined property Cake\\\\Mailer\\\\Renderer\\:\\:\\$request\\.$#"
			count: 1
			path: src/Mailer/Renderer.php

		-
			message: "#^Access to an undefined property Cake\\\\Mailer\\\\Renderer\\:\\:\\$response\\.$#"
			count: 1
			path: src/Mailer/Renderer.php

		-
			message: "#^Unsafe usage of new static\\(\\)\\.$#"
			count: 2
			path: src/ORM/EagerLoader.php

		-
			message: "#^Parameter \\#1 \\$assoc of method Cake\\\\ORM\\\\Marshaller\\:\\:_belongsToMany\\(\\) expects Cake\\\\ORM\\\\Association\\\\BelongsToMany, Cake\\\\ORM\\\\Association given\\.$#"
			count: 1
			path: src/ORM/Marshaller.php

		-
			message: "#^Parameter \\#2 \\$assoc of method Cake\\\\ORM\\\\Marshaller\\:\\:_mergeBelongsToMany\\(\\) expects Cake\\\\ORM\\\\Association\\\\BelongsToMany, Cake\\\\ORM\\\\Association given\\.$#"
			count: 1
			path: src/ORM/Marshaller.php

		-
			message: "#^Method Cake\\\\ORM\\\\Query\\:\\:find\\(\\) should return static\\(Cake\\\\ORM\\\\Query\\) but returns Cake\\\\ORM\\\\Query\\.$#"
			count: 1
			path: src/ORM/Query.php

		-
			message: "#^Property Cake\\\\ORM\\\\Query\\:\\:\\$_repository \\(Cake\\\\ORM\\\\Table\\) does not accept Cake\\\\Datasource\\\\RepositoryInterface\\.$#"
			count: 1
			path: src/ORM/Query.php

		-
			message: "#^Unsafe usage of new static\\(\\)\\.$#"
			count: 1
			path: src/ORM/Query.php

		-
			message: "#^Parameter \\#1 \\$iterator of class LimitIterator constructor expects Iterator, Countable&Traversable\\<mixed, mixed\\> given\\.$#"
			count: 2
			path: src/ORM/ResultSet.php

		-
			message: "#^Parameter \\#1 \\$iterator of method AppendIterator\\:\\:append\\(\\) expects Iterator, Traversable given\\.$#"
			count: 2
			path: src/ORM/ResultSet.php

		-
			message: "#^Strict comparison using \\=\\=\\= between class\\-string\\<ArrayObject\\> and 'ArrayIterator' will always evaluate to false\\.$#"
			count: 1
			path: src/ORM/ResultSet.php

		-
			message: "#^Parameter \\#1 \\$rules of method Cake\\\\ORM\\\\Table\\:\\:buildRules\\(\\) expects Cake\\\\ORM\\\\RulesChecker, Cake\\\\Datasource\\\\RulesChecker given\\.$#"
			count: 1
			path: src/ORM/Table.php

		-
			message: "#^Parameter \\#1 \\$request of static method Cake\\\\Routing\\\\Router\\:\\:parseRequest\\(\\) expects Cake\\\\Http\\\\ServerRequest, Psr\\\\Http\\\\Message\\\\ServerRequestInterface given\\.$#"
			count: 1
			path: src/Routing/Middleware/RoutingMiddleware.php

		-
			message: "#^Parameter \\#1 \\$request of static method Cake\\\\Routing\\\\Router\\:\\:setRequest\\(\\) expects Cake\\\\Http\\\\ServerRequest, Psr\\\\Http\\\\Message\\\\ServerRequestInterface given\\.$#"
			count: 1
			path: src/Routing/Middleware/RoutingMiddleware.php

		-
			message: "#^Unsafe usage of new static\\(\\)\\.$#"
			count: 1
			path: src/Routing/RouteBuilder.php

		-
			message: "#^PHPDoc tag @template TCode for class Cake\\\\TestSuite\\\\Constraint\\\\Response\\\\StatusCodeBase with bound type array\\<int, int\\> is not supported\\.$#"
			count: 1
			path: src/TestSuite/Constraint/Response/StatusCodeBase.php

		-
			message: "#^Parameter \\#1 \\$connection of method Cake\\\\Database\\\\Schema\\\\SqlGeneratorInterface\\:\\:addConstraintSql\\(\\) expects Cake\\\\Database\\\\Connection, Cake\\\\Datasource\\\\ConnectionInterface given\\.$#"
			count: 1
			path: src/TestSuite/Fixture/TestFixture.php

		-
			message: "#^Parameter \\#1 \\$connection of method Cake\\\\Database\\\\Schema\\\\SqlGeneratorInterface\\:\\:createSql\\(\\) expects Cake\\\\Database\\\\Connection, Cake\\\\Datasource\\\\ConnectionInterface given\\.$#"
			count: 1
			path: src/TestSuite/Fixture/TestFixture.php

		-
			message: "#^Parameter \\#1 \\$connection of method Cake\\\\Database\\\\Schema\\\\SqlGeneratorInterface\\:\\:dropConstraintSql\\(\\) expects Cake\\\\Database\\\\Connection, Cake\\\\Datasource\\\\ConnectionInterface given\\.$#"
			count: 1
			path: src/TestSuite/Fixture/TestFixture.php

		-
			message: "#^Parameter \\#1 \\$connection of method Cake\\\\Database\\\\Schema\\\\SqlGeneratorInterface\\:\\:dropSql\\(\\) expects Cake\\\\Database\\\\Connection, Cake\\\\Datasource\\\\ConnectionInterface given\\.$#"
			count: 1
			path: src/TestSuite/Fixture/TestFixture.php

		-
			message: "#^Parameter \\#1 \\$connection of method Cake\\\\Database\\\\Schema\\\\SqlGeneratorInterface\\:\\:truncateSql\\(\\) expects Cake\\\\Database\\\\Connection, Cake\\\\Datasource\\\\ConnectionInterface given\\.$#"
			count: 1
			path: src/TestSuite/Fixture/TestFixture.php

		-
			message: "#^Constructor of class Cake\\\\TestSuite\\\\Fixture\\\\TransactionStrategy has an unused parameter \\$loader\\.$#"
			count: 1
			path: src/TestSuite/Fixture/TransactionStrategy.php

		-
			message: "#^Unsafe usage of new static\\(\\)\\.$#"
			count: 1
			path: src/View/Form/ContextFactory.php

		-
			message: "#^Constructor of class Cake\\\\View\\\\Form\\\\NullContext has an unused parameter \\$context\\.$#"
			count: 1
			path: src/View/Form/NullContext.php

		-
			message: "#^Call to an undefined method DateTimeInterface\\:\\:setTimezone\\(\\)\\.$#"
			count: 1
			path: src/View/Helper/TimeHelper.php

		-
			message: "#^Strict comparison using \\=\\=\\= between array and false will always evaluate to false\\.$#"
			count: 1
			path: src/View/View.php
<|MERGE_RESOLUTION|>--- conflicted
+++ resolved
@@ -1,34 +1,6 @@
 parameters:
 	ignoreErrors:
 		-
-<<<<<<< HEAD
-=======
-			message: "#^Strict comparison using \\=\\=\\= between string and false will always evaluate to false\\.$#"
-			count: 1
-			path: src/Auth/DigestAuthenticate.php
-
-		-
-			message: "#^Method Cake\\\\Auth\\\\Storage\\\\MemoryStorage\\:\\:redirectUrl\\(\\) should return array\\|string\\|null but return statement is missing\\.$#"
-			count: 1
-			path: src/Auth/Storage/MemoryStorage.php
-
-		-
-			message: "#^Constructor of class Cake\\\\Auth\\\\Storage\\\\SessionStorage has an unused parameter \\$response\\.$#"
-			count: 1
-			path: src/Auth/Storage/SessionStorage.php
-
-		-
-			message: "#^Constructor of class Cake\\\\TestSuite\\\\Fixture\\\\TransactionResetStrategy has an unused parameter \\$loader\\.$#"
-			count: 1
-			path: src/TestSuite/Fixture/TransactionResetStrategy.php
-
-		-
-			message: "#^Method Cake\\\\Auth\\\\Storage\\\\SessionStorage\\:\\:redirectUrl\\(\\) should return array\\|string\\|null but return statement is missing\\.$#"
-			count: 1
-			path: src/Auth/Storage/SessionStorage.php
-
-		-
->>>>>>> b9861211
 			message: "#^Access to undefined constant Memcached\\:\\:DYNAMIC_CLIENT_MODE\\.$#"
 			count: 1
 			path: src/Cache/Engine/MemcachedEngine.php
@@ -499,9 +471,9 @@
 			path: src/TestSuite/Fixture/TestFixture.php
 
 		-
-			message: "#^Constructor of class Cake\\\\TestSuite\\\\Fixture\\\\TransactionStrategy has an unused parameter \\$loader\\.$#"
-			count: 1
-			path: src/TestSuite/Fixture/TransactionStrategy.php
+			message: "#^Constructor of class Cake\\\\TestSuite\\\\Fixture\\\\TransactionResetStrategy has an unused parameter \\$loader\\.$#"
+			count: 1
+			path: src/TestSuite/Fixture/TransactionResetStrategy.php
 
 		-
 			message: "#^Unsafe usage of new static\\(\\)\\.$#"
