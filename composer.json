--- conflicted
+++ resolved
@@ -34,13 +34,8 @@
         "psr/http-client": "^1.0",
         "psr/http-server-handler": "^1.0",
         "psr/http-server-middleware": "^1.0",
-<<<<<<< HEAD
         "psr/log": "^3.0",
         "psr/simple-cache": "^2.0 || ^3.0"
-=======
-        "psr/log": "^1.0 || ^2.0",
-        "psr/simple-cache": "^1.0 || ^2.0"
->>>>>>> ddca334d
     },
     "replace": {
         "cakephp/cache": "self.version",
