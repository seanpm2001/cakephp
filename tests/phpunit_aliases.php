<?php
if (class_exists('PHPUnit_Runner_Version')) {
    if (version_compare(\PHPUnit_Runner_Version::id(), '5.7', '<')) {
        trigger_error(sprintf('Your PHPUnit Version must be at least 5.7.0 to use CakePHP Testsuite, found %s', \PHPUnit_Runner_Version::id()), E_USER_ERROR);
    }

<<<<<<< HEAD
    if (!class_exists('PHPUnit_Framework_Test') && class_exists('PHPUnit_Framework_TestCase')) {
        class_alias('PHPUnit_Framework_Constraint', 'PHPUnit\Framework\Constraint\Constraint');
=======
    if (!class_exists('PHPUnit\Runner\Version')) {
>>>>>>> c7122d59
        class_alias('PHPUnit_Framework_Test', 'PHPUnit\Framework\Test');
        class_alias('PHPUnit_Framework_AssertionFailedError', 'PHPUnit\Framework\AssertionFailedError');
        class_alias('PHPUnit_Framework_TestSuite', 'PHPUnit\Framework\TestSuite');
        class_alias('PHPUnit_Framework_TestResult', 'PHPUnit\Framework\TestResult');
        class_alias('PHPUnit_Framework_Error', 'PHPUnit\Framework\Error\Error');
        class_alias('PHPUnit_Framework_Error_Deprecated', 'PHPUnit\Framework\Error\Deprecated');
        class_alias('PHPUnit_Framework_Error_Notice', 'PHPUnit\Framework\Error\Notice');
        class_alias('PHPUnit_Framework_Error_Warning', 'PHPUnit\Framework\Error\Warning');
        class_alias('PHPUnit_Framework_ExpectationFailedException', 'PHPUnit\Framework\ExpectationFailedException');
    }
}<|MERGE_RESOLUTION|>--- conflicted
+++ resolved
@@ -4,12 +4,8 @@
         trigger_error(sprintf('Your PHPUnit Version must be at least 5.7.0 to use CakePHP Testsuite, found %s', \PHPUnit_Runner_Version::id()), E_USER_ERROR);
     }
 
-<<<<<<< HEAD
-    if (!class_exists('PHPUnit_Framework_Test') && class_exists('PHPUnit_Framework_TestCase')) {
+    if (!class_exists('PHPUnit\Runner\Version')) {
         class_alias('PHPUnit_Framework_Constraint', 'PHPUnit\Framework\Constraint\Constraint');
-=======
-    if (!class_exists('PHPUnit\Runner\Version')) {
->>>>>>> c7122d59
         class_alias('PHPUnit_Framework_Test', 'PHPUnit\Framework\Test');
         class_alias('PHPUnit_Framework_AssertionFailedError', 'PHPUnit\Framework\AssertionFailedError');
         class_alias('PHPUnit_Framework_TestSuite', 'PHPUnit\Framework\TestSuite');
