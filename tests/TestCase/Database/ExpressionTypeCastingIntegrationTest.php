--- conflicted
+++ resolved
@@ -84,12 +84,8 @@
  */
 class ExpressionTypeCastingIntegrationTest extends TestCase
 {
-<<<<<<< HEAD
-    public $fixtures = ['core.ordered_uuid_items'];
-=======
 
     public $fixtures = ['core.OrderedUuidItems'];
->>>>>>> 653ae009
 
     public function setUp()
     {
