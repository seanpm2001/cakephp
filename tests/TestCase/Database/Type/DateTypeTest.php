<?php
declare(strict_types=1);

/**
 * CakePHP(tm) : Rapid Development Framework (https://cakephp.org)
 * Copyright (c) Cake Software Foundation, Inc. (https://cakefoundation.org)
 *
 * Licensed under The MIT License
 * For full copyright and license information, please see the LICENSE.txt
 * Redistributions of files must retain the above copyright notice.
 *
 * @copyright     Copyright (c) Cake Software Foundation, Inc. (https://cakefoundation.org)
 * @link          https://cakephp.org CakePHP(tm) Project
 * @since         3.0.0
 * @license       https://opensource.org/licenses/mit-license.php MIT License
 */
namespace Cake\Test\TestCase\Database\Type;

use Cake\Chronos\Date;
use Cake\Core\Configure;
use Cake\Database\Type\DateType;
use Cake\I18n\Time;
use Cake\TestSuite\TestCase;
use DateTimeImmutable;

/**
 * Test for the Date type.
 */
class DateTypeTest extends TestCase
{
    /**
     * @var \Cake\Database\Type\DateType
     */
    protected $type;

    /**
     * @var \Cake\Database\Driver
     */
    protected $driver;

    /**
     * Setup
     */
    public function setUp(): void
    {
        parent::setUp();
        $this->type = new DateType();
        $this->driver = $this->getMockBuilder('Cake\Database\Driver')->getMock();

        Configure::write('Error.ignoredDeprecationPaths', [
            'src/Database/Type/DateTimeType.php',
            'src/I18n/DateFormatTrait.php',
            'tests/TestCase/Database/Type/DateTypeTest.php',
            'vendor/cakephp/chronos/src/Traits/FactoryTrait.php',
        ]);
    }

    /**
<<<<<<< HEAD
=======
     * Teardown
     */
    public function tearDown(): void
    {
        parent::tearDown();
        $this->type->useLocaleParser(false)->setLocaleFormat(null);
    }

    /**
>>>>>>> 4d519b1f
     * Test toPHP
     */
    public function testToPHP(): void
    {
        $this->assertNull($this->type->toPHP(null, $this->driver));
        $this->assertNull($this->type->toPHP('0000-00-00', $this->driver));

        $result = $this->type->toPHP('2001-01-04', $this->driver);
        $this->assertInstanceOf(DateTimeImmutable::class, $result);
        $this->assertSame('2001', $result->format('Y'));
        $this->assertSame('01', $result->format('m'));
        $this->assertSame('04', $result->format('d'));
    }

    /**
     * Test converting string dates to PHP values.
     */
    public function testManyToPHP(): void
    {
        $values = [
            'a' => null,
            'b' => '2001-01-04',
            'c' => '2001-01-04 12:13:14.12345',
        ];
        $expected = [
            'a' => null,
            'b' => new Date('2001-01-04'),
            'c' => new Date('2001-01-04'),
        ];
        $this->assertEquals(
            $expected,
            $this->type->manyToPHP($values, array_keys($values), $this->driver)
        );
    }

    /**
     * Test converting to database format
     */
    public function testToDatabase(): void
    {
        $value = '2001-01-04';
        $result = $this->type->toDatabase($value, $this->driver);
        $this->assertSame($value, $result);

        $date = new Time('2013-08-12');
        $result = $this->type->toDatabase($date, $this->driver);
        $this->assertSame('2013-08-12', $result);

        $date = new Time('2013-08-12 15:16:18');
        $result = $this->type->toDatabase($date, $this->driver);
        $this->assertSame('2013-08-12', $result);
    }

    /**
     * Data provider for marshal()
     *
     * @return array
     */
    public function marshalProvider(): array
    {
        Configure::write('Error.ignoredDeprecationPaths', [
            'tests/TestCase/Database/Type/DateTypeTest.php',
        ]);

        $date = new Date('@1392387900');

        $data = [
            // invalid types.
            [null, null],
            [false, null],
            [true, null],
            ['', null],
            ['derpy', null],
            ['2013-nope!', null],
            ['2014-02-14 13:14:15', null],

            // valid string types
            ['1392387900', $date],
            [1392387900, $date],
            ['2014-02-14', new Date('2014-02-14')],

            // valid array types
            [
                ['year' => '', 'month' => '', 'day' => ''],
                null,
            ],
            [
                ['year' => 2014, 'month' => 2, 'day' => 14, 'hour' => 13, 'minute' => 14, 'second' => 15],
                new Date('2014-02-14'),
            ],
            [
                [
                    'year' => 2014, 'month' => 2, 'day' => 14,
                    'hour' => 1, 'minute' => 14, 'second' => 15,
                    'meridian' => 'am',
                ],
                new Date('2014-02-14'),
            ],
            [
                [
                    'year' => 2014, 'month' => 2, 'day' => 14,
                    'hour' => 1, 'minute' => 14, 'second' => 15,
                    'meridian' => 'pm',
                ],
                new Date('2014-02-14'),
            ],
            [
                [
                    'year' => 2014, 'month' => 2, 'day' => 14,
                ],
                new Date('2014-02-14'),
            ],

            // Invalid array types
            [
                ['year' => 'farts', 'month' => 'derp'],
                new Date(date('Y-m-d')),
            ],
            [
                ['year' => 'farts', 'month' => 'derp', 'day' => 'farts'],
                new Date(date('Y-m-d')),
            ],
            [
                [
                    'year' => '2014', 'month' => '02', 'day' => '14',
                    'hour' => 'farts', 'minute' => 'farts',
                ],
                new Date('2014-02-14'),
            ],
        ];

        Configure::delete('Error.ignoredDeprecationPaths');

        return $data;
    }

    /**
     * test marshaling data.
     *
     * @dataProvider marshalProvider
     * @param mixed $value
     * @param mixed $expected
     */
    public function testMarshal($value, $expected): void
    {
        $result = $this->type->marshal($value);
        $this->assertEquals($expected, $result);

        $this->type->useMutable();
        $result = $this->type->marshal($value);
        $this->assertEquals($expected, $result);
    }

    /**
     * Tests marshalling dates using the locale aware parser
     */
    public function testMarshalWithLocaleParsing(): void
    {
        $this->type->useLocaleParser();
        $this->assertNull($this->type->marshal('11/derp/2013'));

        $expected = new Date('13-10-2013');
        $result = $this->type->marshal('10/13/2013');
        $this->assertSame($expected->format('Y-m-d'), $result->format('Y-m-d'));

        $this->type->useMutable();
        $result = $this->type->marshal('10/13/2013');
        $this->assertSame($expected->format('Y-m-d'), $result->format('Y-m-d'));
    }

    /**
     * Tests marshalling dates using the locale aware parser and custom format
     */
    public function testMarshalWithLocaleParsingWithFormat(): void
    {
        $this->type->useLocaleParser()->setLocaleFormat('dd MMM, y');
        $this->assertNull($this->type->marshal('11/derp/2013'));

        $expected = new Date('13-10-2013');
        $result = $this->type->marshal('13 Oct, 2013');
        $this->assertSame($expected->format('Y-m-d'), $result->format('Y-m-d'));

        $this->type->useMutable();
        $result = $this->type->marshal('13 Oct, 2013');
        $this->assertSame($expected->format('Y-m-d'), $result->format('Y-m-d'));
    }

    /**
     * Test that toImmutable changes all the methods to create frozen time instances.
     */
    public function testToImmutableAndToMutable(): void
    {
        $this->type->useImmutable();
        $this->assertInstanceOf('DateTimeImmutable', $this->type->marshal('2015-11-01'));
        $this->assertInstanceOf('DateTimeImmutable', $this->type->toPHP('2015-11-01', $this->driver));

        $this->type->useMutable();
        $this->assertInstanceOf('DateTime', $this->type->marshal('2015-11-01'));
        $this->assertInstanceOf('DateTime', $this->type->toPHP('2015-11-01', $this->driver));
    }
}<|MERGE_RESOLUTION|>--- conflicted
+++ resolved
@@ -56,8 +56,6 @@
     }
 
     /**
-<<<<<<< HEAD
-=======
      * Teardown
      */
     public function tearDown(): void
@@ -67,7 +65,6 @@
     }
 
     /**
->>>>>>> 4d519b1f
      * Test toPHP
      */
     public function testToPHP(): void
