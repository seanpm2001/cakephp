--- conflicted
+++ resolved
@@ -155,37 +155,6 @@
             // String
             [
                 ['type' => 'VARCHAR'],
-<<<<<<< HEAD
-                ['type' => 'string', 'length' => null],
-            ],
-            [
-                ['type' => 'VARCHAR(10)'],
-                ['type' => 'string', 'length' => 10],
-            ],
-            [
-                ['type' => 'CHARACTER VARYING'],
-                ['type' => 'string', 'length' => null],
-            ],
-            [
-                ['type' => 'CHARACTER VARYING(10)'],
-                ['type' => 'string', 'length' => 10],
-            ],
-            [
-                ['type' => 'CHARACTER VARYING(255)', 'default' => 'NULL::character varying'],
-                ['type' => 'string', 'length' => 255, 'default' => null],
-            ],
-            [
-                ['type' => 'CHAR(10)'],
-                ['type' => 'string', 'fixed' => true, 'length' => 10],
-            ],
-            [
-                ['type' => 'CHAR(36)'],
-                ['type' => 'string', 'fixed' => true, 'length' => 36],
-            ],
-            [
-                ['type' => 'CHARACTER(10)'],
-                ['type' => 'string', 'fixed' => true, 'length' => 10],
-=======
                 ['type' => 'string', 'length' => null, 'collate' => 'ja_JP.utf8']
             ],
             [
@@ -215,7 +184,6 @@
             [
                 ['type' => 'CHARACTER(10)'],
                 ['type' => 'string', 'fixed' => true, 'length' => 10, 'collate' => 'ja_JP.utf8']
->>>>>>> 297025dd
             ],
             [
                 ['type' => 'MONEY'],
@@ -233,11 +201,7 @@
             // Text
             [
                 ['type' => 'TEXT'],
-<<<<<<< HEAD
-                ['type' => 'text', 'length' => null],
-=======
                 ['type' => 'text', 'length' => null, 'collate' => 'ja_JP.utf8']
->>>>>>> 297025dd
             ],
             // Blob
             [
