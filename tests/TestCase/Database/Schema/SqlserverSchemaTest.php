--- conflicted
+++ resolved
@@ -857,9 +857,7 @@
                 'null' => false,
             ])
             ->addColumn('body', ['type' => 'text'])
-<<<<<<< HEAD
             ->addColumn('data', ['type' => 'json'])
-=======
             ->addColumn('hash', [
                 'type' => 'string',
                 'fixed' => true,
@@ -867,7 +865,6 @@
                 'collate' => 'Latin1_General_BIN',
                 'null' => false,
             ])
->>>>>>> 8c3d299e
             ->addColumn('created', 'datetime')
             ->addConstraint('primary', [
                 'type' => 'primary',
@@ -883,11 +880,8 @@
 [id] INTEGER IDENTITY(1, 1),
 [title] NVARCHAR(255) NOT NULL,
 [body] NVARCHAR(MAX),
-<<<<<<< HEAD
 [data] NVARCHAR(MAX),
-=======
 [hash] NCHAR(40) COLLATE Latin1_General_BIN NOT NULL,
->>>>>>> 8c3d299e
 [created] DATETIME,
 PRIMARY KEY ([id])
 )
