<?php
declare(strict_types=1);

/**
 * CakePHP(tm) : Rapid Development Framework (https://cakephp.org)
 * Copyright (c) Cake Software Foundation, Inc. (https://cakefoundation.org)
 *
 * Licensed under The MIT License
 * Redistributions of files must retain the above copyright notice.
 *
 * @copyright     Copyright (c) Cake Software Foundation, Inc. (https://cakefoundation.org)
 * @link          https://cakephp.org CakePHP(tm) Project
 * @since         1.2.0
 * @license       https://opensource.org/licenses/mit-license.php MIT License
 */
namespace Cake\Test\TestCase\Utility;

use Cake\I18n\Time;
use Cake\TestSuite\TestCase;
use Cake\Utility\Text;

/**
 * TextTest class
 */
class TextTest extends TestCase
{
    /**
     * @var \Cake\Utility\Text
     */
    protected $Text;

    /**
     * @var string
     */
    protected $encoding;

    public function setUp(): void
    {
        parent::setUp();
        $this->encoding = mb_internal_encoding();
        $this->Text = new Text();
    }

    public function tearDown(): void
    {
        parent::tearDown();
        mb_internal_encoding($this->encoding);
        unset($this->Text);
    }

    /**
     * testUuidGeneration method
     */
    public function testUuidGeneration(): void
    {
        $result = Text::uuid();
        $pattern = '/^[a-f0-9]{8}-[a-f0-9]{4}-[a-f0-9]{4}-[a-f0-9]{4}-[a-f0-9]{12}$/';
        $match = (bool)preg_match($pattern, $result);
        $this->assertTrue($match);
    }

    /**
     * testMultipleUuidGeneration method
     */
    public function testMultipleUuidGeneration(): void
    {
        $check = [];
        $count = mt_rand(10, 1000);
        $pattern = '/^[a-f0-9]{8}-[a-f0-9]{4}-[a-f0-9]{4}-[a-f0-9]{4}-[a-f0-9]{12}$/';

        for ($i = 0; $i < $count; $i++) {
            $result = Text::uuid();
            $match = (bool)preg_match($pattern, $result);
            $this->assertTrue($match);
            $this->assertNotContains($result, $check);
            $check[] = $result;
        }
    }

    /**
     * testInsert method
     */
    public function testInsert(): void
    {
        $string = 'some string';
        $expected = 'some string';
        $result = Text::insert($string, []);
        $this->assertSame($expected, $result);

        $string = '2 + 2 = :sum. Cake is :adjective.';
        $expected = '2 + 2 = 4. Cake is yummy.';
        $result = Text::insert($string, ['sum' => '4', 'adjective' => 'yummy']);
        $this->assertSame($expected, $result);

        $string = '2 + 2 = %sum. Cake is %adjective.';
        $result = Text::insert($string, ['sum' => '4', 'adjective' => 'yummy'], ['before' => '%']);
        $this->assertSame($expected, $result);

        $string = '2 + 2 = 2sum2. Cake is 9adjective9.';
        $result = Text::insert($string, ['sum' => '4', 'adjective' => 'yummy'], ['format' => '/([\d])%s\\1/']);
        $this->assertSame($expected, $result);

        $string = '2 + 2 = 12sum21. Cake is 23adjective45.';
        $expected = '2 + 2 = 4. Cake is 23adjective45.';
        $result = Text::insert($string, ['sum' => '4', 'adjective' => 'yummy'], ['format' => '/([\d])([\d])%s\\2\\1/']);
        $this->assertSame($expected, $result);

        $string = ':web :web_site';
        $expected = 'www http';
        $result = Text::insert($string, ['web' => 'www', 'web_site' => 'http']);
        $this->assertSame($expected, $result);

        $string = '2 + 2 = <sum. Cake is <adjective>.';
        $expected = '2 + 2 = <sum. Cake is yummy.';
        $result = Text::insert($string, ['sum' => '4', 'adjective' => 'yummy'], ['before' => '<', 'after' => '>']);
        $this->assertSame($expected, $result);

        $string = '2 + 2 = \:sum. Cake is :adjective.';
        $expected = '2 + 2 = :sum. Cake is yummy.';
        $result = Text::insert($string, ['sum' => '4', 'adjective' => 'yummy']);
        $this->assertSame($expected, $result);

        $string = '2 + 2 = !:sum. Cake is :adjective.';
        $result = Text::insert($string, ['sum' => '4', 'adjective' => 'yummy'], ['escape' => '!']);
        $this->assertSame($expected, $result);

        $string = '2 + 2 = \%sum. Cake is %adjective.';
        $expected = '2 + 2 = %sum. Cake is yummy.';
        $result = Text::insert($string, ['sum' => '4', 'adjective' => 'yummy'], ['before' => '%']);
        $this->assertSame($expected, $result);

        $string = ':a :b \:a :a';
        $expected = '1 2 :a 1';
        $result = Text::insert($string, ['a' => 1, 'b' => 2]);
        $this->assertSame($expected, $result);

        $string = ':a :b :c';
        $expected = '2 3';
        $result = Text::insert($string, ['b' => 2, 'c' => 3], ['clean' => true]);
        $this->assertSame($expected, $result);

        $string = ':a :b :c';
        $expected = '1 3';
        $result = Text::insert($string, ['a' => 1, 'c' => 3], ['clean' => true]);
        $this->assertSame($expected, $result);

        $string = ':a :b :c';
        $expected = '2 3';
        $result = Text::insert($string, ['b' => 2, 'c' => 3], ['clean' => true]);
        $this->assertSame($expected, $result);

        $string = ':a, :b and :c';
        $expected = '2 and 3';
        $result = Text::insert($string, ['b' => 2, 'c' => 3], ['clean' => true]);
        $this->assertSame($expected, $result);

        $string = '":a, :b and :c"';
        $expected = '"1, 2"';
        $result = Text::insert($string, ['a' => 1, 'b' => 2], ['clean' => true]);
        $this->assertSame($expected, $result);

        $string = '"${a}, ${b} and ${c}"';
        $expected = '"1, 2"';
        $result = Text::insert($string, ['a' => 1, 'b' => 2], ['before' => '${', 'after' => '}', 'clean' => true]);
        $this->assertSame($expected, $result);

        $string = '<img src=":src" alt=":alt" class="foo :extra bar"/>';
        $expected = '<img src="foo" class="foo bar"/>';
        $result = Text::insert($string, ['src' => 'foo'], ['clean' => 'html']);

        $this->assertSame($expected, $result);

        $string = '<img src=":src" class=":no :extra"/>';
        $expected = '<img src="foo"/>';
        $result = Text::insert($string, ['src' => 'foo'], ['clean' => 'html']);
        $this->assertSame($expected, $result);

        $string = '<img src=":src" class=":no :extra"/>';
        $expected = '<img src="foo" class="bar"/>';
        $result = Text::insert($string, ['src' => 'foo', 'extra' => 'bar'], ['clean' => 'html']);
        $this->assertSame($expected, $result);

<<<<<<< HEAD
=======
        $this->deprecated(function (): void {
            $result = Text::insert('this is a ? string', ['test']);
            $expected = 'this is a test string';
            $this->assertSame($expected, $result);

            $result = Text::insert('this is a ? string with a ? ? ?', ['long', 'few?', 'params', 'you know']);
            $expected = 'this is a long string with a few? params you know';
            $this->assertSame($expected, $result);
        });

>>>>>>> 68d84d47
        $result = Text::insert('update saved_urls set url = :url where id = :id', ['url' => 'http://www.testurl.com/param1:url/param2:id', 'id' => 1]);
        $expected = 'update saved_urls set url = http://www.testurl.com/param1:url/param2:id where id = 1';
        $this->assertSame($expected, $result);

        $result = Text::insert('update saved_urls set url = :url where id = :id', ['id' => 1, 'url' => 'http://www.testurl.com/param1:url/param2:id']);
        $expected = 'update saved_urls set url = http://www.testurl.com/param1:url/param2:id where id = 1';
        $this->assertSame($expected, $result);

        $result = Text::insert(':me cake. :subject :verb fantastic.', ['me' => 'I :verb', 'subject' => 'cake', 'verb' => 'is']);
        $expected = 'I :verb cake. cake is fantastic.';
        $this->assertSame($expected, $result);

        $result = Text::insert(':I.am: :not.yet: passing.', ['I.am' => 'We are'], ['before' => ':', 'after' => ':', 'clean' => ['replacement' => ' of course', 'method' => 'text']]);
        $expected = 'We are of course passing.';
        $this->assertSame($expected, $result);

        $result = Text::insert(
            ':I.am: :not.yet: passing.',
            ['I.am' => 'We are'],
            ['before' => ':', 'after' => ':', 'clean' => true]
        );
        $expected = 'We are passing.';
        $this->assertSame($expected, $result);

<<<<<<< HEAD
=======
        $this->deprecated(function (): void {
            $result = Text::insert('?-pended result', ['Pre']);
            $expected = 'Pre-pended result';
            $this->assertSame($expected, $result);
        });

>>>>>>> 68d84d47
        $string = 'switching :timeout / :timeout_count';
        $expected = 'switching 5 / 10';
        $result = Text::insert($string, ['timeout' => 5, 'timeout_count' => 10]);
        $this->assertSame($expected, $result);

        $string = 'switching :timeout / :timeout_count';
        $expected = 'switching 5 / 10';
        $result = Text::insert($string, ['timeout_count' => 10, 'timeout' => 5]);
        $this->assertSame($expected, $result);

        $string = 'switching :timeout_count by :timeout';
        $expected = 'switching 10 by 5';
        $result = Text::insert($string, ['timeout' => 5, 'timeout_count' => 10]);
        $this->assertSame($expected, $result);

        $string = 'switching :timeout_count by :timeout';
        $expected = 'switching 10 by 5';
        $result = Text::insert($string, ['timeout_count' => 10, 'timeout' => 5]);
        $this->assertSame($expected, $result);
        $string = 'inserting a :user.email';
        $expected = 'inserting a security@example.com';
        $result = Text::insert($string, [
            'user.email' => 'security@example.com',
            'user.id' => 2,
            'user.created' => Time::parse('2016-01-01'),
        ]);
        $this->assertSame($expected, $result);

        $string = 'Sum is :sum (:ob).';
        $expected = 'Sum is 26083 (foo).';
        $result = Text::insert($string, ['sum' => 26083, 'ob' => 'foo']); // crc32('ob') = 26083
        $this->assertSame($expected, $result);
    }

    /**
     * test Clean Insert
     */
    public function testCleanInsert(): void
    {
        $result = Text::cleanInsert(':incomplete', [
            'clean' => true, 'before' => ':', 'after' => '',
        ]);
        $this->assertSame('', $result);

        $result = Text::cleanInsert(
            ':incomplete',
            [
            'clean' => ['method' => 'text', 'replacement' => 'complete'],
            'before' => ':', 'after' => '']
        );
        $this->assertSame('complete', $result);

        $result = Text::cleanInsert(':in.complete', [
            'clean' => true, 'before' => ':', 'after' => '',
        ]);
        $this->assertSame('', $result);

        $result = Text::cleanInsert(
            ':in.complete and',
            [
            'clean' => true, 'before' => ':', 'after' => '']
        );
        $this->assertSame('', $result);

        $result = Text::cleanInsert(':in.complete or stuff', [
            'clean' => true, 'before' => ':', 'after' => '',
        ]);
        $this->assertSame('stuff', $result);

        $result = Text::cleanInsert(
            '<p class=":missing" id=":missing">Text here</p>',
            ['clean' => 'html', 'before' => ':', 'after' => '']
        );
        $this->assertSame('<p>Text here</p>', $result);
    }

    /**
     * Tests that non-insertable variables (i.e. arrays) are skipped when used as values in
     * Text::insert().
     */
    public function testAutoIgnoreBadInsertData(): void
    {
        $data = ['foo' => 'alpha', 'bar' => 'beta', 'fale' => []];
        $result = Text::insert('(:foo > :bar || :fale!)', $data, ['clean' => 'text']);
        $this->assertSame('(alpha > beta || !)', $result);
    }

    /**
     * testTokenize method
     */
    public function testTokenize(): void
    {
        $result = Text::tokenize('A,(short,boring test)');
        $expected = ['A', '(short,boring test)'];
        $this->assertSame($expected, $result);

        $result = Text::tokenize('A,(short,more interesting( test)');
        $expected = ['A', '(short,more interesting( test)'];
        $this->assertSame($expected, $result);

        $result = Text::tokenize('A,(short,very interesting( test))');
        $expected = ['A', '(short,very interesting( test))'];
        $this->assertSame($expected, $result);

        $result = Text::tokenize('"single tag"', ' ', '"', '"');
        $expected = ['"single tag"'];
        $this->assertSame($expected, $result);

        $result = Text::tokenize('tagA "single tag" tagB', ' ', '"', '"');
        $expected = ['tagA', '"single tag"', 'tagB'];
        $this->assertSame($expected, $result);

        $result = Text::tokenize('tagA "first tag" tagB "second tag" tagC', ' ', '"', '"');
        $expected = ['tagA', '"first tag"', 'tagB', '"second tag"', 'tagC'];
        $this->assertSame($expected, $result);

        // Ideographic width space.
        $result = Text::tokenize("tagA\xe3\x80\x80\"single\xe3\x80\x80tag\"\xe3\x80\x80tagB", "\xe3\x80\x80", '"', '"');
        $expected = ['tagA', '"single　tag"', 'tagB'];
        $this->assertSame($expected, $result);
    }

    public function testReplaceWithQuestionMarkInString(): void
    {
        $string = ':a, :b and :c?';
        $expected = '2 and 3?';
        $result = Text::insert($string, ['b' => 2, 'c' => 3], ['clean' => true]);
        $this->assertSame($expected, $result);
    }

    /**
     * test that wordWrap() works the same as built-in wordwrap function
     *
     * @dataProvider wordWrapProvider
     */
    public function testWordWrap(string $text, int $width, string $break = "\n", bool $cut = false): void
    {
        $result = Text::wordWrap($text, $width, $break, $cut);
        $expected = wordwrap($text, $width, $break, $cut);
        $this->assertTextEquals($expected, $result, 'Text not wrapped same as built-in function.');
    }

    /**
     * data provider for testWordWrap method
     *
     * @return array
     */
    public function wordWrapProvider(): array
    {
        return [
            [
                'The quick brown fox jumped over the lazy dog.',
                33,
            ],
            [
                'A very long woooooooooooord.',
                8,
            ],
            [
                'A very long woooooooooooord. Right.',
                8,
            ],
        ];
    }

    /**
     * test that wordWrap() properly handle unicode strings.
     */
    public function testWordWrapUnicodeAware(): void
    {
        $text = 'Но вим омниюм факёльиси элыктрам, мюнырэ лэгыры векж ыт. Выльёт квюандо нюмквуам ты кюм. Зыд эю рыбюм.';
        $result = Text::wordWrap($text, 33, "\n", true);
        $expected = <<<TEXT
Но вим омниюм факёльиси элыктрам,
мюнырэ лэгыры векж ыт. Выльёт квю
андо нюмквуам ты кюм. Зыд эю рыбю
м.
TEXT;
        $this->assertTextEquals($expected, $result, 'Text not wrapped.');

        $text = 'Но вим омниюм факёльиси элыктрам, мюнырэ лэгыры векж ыт. Выльёт квюандо нюмквуам ты кюм. Зыд эю рыбюм.';
        $result = Text::wordWrap($text, 33, "\n");
        $expected = <<<TEXT
Но вим омниюм факёльиси элыктрам,
мюнырэ лэгыры векж ыт. Выльёт
квюандо нюмквуам ты кюм. Зыд эю
рыбюм.
TEXT;
        $this->assertTextEquals($expected, $result, 'Text not wrapped.');
    }

    /**
     * test that wordWrap() properly handle newline characters.
     */
    public function testWordWrapNewlineAware(): void
    {
        $text = 'This is a line that is almost the 55 chars long.
This is a new sentence which is manually newlined, but is so long it needs two lines.';
        $result = Text::wordWrap($text, 55);
        $expected = <<<TEXT
This is a line that is almost the 55 chars long.
This is a new sentence which is manually newlined, but
is so long it needs two lines.
TEXT;
        $this->assertTextEquals($expected, $result, 'Text not wrapped.');
    }

    /**
     * test wrap method.
     */
    public function testWrap(): void
    {
        $text = 'This is the song that never ends. This is the song that never ends. This is the song that never ends.';
        $result = Text::wrap($text, 33);
        $expected = <<<TEXT
This is the song that never ends.
This is the song that never ends.
This is the song that never ends.
TEXT;
        $this->assertTextEquals($expected, $result, 'Text not wrapped.');

        $result = Text::wrap($text, ['width' => 20, 'wordWrap' => false]);
        $expected = 'This is the song th' . "\n" .
            'at never ends. This' . "\n" .
            ' is the song that n' . "\n" .
            'ever ends. This is ' . "\n" .
            'the song that never' . "\n" .
            ' ends.';
        $this->assertTextEquals($expected, $result, 'Text not wrapped.');
    }

    /**
     * test wrap() indenting
     */
    public function testWrapIndent(): void
    {
        $text = 'This is the song that never ends. This is the song that never ends. This is the song that never ends.';
        $result = Text::wrap($text, ['width' => 33, 'indent' => "\t", 'indentAt' => 1]);
        $expected = <<<TEXT
This is the song that never ends.
	This is the song that never ends.
	This is the song that never ends.
TEXT;
        $this->assertTextEquals($expected, $result);
    }

    /**
     * test wrapBlock() identical to wrap()
     */
    public function testWrapBlockIndenticalToWrap(): void
    {
        $text = 'This is the song that never ends. This is the song that never ends. This is the song that never ends.';
        $result = Text::wrapBlock($text, 33);
        $expected = Text::wrap($text, 33);
        $this->assertTextEquals($expected, $result);

        $result = Text::wrapBlock($text, ['width' => 33, 'indentAt' => 0]);
        $expected = Text::wrap($text, ['width' => 33, 'indentAt' => 0]);
        $this->assertTextEquals($expected, $result);
    }

    /**
     * test wrapBlock() indenting from first line
     */
    public function testWrapBlockWithIndentAt0(): void
    {
        $text = 'This is the song that never ends. This is the song that never ends. This is the song that never ends.';
        $result = Text::wrapBlock($text, ['width' => 33, 'indent' => "\t", 'indentAt' => 0]);
        $expected = <<<TEXT
	This is the song that never
	ends. This is the song that
	never ends. This is the song
	that never ends.
TEXT;
        $this->assertTextEquals($expected, $result);
    }

    /**
     * test wrapBlock() indenting from second line
     */
    public function testWrapBlockWithIndentAt1(): void
    {
        $text = 'This is the song that never ends. This is the song that never ends. This is the song that never ends.';
        $result = Text::wrapBlock($text, ['width' => 33, 'indent' => "\t", 'indentAt' => 1]);
        $expected = <<<TEXT
This is the song that never ends.
	This is the song that never
	ends. This is the song that
	never ends.
TEXT;
        $this->assertTextEquals($expected, $result);
    }

    /**
     * test wrapBlock() indenting with multibyte caracters
     */
    public function testWrapBlockIndentWithMultibyte(): void
    {
        $text = 'This is the song that never ends. 这是永远不会结束的歌曲。 This is the song that never ends.';
        $result = Text::wrapBlock($text, ['width' => 33, 'indent' => ' → ', 'indentAt' => 1]);
        $expected = <<<TEXT
This is the song that never ends.
 → 这是永远不会结束的歌曲。 This is the song
 → that never ends.
TEXT;
        $this->assertTextEquals($expected, $result);
    }

    /**
     * test isMultibyte() checking multibyte characters
     */
    public function testIsMultibyteString(): void
    {
        $text = 'This is a test string without multi-bytes';
        $result = Text::isMultibyte($text);
        $this->assertFalse($result);

        $text = 'This is a test string with multi-bytes 这是永远不会结束的歌曲';
        $result = Text::isMultibyte($text);
        $this->assertTrue($result);
    }

    /**
     * testTruncate method
     */
    public function testTruncate(): void
    {
        $text1 = 'The quick brown fox jumps over the lazy dog';
        $text2 = 'Heiz&ouml;lr&uuml;cksto&szlig;abd&auml;mpfung';
        $text3 = '<b>&copy; 2005-2007, Cake Software Foundation, Inc.</b><br />written by Alexander Wegener';
        $text4 = '<IMG src="mypic.jpg"> This image tag is not XHTML conform!<br><hr/><b>But the following image tag should be conform <img src="mypic.jpg" alt="Me, myself and I" /></b><br />Great, or?';
        $text5 = '0<b>1<i>2<span class="myclass">3</span>4<u>5</u>6</i>7</b>8<b>9</b>0';
        $text6 = '<p><strong>Extra dates have been announced for this year\'s tour.</strong></p><p>Tickets for the new shows in</p>';
        $text7 = 'El moño está en el lugar correcto. Eso fue lo que dijo la niña, ¿habrá dicho la verdad?';
        $text8 = 'Vive la R' . chr(195) . chr(169) . 'publique de France';
        $text9 = 'НОПРСТУФХЦЧШЩЪЫЬЭЮЯабвгдежзийклмнопрстуфхцчшщъыь';
        $text10 = 'http://example.com/something/foo:bar';

        $this->assertSame('...', $this->Text->truncate('Hello', 3));
        $this->assertSame('Hel...', $this->Text->truncate('Hello', 3, ['exact' => false]));
        $this->assertSame('The quick br...', $this->Text->truncate($text1, 15));
        $this->assertSame('The quick...', $this->Text->truncate($text1, 15, ['exact' => false]));
        $this->assertSame('The quick brown fox jumps over the lazy dog', $this->Text->truncate($text1, 100));
        $this->assertSame('Heiz&ou...', $this->Text->truncate($text2, 10));
        $this->assertSame('Heiz&ouml;...', $this->Text->truncate($text2, 10, ['exact' => false]));
        $this->assertSame('<b>&copy; 2005-20...', $this->Text->truncate($text3, 20));
        $this->assertSame('<IMG src="my...', $this->Text->truncate($text4, 15));
        $this->assertSame('0<b>1<', $this->Text->truncate($text5, 6, ['ellipsis' => '']));
        $this->assertSame("The quick brow\xe2\x80\xa6", $this->Text->truncate($text1, 15, ['html' => true]));
        $this->assertSame("The quick\xe2\x80\xa6", $this->Text->truncate($text1, 15, ['exact' => false, 'html' => true]));
        $this->assertSame("Heiz&ouml;lr&uuml;c\xe2\x80\xa6", $this->Text->truncate($text2, 10, ['html' => true]));
        $this->assertSame("Heiz&ouml;lr&uuml;ck\xe2\x80\xa6", $this->Text->truncate($text2, 10, ['exact' => false, 'html' => true]));
        $this->assertSame("<b>&copy; 2005-2007, Cake S\xe2\x80\xa6</b>", $this->Text->truncate($text3, 20, ['html' => true]));
        $this->assertSame("<IMG src=\"mypic.jpg\"> This image ta\xe2\x80\xa6", $this->Text->truncate($text4, 15, ['html' => true]));
        $this->assertSame("<IMG src=\"mypic.jpg\"> This image tag is not XHTML conform!<br><hr/><b>But the\xe2\x80\xa6</b>", $this->Text->truncate($text4, 45, ['html' => true]));
        $this->assertSame('<IMG src="mypic.jpg"> This image tag is not XHTML conform!<br><hr/><b>But the following image tag should be conform <img src="mypic.jpg" alt="Me, myself and I" /></b><br />Great,' . "\xe2\x80\xa6", $this->Text->truncate($text4, 90, ['html' => true]));
        $this->assertSame('0<b>1<i>2<span class="myclass">3</span>4<u>5</u></i></b>', $this->Text->truncate($text5, 6, ['ellipsis' => '', 'html' => true]));
        $this->assertSame($text5, $this->Text->truncate($text5, 20, ['ellipsis' => '', 'html' => true]));
        $this->assertSame("<p><strong>Extra dates have been announced for this year's\xe2\x80\xa6</strong></p>", $this->Text->truncate($text6, 48, ['exact' => false, 'html' => true]));
        $this->assertSame($text7, $this->Text->truncate($text7, 255));
        $this->assertSame('El moño está...', $this->Text->truncate($text7, 15));
        $this->assertSame('Vive la R' . chr(195) . chr(169) . 'pu...', $this->Text->truncate($text8, 15));
        $this->assertSame('НОПРСТУ...', $this->Text->truncate($text9, 10));
        $this->assertSame('http://example.com/somethin...', $this->Text->truncate($text10, 30));
        $this->assertSame('1 <b>2...</b>', $this->Text->truncate('1 <b>2 345</b>', 6, ['exact' => false, 'html' => true, 'ellipsis' => '...']));
        $this->assertSame('&amp;', $this->Text->truncate('&amp;', 1, ['html' => true]));

        $text = '<p><span style="font-size: medium;"><a>Iamatestwithnospacesandhtml</a></span></p>';
        $result = $this->Text->truncate($text, 10, [
            'ellipsis' => '...',
            'exact' => false,
            'html' => true,
        ]);
        $expected = '<p><span style="font-size: medium;"><a>Iamatestwi...</a></span></p>';
        $this->assertSame($expected, $result);

        $text = '<style>text-align: center;</style><script>console.log(\'test\');</script><p>The quick brown fox jumps over the lazy dog</p>';
        $expected = '<style>text-align: center;</style><script>console.log(\'test\');</script><p>The qu...</p>';
        $result = $this->Text->truncate($text, 9, ['html' => true, 'ellipsis' => '...']);
        $this->assertSame($expected, $result);
    }

    /**
     * Test truncate() method with both exact and html.
     */
    public function testTruncateExactHtml(): void
    {
        $text = '<a href="http://example.org">hello</a> world';
        $expected = '<a href="http://example.org">hell..</a>';
        $result = Text::truncate($text, 6, [
            'ellipsis' => '..',
            'exact' => true,
            'html' => true,
        ]);
        $this->assertSame($expected, $result);

        $expected = '<a href="http://example.org">hello..</a>';
        $result = Text::truncate($text, 6, [
            'ellipsis' => '..',
            'exact' => false,
            'html' => true,
        ]);
        $this->assertSame($expected, $result);
    }

    /**
     * testTruncate method with non utf8 sites
     */
    public function testTruncateLegacy(): void
    {
        mb_internal_encoding('ISO-8859-1');
        $text = '<b>&copy; 2005-2007, Cake Software Foundation, Inc.</b><br />written by Alexander Wegener';
        $result = $this->Text->truncate($text, 31, [
            'html' => true,
            'exact' => false,
        ]);
        $expected = '<b>&copy; 2005-2007, Cake Software...</b>';
        $this->assertSame($expected, $result);

        $result = $this->Text->truncate($text, 31, [
            'html' => true,
            'exact' => true,
        ]);
        $expected = '<b>&copy; 2005-2007, Cake Software F...</b>';
        $this->assertSame($expected, $result);
    }

    /**
     * Test truncate() method with trimWidth
     */
    public function testTruncateTrimWidth(): void
    {
        $text = 'The quick brown fox jumps over the lazy dog';
        $this->assertSame('The quick brown...', Text::truncate($text, 18, ['ellipsis' => '...', 'trimWidth' => false]));
        $this->assertSame('The quick brown...', Text::truncate($text, 18, ['ellipsis' => '...', 'trimWidth' => true]));

        $text = 'はしこい茶色の狐はのろまな犬を飛び越える';
        $this->assertSame('はしこい茶色の狐はのろまな犬を...', Text::truncate($text, 18, ['ellipsis' => '...', 'trimWidth' => false]));
        $this->assertSame('はしこい茶色の...', Text::truncate($text, 18, ['ellipsis' => '...', 'trimWidth' => true]));

        $text = 'はしこい茶色の狐 - The quick brown fox';
        $this->assertSame('はしこい茶色の狐 - The quick bro...', Text::truncate($text, 27, ['ellipsis' => '...', 'trimWidth' => false]));
        $this->assertSame('はしこい茶色の狐 - The q...', Text::truncate($text, 27, ['ellipsis' => '...', 'trimWidth' => true]));
        $this->assertSame('はしこい茶色の狐 - The...', Text::truncate($text, 27, ['ellipsis' => '...', 'trimWidth' => true, 'exact' => false]));

        $text = '<p>はしこい<font color="brown">茶色</font>の狐はのろまな犬を飛び越える</p>';
        $this->assertSame('<p>はしこい<font color="brown">茶色</font>の狐はのろまな犬を...</p>', Text::truncate($text, 18, ['ellipsis' => '...', 'trimWidth' => false, 'html' => true]));
        $this->assertSame('<p>はしこい<font color="brown">茶色</font>の...</p>', Text::truncate($text, 18, ['ellipsis' => '...', 'trimWidth' => true, 'html' => true]));

        $text = <<<HTML
<IMG src="mypic.jpg">このimageタグはXHTMLに準拠していない！<br>
<hr/><b>でも次のimageタグは準拠しているはず <img src="mypic.jpg" alt="私の、私自身そして私" /></b><br />
素晴らしい、でしょ?
HTML;
        $this->assertSame("<IMG src=\"mypic.jpg\">このimageタグはXHTMLに準拠していない！<br>\n<hr/><b>でも次の…</b>", Text::truncate($text, 30, ['html' => true]));
        $this->assertSame('<IMG src="mypic.jpg">このimageタグはXHTMLに準拠し…', Text::truncate($text, 30, ['html' => true, 'trimWidth' => true]));
    }

    /**
     * testTail method
     */
    public function testTail(): void
    {
        $text1 = 'The quick brown fox jumps over the lazy dog';
        $text2 = 'Heiz&ouml;lr&uuml;cksto&szlig;abd&auml;mpfung';
        $text3 = 'El moño está en el lugar correcto. Eso fue lo que dijo la niña, ¿habrá dicho la verdad?';
        $text4 = 'Vive la R' . chr(195) . chr(169) . 'publique de France';
        $text5 = 'НОПРСТУФХЦЧШЩЪЫЬЭЮЯабвгдежзийклмнопрстуфхцчшщъыь';

        $result = $this->Text->tail($text1, 13);
        $this->assertSame('...e lazy dog', $result);

        $result = $this->Text->tail($text1, 13, ['exact' => false]);
        $this->assertSame('...lazy dog', $result);

        $result = $this->Text->tail($text1, 100);
        $this->assertSame('The quick brown fox jumps over the lazy dog', $result);

        $result = $this->Text->tail($text2, 10);
        $this->assertSame('...;mpfung', $result);

        $result = $this->Text->tail($text2, 10, ['exact' => false]);
        $this->assertSame('...', $result);

        $result = $this->Text->tail($text3, 255);
        $this->assertSame($text3, $result);

        $result = $this->Text->tail($text3, 21);
        $this->assertSame('...á dicho la verdad?', $result);

        $result = $this->Text->tail($text4, 25);
        $this->assertSame('...a R' . chr(195) . chr(169) . 'publique de France', $result);

        $result = $this->Text->tail($text5, 10);
        $this->assertSame('...цчшщъыь', $result);

        $result = $this->Text->tail($text5, 6, ['ellipsis' => '']);
        $this->assertSame('чшщъыь', $result);
    }

    /**
     * Tests highlight() method.
     */
    public function testHighlight(): void
    {
        $text = 'This is a test text';
        $phrases = ['This', 'text'];
        $result = $this->Text->highlight($text, $phrases, ['format' => '<b>\1</b>']);
        $expected = '<b>This</b> is a test <b>text</b>';
        $this->assertSame($expected, $result);

        $phrases = ['is', 'text'];
        $result = $this->Text->highlight($text, $phrases, ['format' => '<b>\1</b>', 'regex' => "|\b%s\b|iu"]);
        $expected = 'This <b>is</b> a test <b>text</b>';
        $this->assertSame($expected, $result);

        $text = 'This is a test text';
        $phrases = null;
        $result = $this->Text->highlight($text, $phrases, ['format' => '<b>\1</b>']);
        $this->assertSame($text, $result);

        $text = 'This is a (test) text';
        $phrases = '(test';
        $result = $this->Text->highlight($text, $phrases, ['format' => '<b>\1</b>']);
        $this->assertSame('This is a <b>(test</b>) text', $result);

        $text = 'Ich saß in einem Café am Übergang';
        $expected = 'Ich <b>saß</b> in einem <b>Café</b> am <b>Übergang</b>';
        $phrases = ['saß', 'café', 'übergang'];
        $result = $this->Text->highlight($text, $phrases, ['format' => '<b>\1</b>']);
        $this->assertSame($expected, $result);
    }

    /**
     * Tests highlight() method with limit.
     */
    public function testHighlightLimit(): void
    {
        $text = 'This is a test text with some more text';
        $phrases = ['This', 'text'];
        $result = $this->Text->highlight($text, $phrases, ['format' => '<b>\1</b>']);
        $expected = '<b>This</b> is a test <b>text</b> with some more <b>text</b>';
        $this->assertSame($expected, $result);

        $result = $this->Text->highlight($text, $phrases, ['format' => '<b>\1</b>', 'limit' => 1]);
        $expected = '<b>This</b> is a test <b>text</b> with some more text';
        $this->assertSame($expected, $result);
    }

    /**
     * testHighlightHtml method
     */
    public function testHighlightHtml(): void
    {
        $text1 = '<p>strongbow isn&rsquo;t real cider</p>';
        $text2 = '<p>strongbow <strong>isn&rsquo;t</strong> real cider</p>';
        $text3 = '<img src="what-a-strong-mouse.png" alt="What a strong mouse!" />';
        $text4 = 'What a strong mouse: <img src="what-a-strong-mouse.png" alt="What a strong mouse!" />';
        $options = ['format' => '<b>\1</b>', 'html' => true];

        $expected = '<p><b>strong</b>bow isn&rsquo;t real cider</p>';
        $this->assertSame($expected, $this->Text->highlight($text1, 'strong', $options));

        $expected = '<p><b>strong</b>bow <strong>isn&rsquo;t</strong> real cider</p>';
        $this->assertSame($expected, $this->Text->highlight($text2, 'strong', $options));

        $this->assertSame($text3, $this->Text->highlight($text3, 'strong', $options));

        $this->assertSame($text3, $this->Text->highlight($text3, ['strong', 'what'], $options));

        $expected = '<b>What</b> a <b>strong</b> mouse: <img src="what-a-strong-mouse.png" alt="What a strong mouse!" />';
        $this->assertSame($expected, $this->Text->highlight($text4, ['strong', 'what'], $options));
    }

    /**
     * testHighlightMulti method
     */
    public function testHighlightMulti(): void
    {
        $text = 'This is a test text';
        $phrases = ['This', 'text'];
        $result = $this->Text->highlight($text, $phrases, ['format' => ['<b>\1</b>', '<em>\1</em>']]);
        $expected = '<b>This</b> is a test <em>text</em>';
        $this->assertSame($expected, $result);
    }

    /**
     * testHighlightCaseInsensitivity method
     */
    public function testHighlightCaseInsensitivity(): void
    {
        $text = 'This is a Test text';
        $expected = 'This is a <b>Test</b> text';

        $result = $this->Text->highlight($text, 'test', ['format' => '<b>\1</b>']);
        $this->assertSame($expected, $result);

        $result = $this->Text->highlight($text, ['test'], ['format' => '<b>\1</b>']);
        $this->assertSame($expected, $result);
    }

    /**
     * testExcerpt method
     */
    public function testExcerpt(): void
    {
        $text = 'This is a phrase with test text to play with';

        $expected = '...ase with test text to ...';
        $result = $this->Text->excerpt($text, 'test', 9, '...');
        $this->assertSame($expected, $result);

        $expected = 'This is a...';
        $result = $this->Text->excerpt($text, 'not_found', 9, '...');
        $this->assertSame($expected, $result);

        $expected = 'This is a phras...';
        $result = $this->Text->excerpt($text, '', 9, '...');
        $this->assertSame($expected, $result);

        $expected = $text;
        $result = $this->Text->excerpt($text, '', 200, '...');
        $this->assertSame($expected, $result);

        $expected = '...a phrase w...';
        $result = $this->Text->excerpt($text, 'phrase', 2, '...');
        $this->assertSame($expected, $result);

        $phrase = 'This is a phrase with test text';
        $expected = $text;
        $result = $this->Text->excerpt($text, $phrase, 13, '...');
        $this->assertSame($expected, $result);

        $text = 'aaaaaaaaaaaaaaaaaaaaaaaabbbbbbbbaaaaaaaaaaaaaaaaaaaaaaaa';
        $phrase = 'bbbbbbbb';
        $result = $this->Text->excerpt($text, $phrase, 10);
        $expected = '...aaaaaaaaaabbbbbbbbaaaaaaaaaa...';
        $this->assertSame($expected, $result);
    }

    /**
     * testExcerptCaseInsensitivity method
     */
    public function testExcerptCaseInsensitivity(): void
    {
        $text = 'This is a phrase with test text to play with';

        $expected = '...ase with test text to ...';
        $result = $this->Text->excerpt($text, 'TEST', 9, '...');
        $this->assertSame($expected, $result);

        $expected = 'This is a...';
        $result = $this->Text->excerpt($text, 'NOT_FOUND', 9, '...');
        $this->assertSame($expected, $result);
    }

    /**
     * testListGeneration method
     */
    public function testListGeneration(): void
    {
        $result = $this->Text->toList([]);
        $this->assertSame('', $result);

        $result = $this->Text->toList(['One']);
        $this->assertSame('One', $result);

        $result = $this->Text->toList(['Larry', 'Curly', 'Moe']);
        $this->assertSame('Larry, Curly and Moe', $result);

        $result = $this->Text->toList(['Dusty', 'Lucky', 'Ned'], 'y');
        $this->assertSame('Dusty, Lucky y Ned', $result);

        $result = $this->Text->toList([1 => 'Dusty', 2 => 'Lucky', 3 => 'Ned'], 'y');
        $this->assertSame('Dusty, Lucky y Ned', $result);

        $result = $this->Text->toList([1 => 'Dusty', 2 => 'Lucky', 3 => 'Ned'], 'and', ' + ');
        $this->assertSame('Dusty + Lucky and Ned', $result);

        $result = $this->Text->toList(['name1' => 'Dusty', 'name2' => 'Lucky']);
        $this->assertSame('Dusty and Lucky', $result);

        $result = $this->Text->toList(['test_0' => 'banana', 'test_1' => 'apple', 'test_2' => 'lemon']);
        $this->assertSame('banana, apple and lemon', $result);
    }

    /**
     * testUtf8 method
     */
    public function testUtf8(): void
    {
        $string = '!"#$%&\'()*+,-./0123456789:;<=>?@ABCDEFGHIJKLMNOPQRSTUVWXYZ[\]^_`abcdefghijklmnopqrstuvwxyz{|}~';
        $result = Text::utf8($string);
        $expected = [33, 34, 35, 36, 37, 38, 39, 40, 41, 42, 43, 44, 45, 46, 47, 48, 49, 50, 51, 52, 53, 54, 55, 56, 57,
                                58, 59, 60, 61, 62, 63, 64, 65, 66, 67, 68, 69, 70, 71, 72, 73, 74, 75, 76, 77, 78, 79, 80, 81, 82,
                                83, 84, 85, 86, 87, 88, 89, 90, 91, 92, 93, 94, 95, 96, 97, 98, 99, 100, 101, 102, 103, 104, 105,
                                106, 107, 108, 109, 110, 111, 112, 113, 114, 115, 116, 117, 118, 119, 120, 121, 122, 123, 124, 125, 126];
        $this->assertSame($expected, $result);

        $string = '¡¢£¤¥¦§¨©ª«¬­®¯°±²³´µ¶·¸¹º»¼½¾¿ÀÁÂÃÄÅÆÇÈ';
        $result = Text::utf8($string);
        $expected = [161, 162, 163, 164, 165, 166, 167, 168, 169, 170, 171, 172, 173, 174, 175, 176, 177, 178, 179, 180, 181,
                                182, 183, 184, 185, 186, 187, 188, 189, 190, 191, 192, 193, 194, 195, 196, 197, 198, 199, 200];
        $this->assertSame($expected, $result);

        $string = 'ÉÊËÌÍÎÏÐÑÒÓÔÕÖ×ØÙÚÛÜÝÞßàáâãäåæçèéêëìíîïðñòóôõö÷øùúûüýþÿĀāĂăĄąĆćĈĉĊċČčĎďĐđĒēĔĕĖėĘęĚěĜĝĞğĠġĢģĤĥĦħĨĩĪīĬ';
        $result = Text::utf8($string);
        $expected = [201, 202, 203, 204, 205, 206, 207, 208, 209, 210, 211, 212, 213, 214, 215, 216, 217, 218, 219, 220, 221,
                                222, 223, 224, 225, 226, 227, 228, 229, 230, 231, 232, 233, 234, 235, 236, 237, 238, 239, 240, 241, 242,
                                243, 244, 245, 246, 247, 248, 249, 250, 251, 252, 253, 254, 255, 256, 257, 258, 259, 260, 261, 262, 263,
                                264, 265, 266, 267, 268, 269, 270, 271, 272, 273, 274, 275, 276, 277, 278, 279, 280, 281, 282, 283, 284,
                                285, 286, 287, 288, 289, 290, 291, 292, 293, 294, 295, 296, 297, 298, 299, 300];
        $this->assertSame($expected, $result);

        $string = 'ĭĮįİıĲĳĴĵĶķĸĹĺĻļĽľĿŀŁłŃńŅņŇňŉŊŋŌōŎŏŐőŒœŔŕŖŗŘřŚśŜŝŞşŠšŢţŤťŦŧŨũŪūŬŭŮůŰűŲųŴŵŶŷŸŹźŻżŽžſƀƁƂƃƄƅƆƇƈƉƊƋƌƍƎƏƐ';
        $result = Text::utf8($string);
        $expected = [301, 302, 303, 304, 305, 306, 307, 308, 309, 310, 311, 312, 313, 314, 315, 316, 317, 318, 319, 320, 321,
                                322, 323, 324, 325, 326, 327, 328, 329, 330, 331, 332, 333, 334, 335, 336, 337, 338, 339, 340, 341, 342,
                                343, 344, 345, 346, 347, 348, 349, 350, 351, 352, 353, 354, 355, 356, 357, 358, 359, 360, 361, 362, 363,
                                364, 365, 366, 367, 368, 369, 370, 371, 372, 373, 374, 375, 376, 377, 378, 379, 380, 381, 382, 383, 384,
                                385, 386, 387, 388, 389, 390, 391, 392, 393, 394, 395, 396, 397, 398, 399, 400];
        $this->assertSame($expected, $result);

        $string = 'ƑƒƓƔƕƖƗƘƙƚƛƜƝƞƟƠơƢƣƤƥƦƧƨƩƪƫƬƭƮƯưƱƲƳƴƵƶƷƸƹƺƻƼƽƾƿǀǁǂǃǄǅǆǇǈǉǊǋǌǍǎǏǐǑǒǓǔǕǖǗǘǙǚǛǜǝǞǟǠǡǢǣǤǥǦǧǨǩǪǫǬǭǮǯǰǱǲǳǴ';
        $result = Text::utf8($string);
        $expected = [401, 402, 403, 404, 405, 406, 407, 408, 409, 410, 411, 412, 413, 414, 415, 416, 417, 418, 419, 420, 421,
                                422, 423, 424, 425, 426, 427, 428, 429, 430, 431, 432, 433, 434, 435, 436, 437, 438, 439, 440, 441, 442,
                                443, 444, 445, 446, 447, 448, 449, 450, 451, 452, 453, 454, 455, 456, 457, 458, 459, 460, 461, 462, 463,
                                464, 465, 466, 467, 468, 469, 470, 471, 472, 473, 474, 475, 476, 477, 478, 479, 480, 481, 482, 483, 484,
                                485, 486, 487, 488, 489, 490, 491, 492, 493, 494, 495, 496, 497, 498, 499, 500];
        $this->assertSame($expected, $result);

        $string = 'əɚɛɜɝɞɟɠɡɢɣɤɥɦɧɨɩɪɫɬɭɮɯɰɱɲɳɴɵɶɷɸɹɺɻɼɽɾɿʀʁʂʃʄʅʆʇʈʉʊʋʌʍʎʏʐʑʒʓʔʕʖʗʘʙʚʛʜʝʞʟʠʡʢʣʤʥʦʧʨʩʪʫʬʭʮʯʰʱʲʳʴʵʶʷʸʹʺʻʼ';
        $result = Text::utf8($string);
        $expected = [601, 602, 603, 604, 605, 606, 607, 608, 609, 610, 611, 612, 613, 614, 615, 616, 617, 618, 619, 620, 621,
                                622, 623, 624, 625, 626, 627, 628, 629, 630, 631, 632, 633, 634, 635, 636, 637, 638, 639, 640, 641, 642,
                                643, 644, 645, 646, 647, 648, 649, 650, 651, 652, 653, 654, 655, 656, 657, 658, 659, 660, 661, 662, 663,
                                664, 665, 666, 667, 668, 669, 670, 671, 672, 673, 674, 675, 676, 677, 678, 679, 680, 681, 682, 683, 684,
                                685, 686, 687, 688, 689, 690, 691, 692, 693, 694, 695, 696, 697, 698, 699, 700];
        $this->assertSame($expected, $result);

        $string = 'ЀЁЂЃЄЅІЇЈЉЊЋЌЍЎЏАБВГДЕЖЗИЙКЛ';
        $result = Text::utf8($string);
        $expected = [1024, 1025, 1026, 1027, 1028, 1029, 1030, 1031, 1032, 1033, 1034, 1035, 1036, 1037, 1038, 1039, 1040, 1041,
                                1042, 1043, 1044, 1045, 1046, 1047, 1048, 1049, 1050, 1051];
        $this->assertSame($expected, $result);

        $string = 'МНОПРСТУФХЦЧШЩЪЫЬЭЮЯабвгдежзийклмнопрстуфхцчшщъыь';
        $result = Text::utf8($string);
        $expected = [1052, 1053, 1054, 1055, 1056, 1057, 1058, 1059, 1060, 1061, 1062, 1063, 1064, 1065, 1066, 1067, 1068, 1069,
                                1070, 1071, 1072, 1073, 1074, 1075, 1076, 1077, 1078, 1079, 1080, 1081, 1082, 1083, 1084, 1085, 1086, 1087,
                                1088, 1089, 1090, 1091, 1092, 1093, 1094, 1095, 1096, 1097, 1098, 1099, 1100];
        $this->assertSame($expected, $result);

        $string = 'չպջռսվտ';
        $result = Text::utf8($string);
        $expected = [1401, 1402, 1403, 1404, 1405, 1406, 1407];
        $this->assertSame($expected, $result);

        $string = 'فقكلمنهوىيًٌٍَُ';
        $result = Text::utf8($string);
        $expected = [1601, 1602, 1603, 1604, 1605, 1606, 1607, 1608, 1609, 1610, 1611, 1612, 1613, 1614, 1615];
        $this->assertSame($expected, $result);

        $string = '✰✱✲✳✴✵✶✷✸✹✺✻✼✽✾✿❀❁❂❃❄❅❆❇❈❉❊❋❌❍❎❏❐❑❒❓❔❕❖❗❘❙❚❛❜❝❞';
        $result = Text::utf8($string);
        $expected = [10032, 10033, 10034, 10035, 10036, 10037, 10038, 10039, 10040, 10041, 10042, 10043, 10044,
                                10045, 10046, 10047, 10048, 10049, 10050, 10051, 10052, 10053, 10054, 10055, 10056, 10057,
                                10058, 10059, 10060, 10061, 10062, 10063, 10064, 10065, 10066, 10067, 10068, 10069, 10070,
                                10071, 10072, 10073, 10074, 10075, 10076, 10077, 10078];
        $this->assertSame($expected, $result);

        $string = '⺀⺁⺂⺃⺄⺅⺆⺇⺈⺉⺊⺋⺌⺍⺎⺏⺐⺑⺒⺓⺔⺕⺖⺗⺘⺙⺛⺜⺝⺞⺟⺠⺡⺢⺣⺤⺥⺦⺧⺨⺩⺪⺫⺬⺭⺮⺯⺰⺱⺲⺳⺴⺵⺶⺷⺸⺹⺺⺻⺼⺽⺾⺿⻀⻁⻂⻃⻄⻅⻆⻇⻈⻉⻊⻋⻌⻍⻎⻏⻐⻑⻒⻓⻔⻕⻖⻗⻘⻙⻚⻛⻜⻝⻞⻟⻠';
        $result = Text::utf8($string);
        $expected = [11904, 11905, 11906, 11907, 11908, 11909, 11910, 11911, 11912, 11913, 11914, 11915, 11916, 11917, 11918, 11919,
                                11920, 11921, 11922, 11923, 11924, 11925, 11926, 11927, 11928, 11929, 11931, 11932, 11933, 11934, 11935, 11936,
                                11937, 11938, 11939, 11940, 11941, 11942, 11943, 11944, 11945, 11946, 11947, 11948, 11949, 11950, 11951, 11952,
                                11953, 11954, 11955, 11956, 11957, 11958, 11959, 11960, 11961, 11962, 11963, 11964, 11965, 11966, 11967, 11968,
                                11969, 11970, 11971, 11972, 11973, 11974, 11975, 11976, 11977, 11978, 11979, 11980, 11981, 11982, 11983, 11984,
                                11985, 11986, 11987, 11988, 11989, 11990, 11991, 11992, 11993, 11994, 11995, 11996, 11997, 11998, 11999, 12000];
        $this->assertSame($expected, $result);

        $string = '⽅⽆⽇⽈⽉⽊⽋⽌⽍⽎⽏⽐⽑⽒⽓⽔⽕⽖⽗⽘⽙⽚⽛⽜⽝⽞⽟⽠⽡⽢⽣⽤⽥⽦⽧⽨⽩⽪⽫⽬⽭⽮⽯⽰⽱⽲⽳⽴⽵⽶⽷⽸⽹⽺⽻⽼⽽⽾⽿';
        $result = Text::utf8($string);
        $expected = [12101, 12102, 12103, 12104, 12105, 12106, 12107, 12108, 12109, 12110, 12111, 12112, 12113, 12114, 12115, 12116,
                                12117, 12118, 12119, 12120, 12121, 12122, 12123, 12124, 12125, 12126, 12127, 12128, 12129, 12130, 12131, 12132,
                                12133, 12134, 12135, 12136, 12137, 12138, 12139, 12140, 12141, 12142, 12143, 12144, 12145, 12146, 12147, 12148,
                                12149, 12150, 12151, 12152, 12153, 12154, 12155, 12156, 12157, 12158, 12159];
        $this->assertSame($expected, $result);

        $string = '눡눢눣눤눥눦눧눨눩눪눫눬눭눮눯눰눱눲눳눴눵눶눷눸눹눺눻눼눽눾눿뉀뉁뉂뉃뉄뉅뉆뉇뉈뉉뉊뉋뉌뉍뉎뉏뉐뉑뉒뉓뉔뉕뉖뉗뉘뉙뉚뉛뉜뉝뉞뉟뉠뉡뉢뉣뉤뉥뉦뉧뉨뉩뉪뉫뉬뉭뉮뉯뉰뉱뉲뉳뉴뉵뉶뉷뉸뉹뉺뉻뉼뉽뉾뉿늀늁늂늃늄';
        $result = Text::utf8($string);
        $expected = [45601, 45602, 45603, 45604, 45605, 45606, 45607, 45608, 45609, 45610, 45611, 45612, 45613, 45614, 45615, 45616,
                                45617, 45618, 45619, 45620, 45621, 45622, 45623, 45624, 45625, 45626, 45627, 45628, 45629, 45630, 45631, 45632,
                                45633, 45634, 45635, 45636, 45637, 45638, 45639, 45640, 45641, 45642, 45643, 45644, 45645, 45646, 45647, 45648,
                                45649, 45650, 45651, 45652, 45653, 45654, 45655, 45656, 45657, 45658, 45659, 45660, 45661, 45662, 45663, 45664,
                                45665, 45666, 45667, 45668, 45669, 45670, 45671, 45672, 45673, 45674, 45675, 45676, 45677, 45678, 45679, 45680,
                                45681, 45682, 45683, 45684, 45685, 45686, 45687, 45688, 45689, 45690, 45691, 45692, 45693, 45694, 45695, 45696,
                                45697, 45698, 45699, 45700];
        $this->assertSame($expected, $result);

        $string = 'ﹰﹱﹲﹳﹴ﹵ﹶﹷﹸﹹﹺﹻﹼﹽﹾﹿﺀﺁﺂﺃﺄﺅﺆﺇﺈﺉﺊﺋﺌﺍﺎﺏﺐﺑﺒﺓﺔﺕﺖﺗﺘﺙﺚﺛﺜﺝﺞﺟﺠﺡﺢﺣﺤﺥﺦﺧﺨﺩﺪﺫﺬﺭﺮﺯﺰ';
        $result = Text::utf8($string);
        $expected = [65136, 65137, 65138, 65139, 65140, 65141, 65142, 65143, 65144, 65145, 65146, 65147, 65148, 65149, 65150, 65151,
                                65152, 65153, 65154, 65155, 65156, 65157, 65158, 65159, 65160, 65161, 65162, 65163, 65164, 65165, 65166, 65167,
                                65168, 65169, 65170, 65171, 65172, 65173, 65174, 65175, 65176, 65177, 65178, 65179, 65180, 65181, 65182, 65183,
                                65184, 65185, 65186, 65187, 65188, 65189, 65190, 65191, 65192, 65193, 65194, 65195, 65196, 65197, 65198, 65199,
                                65200];
        $this->assertSame($expected, $result);

        $string = 'ﺱﺲﺳﺴﺵﺶﺷﺸﺹﺺﺻﺼﺽﺾﺿﻀﻁﻂﻃﻄﻅﻆﻇﻈﻉﻊﻋﻌﻍﻎﻏﻐﻑﻒﻓﻔﻕﻖﻗﻘﻙﻚﻛﻜﻝﻞﻟﻠﻡﻢﻣﻤﻥﻦﻧﻨﻩﻪﻫﻬﻭﻮﻯﻰﻱﻲﻳﻴﻵﻶﻷﻸﻹﻺﻻﻼ';
        $result = Text::utf8($string);
        $expected = [65201, 65202, 65203, 65204, 65205, 65206, 65207, 65208, 65209, 65210, 65211, 65212, 65213, 65214, 65215, 65216,
                                65217, 65218, 65219, 65220, 65221, 65222, 65223, 65224, 65225, 65226, 65227, 65228, 65229, 65230, 65231, 65232,
                                65233, 65234, 65235, 65236, 65237, 65238, 65239, 65240, 65241, 65242, 65243, 65244, 65245, 65246, 65247, 65248,
                                65249, 65250, 65251, 65252, 65253, 65254, 65255, 65256, 65257, 65258, 65259, 65260, 65261, 65262, 65263, 65264,
                                65265, 65266, 65267, 65268, 65269, 65270, 65271, 65272, 65273, 65274, 65275, 65276];
        $this->assertSame($expected, $result);

        $string = 'ａｂｃｄｅｆｇｈｉｊｋｌｍｎｏｐｑｒｓｔｕｖｗｘｙｚ';
        $result = Text::utf8($string);
        $expected = [65345, 65346, 65347, 65348, 65349, 65350, 65351, 65352, 65353, 65354, 65355, 65356, 65357, 65358, 65359, 65360,
                                65361, 65362, 65363, 65364, 65365, 65366, 65367, 65368, 65369, 65370];
        $this->assertSame($expected, $result);

        $string = '｡｢｣､･ｦｧｨｩｪｫｬｭｮｯｰｱｲｳｴｵｶｷｸ';
        $result = Text::utf8($string);
        $expected = [65377, 65378, 65379, 65380, 65381, 65382, 65383, 65384, 65385, 65386, 65387, 65388, 65389, 65390, 65391, 65392,
                                65393, 65394, 65395, 65396, 65397, 65398, 65399, 65400];
        $this->assertSame($expected, $result);

        $string = 'ｹｺｻｼｽｾｿﾀﾁﾂﾃﾄﾅﾆﾇﾈﾉﾊﾋﾌﾍﾎﾏﾐﾑﾒﾓﾔﾕﾖﾗﾘﾙﾚﾛﾜﾝﾞ';
        $result = Text::utf8($string);
        $expected = [65401, 65402, 65403, 65404, 65405, 65406, 65407, 65408, 65409, 65410, 65411, 65412, 65413, 65414, 65415, 65416,
                                65417, 65418, 65419, 65420, 65421, 65422, 65423, 65424, 65425, 65426, 65427, 65428, 65429, 65430, 65431, 65432,
                                65433, 65434, 65435, 65436, 65437, 65438];
        $this->assertSame($expected, $result);

        $string = 'Ĥēĺļŏ, Ŵőřļď!';
        $result = Text::utf8($string);
        $expected = [292, 275, 314, 316, 335, 44, 32, 372, 337, 345, 316, 271, 33];
        $this->assertSame($expected, $result);

        $string = 'Hello, World!';
        $result = Text::utf8($string);
        $expected = [72, 101, 108, 108, 111, 44, 32, 87, 111, 114, 108, 100, 33];
        $this->assertSame($expected, $result);

        $string = '¨';
        $result = Text::utf8($string);
        $expected = [168];
        $this->assertSame($expected, $result);

        $string = '¿';
        $result = Text::utf8($string);
        $expected = [191];
        $this->assertSame($expected, $result);

        $string = 'čini';
        $result = Text::utf8($string);
        $expected = [269, 105, 110, 105];
        $this->assertSame($expected, $result);

        $string = 'moći';
        $result = Text::utf8($string);
        $expected = [109, 111, 263, 105];
        $this->assertSame($expected, $result);

        $string = 'državni';
        $result = Text::utf8($string);
        $expected = [100, 114, 382, 97, 118, 110, 105];
        $this->assertSame($expected, $result);

        $string = '把百度设为首页';
        $result = Text::utf8($string);
        $expected = [25226, 30334, 24230, 35774, 20026, 39318, 39029];
        $this->assertSame($expected, $result);

        $string = '一二三周永龍';
        $result = Text::utf8($string);
        $expected = [19968, 20108, 19977, 21608, 27704, 40845];
        $this->assertSame($expected, $result);

        $string = 'ԀԂԄԆԈԊԌԎԐԒ';
        $result = Text::utf8($string);
        $expected = [1280, 1282, 1284, 1286, 1288, 1290, 1292, 1294, 1296, 1298];
        $this->assertSame($expected, $result);

        $string = 'ԁԃԅԇԉԋԍԏԐԒ';
        $result = Text::utf8($string);
        $expected = [1281, 1283, 1285, 1287, 1289, 1291, 1293, 1295, 1296, 1298];
        $this->assertSame($expected, $result);

        $string = 'ԱԲԳԴԵԶԷԸԹԺԻԼԽԾԿՀՁՂՃՄՅՆՇՈՉՊՋՌՍՎՏՐՑՒՓՔՕՖև';
        $result = Text::utf8($string);
        $expected = [1329, 1330, 1331, 1332, 1333, 1334, 1335, 1336, 1337, 1338, 1339, 1340, 1341, 1342, 1343, 1344, 1345, 1346,
                                1347, 1348, 1349, 1350, 1351, 1352, 1353, 1354, 1355, 1356, 1357, 1358, 1359, 1360, 1361, 1362, 1363, 1364,
                                1365, 1366, 1415];
        $this->assertSame($expected, $result);

        $string = 'աբգդեզէըթժիլխծկհձղճմյնշոչպջռսվտրցւփքօֆև';
        $result = Text::utf8($string);
        $expected = [1377, 1378, 1379, 1380, 1381, 1382, 1383, 1384, 1385, 1386, 1387, 1388, 1389, 1390, 1391, 1392, 1393, 1394,
                                1395, 1396, 1397, 1398, 1399, 1400, 1401, 1402, 1403, 1404, 1405, 1406, 1407, 1408, 1409, 1410, 1411, 1412,
                                1413, 1414, 1415];
        $this->assertSame($expected, $result);

        $string = 'ႠႡႢႣႤႥႦႧႨႩႪႫႬႭႮႯႰႱႲႳႴႵႶႷႸႹႺႻႼႽႾႿჀჁჂჃჄჅ';
        $result = Text::utf8($string);
        $expected = [4256, 4257, 4258, 4259, 4260, 4261, 4262, 4263, 4264, 4265, 4266, 4267, 4268, 4269, 4270, 4271, 4272, 4273,
                                4274, 4275, 4276, 4277, 4278, 4279, 4280, 4281, 4282, 4283, 4284, 4285, 4286, 4287, 4288, 4289, 4290, 4291,
                                4292, 4293];
        $this->assertSame($expected, $result);

        $string = 'ḀḂḄḆḈḊḌḎḐḒḔḖḘḚḜḞḠḢḤḦḨḪḬḮḰḲḴḶḸḺḼḾṀṂṄṆṈṊṌṎṐṒṔṖṘṚṜṞṠṢṤṦṨṪṬṮṰṲṴṶṸṺṼṾẀẂẄẆẈẊẌẎẐẒẔẖẗẘẙẚẠẢẤẦẨẪẬẮẰẲẴẶẸẺẼẾỀỂỄỆỈỊỌỎỐỒỔỖỘỚỜỞỠỢỤỦỨỪỬỮỰỲỴỶỸ';
        $result = Text::utf8($string);
        $expected = [7680, 7682, 7684, 7686, 7688, 7690, 7692, 7694, 7696, 7698, 7700, 7702, 7704, 7706, 7708, 7710, 7712, 7714,
                                7716, 7718, 7720, 7722, 7724, 7726, 7728, 7730, 7732, 7734, 7736, 7738, 7740, 7742, 7744, 7746, 7748, 7750,
                                7752, 7754, 7756, 7758, 7760, 7762, 7764, 7766, 7768, 7770, 7772, 7774, 7776, 7778, 7780, 7782, 7784, 7786,
                                7788, 7790, 7792, 7794, 7796, 7798, 7800, 7802, 7804, 7806, 7808, 7810, 7812, 7814, 7816, 7818, 7820, 7822,
                                7824, 7826, 7828, 7830, 7831, 7832, 7833, 7834, 7840, 7842, 7844, 7846, 7848, 7850, 7852, 7854, 7856,
                                7858, 7860, 7862, 7864, 7866, 7868, 7870, 7872, 7874, 7876, 7878, 7880, 7882, 7884, 7886, 7888, 7890, 7892,
                                7894, 7896, 7898, 7900, 7902, 7904, 7906, 7908, 7910, 7912, 7914, 7916, 7918, 7920, 7922, 7924, 7926, 7928];
        $this->assertSame($expected, $result);

        $string = 'ḁḃḅḇḉḋḍḏḑḓḕḗḙḛḝḟḡḣḥḧḩḫḭḯḱḳḵḷḹḻḽḿṁṃṅṇṉṋṍṏṑṓṕṗṙṛṝṟṡṣṥṧṩṫṭṯṱṳṵṷṹṻṽṿẁẃẅẇẉẋẍẏẑẓẕẖẗẘẙẚạảấầẩẫậắằẳẵặẹẻẽếềểễệỉịọỏốồổỗộớờởỡợụủứừửữựỳỵỷỹ';
        $result = Text::utf8($string);
        $expected = [7681, 7683, 7685, 7687, 7689, 7691, 7693, 7695, 7697, 7699, 7701, 7703, 7705, 7707, 7709, 7711, 7713, 7715,
                                    7717, 7719, 7721, 7723, 7725, 7727, 7729, 7731, 7733, 7735, 7737, 7739, 7741, 7743, 7745, 7747, 7749, 7751,
                                    7753, 7755, 7757, 7759, 7761, 7763, 7765, 7767, 7769, 7771, 7773, 7775, 7777, 7779, 7781, 7783, 7785, 7787,
                                    7789, 7791, 7793, 7795, 7797, 7799, 7801, 7803, 7805, 7807, 7809, 7811, 7813, 7815, 7817, 7819, 7821, 7823,
                                    7825, 7827, 7829, 7830, 7831, 7832, 7833, 7834, 7841, 7843, 7845, 7847, 7849, 7851, 7853, 7855, 7857, 7859,
                                    7861, 7863, 7865, 7867, 7869, 7871, 7873, 7875, 7877, 7879, 7881, 7883, 7885, 7887, 7889, 7891, 7893, 7895,
                                    7897, 7899, 7901, 7903, 7905, 7907, 7909, 7911, 7913, 7915, 7917, 7919, 7921, 7923, 7925, 7927, 7929];
        $this->assertSame($expected, $result);

        $string = 'ΩKÅℲ';
        $result = Text::utf8($string);
        $expected = [8486, 8490, 8491, 8498];
        $this->assertSame($expected, $result);

        $string = 'ωkåⅎ';
        $result = Text::utf8($string);
        $expected = [969, 107, 229, 8526];
        $this->assertSame($expected, $result);

        $string = 'ⅠⅡⅢⅣⅤⅥⅦⅧⅨⅩⅪⅫⅬⅭⅮⅯↃ';
        $result = Text::utf8($string);
        $expected = [8544, 8545, 8546, 8547, 8548, 8549, 8550, 8551, 8552, 8553, 8554, 8555, 8556, 8557, 8558, 8559, 8579];
        $this->assertSame($expected, $result);

        $string = 'ⅰⅱⅲⅳⅴⅵⅶⅷⅸⅹⅺⅻⅼⅽⅾⅿↄ';
        $result = Text::utf8($string);
        $expected = [8560, 8561, 8562, 8563, 8564, 8565, 8566, 8567, 8568, 8569, 8570, 8571, 8572, 8573, 8574, 8575, 8580];
        $this->assertSame($expected, $result);

        $string = 'ⒶⒷⒸⒹⒺⒻⒼⒽⒾⒿⓀⓁⓂⓃⓄⓅⓆⓇⓈⓉⓊⓋⓌⓍⓎⓏ';
        $result = Text::utf8($string);
        $expected = [9398, 9399, 9400, 9401, 9402, 9403, 9404, 9405, 9406, 9407, 9408, 9409, 9410, 9411, 9412, 9413, 9414,
                                9415, 9416, 9417, 9418, 9419, 9420, 9421, 9422, 9423];
        $this->assertSame($expected, $result);

        $string = 'ⓐⓑⓒⓓⓔⓕⓖⓗⓘⓙⓚⓛⓜⓝⓞⓟⓠⓡⓢⓣⓤⓥⓦⓧⓨⓩ';
        $result = Text::utf8($string);
        $expected = [9424, 9425, 9426, 9427, 9428, 9429, 9430, 9431, 9432, 9433, 9434, 9435, 9436, 9437, 9438, 9439, 9440, 9441,
                                9442, 9443, 9444, 9445, 9446, 9447, 9448, 9449];
        $this->assertSame($expected, $result);

        $string = 'ⰀⰁⰂⰃⰄⰅⰆⰇⰈⰉⰊⰋⰌⰍⰎⰏⰐⰑⰒⰓⰔⰕⰖⰗⰘⰙⰚⰛⰜⰝⰞⰟⰠⰡⰢⰣⰤⰥⰦⰧⰨⰩⰪⰫⰬⰭⰮ';
        $result = Text::utf8($string);
        $expected = [11264, 11265, 11266, 11267, 11268, 11269, 11270, 11271, 11272, 11273, 11274, 11275, 11276, 11277, 11278,
                                11279, 11280, 11281, 11282, 11283, 11284, 11285, 11286, 11287, 11288, 11289, 11290, 11291, 11292, 11293,
                                11294, 11295, 11296, 11297, 11298, 11299, 11300, 11301, 11302, 11303, 11304, 11305, 11306, 11307, 11308,
                                11309, 11310];
        $this->assertSame($expected, $result);

        $string = 'ⰰⰱⰲⰳⰴⰵⰶⰷⰸⰹⰺⰻⰼⰽⰾⰿⱀⱁⱂⱃⱄⱅⱆⱇⱈⱉⱊⱋⱌⱍⱎⱏⱐⱑⱒⱓⱔⱕⱖⱗⱘⱙⱚⱛⱜⱝⱞ';
        $result = Text::utf8($string);
        $expected = [11312, 11313, 11314, 11315, 11316, 11317, 11318, 11319, 11320, 11321, 11322, 11323, 11324, 11325, 11326, 11327,
                                11328, 11329, 11330, 11331, 11332, 11333, 11334, 11335, 11336, 11337, 11338, 11339, 11340, 11341, 11342, 11343,
                                11344, 11345, 11346, 11347, 11348, 11349, 11350, 11351, 11352, 11353, 11354, 11355, 11356, 11357, 11358];
        $this->assertSame($expected, $result);

        $string = 'ⲀⲂⲄⲆⲈⲊⲌⲎⲐⲒⲔⲖⲘⲚⲜⲞⲠⲢⲤⲦⲨⲪⲬⲮⲰⲲⲴⲶⲸⲺⲼⲾⳀⳂⳄⳆⳈⳊⳌⳎⳐⳒⳔⳖⳘⳚⳜⳞⳠⳢ';
        $result = Text::utf8($string);
        $expected = [11392, 11394, 11396, 11398, 11400, 11402, 11404, 11406, 11408, 11410, 11412, 11414, 11416, 11418, 11420,
                                    11422, 11424, 11426, 11428, 11430, 11432, 11434, 11436, 11438, 11440, 11442, 11444, 11446, 11448, 11450,
                                    11452, 11454, 11456, 11458, 11460, 11462, 11464, 11466, 11468, 11470, 11472, 11474, 11476, 11478, 11480,
                                    11482, 11484, 11486, 11488, 11490];
        $this->assertSame($expected, $result);

        $string = 'ⲁⲃⲅⲇⲉⲋⲍⲏⲑⲓⲕⲗⲙⲛⲝⲟⲡⲣⲥⲧⲩⲫⲭⲯⲱⲳⲵⲷⲹⲻⲽⲿⳁⳃⳅⳇⳉⳋⳍⳏⳑⳓⳕⳗⳙⳛⳝⳟⳡⳣ';
        $result = Text::utf8($string);
        $expected = [11393, 11395, 11397, 11399, 11401, 11403, 11405, 11407, 11409, 11411, 11413, 11415, 11417, 11419, 11421, 11423,
                                11425, 11427, 11429, 11431, 11433, 11435, 11437, 11439, 11441, 11443, 11445, 11447, 11449, 11451, 11453, 11455,
                                11457, 11459, 11461, 11463, 11465, 11467, 11469, 11471, 11473, 11475, 11477, 11479, 11481, 11483, 11485, 11487,
                                11489, 11491];
        $this->assertSame($expected, $result);

        $string = 'ﬀﬁﬂﬃﬄﬅﬆﬓﬔﬕﬖﬗ';
        $result = Text::utf8($string);
        $expected = [64256, 64257, 64258, 64259, 64260, 64261, 64262, 64275, 64276, 64277, 64278, 64279];
        $this->assertSame($expected, $result);
    }

    /**
     * testAscii method
     */
    public function testAscii(): void
    {
        $input = [33, 34, 35, 36, 37, 38, 39, 40, 41, 42, 43, 44, 45, 46, 47, 48, 49, 50, 51, 52, 53, 54, 55, 56, 57,
                            58, 59, 60, 61, 62, 63, 64, 65, 66, 67, 68, 69, 70, 71, 72, 73, 74, 75, 76, 77, 78, 79, 80, 81, 82,
                            83, 84, 85, 86, 87, 88, 89, 90, 91, 92, 93, 94, 95, 96, 97, 98, 99, 100, 101, 102, 103, 104, 105,
                            106, 107, 108, 109, 110, 111, 112, 113, 114, 115, 116, 117, 118, 119, 120, 121, 122, 123, 124, 125, 126];
        $result = Text::ascii($input);

        $expected = '!"#$%&\'()*+,-./0123456789:;<=>?@ABCDEFGHIJKLMNOPQRSTUVWXYZ[\]^_`abcdefghijklmnopqrstuvwxyz{|}~';
        $this->assertSame($expected, $result);

        $input = [161, 162, 163, 164, 165, 166, 167, 168, 169, 170, 171, 172, 173, 174, 175, 176, 177, 178, 179, 180, 181,
                                182, 183, 184, 185, 186, 187, 188, 189, 190, 191, 192, 193, 194, 195, 196, 197, 198, 199, 200];
        $result = Text::ascii($input);

        $expected = '¡¢£¤¥¦§¨©ª«¬­®¯°±²³´µ¶·¸¹º»¼½¾¿ÀÁÂÃÄÅÆÇÈ';
        $this->assertSame($expected, $result);

        $input = [201, 202, 203, 204, 205, 206, 207, 208, 209, 210, 211, 212, 213, 214, 215, 216, 217, 218, 219, 220, 221,
                                222, 223, 224, 225, 226, 227, 228, 229, 230, 231, 232, 233, 234, 235, 236, 237, 238, 239, 240, 241, 242,
                                243, 244, 245, 246, 247, 248, 249, 250, 251, 252, 253, 254, 255, 256, 257, 258, 259, 260, 261, 262, 263,
                                264, 265, 266, 267, 268, 269, 270, 271, 272, 273, 274, 275, 276, 277, 278, 279, 280, 281, 282, 283, 284,
                                285, 286, 287, 288, 289, 290, 291, 292, 293, 294, 295, 296, 297, 298, 299, 300];
        $result = Text::ascii($input);
        $expected = 'ÉÊËÌÍÎÏÐÑÒÓÔÕÖ×ØÙÚÛÜÝÞßàáâãäåæçèéêëìíîïðñòóôõö÷øùúûüýþÿĀāĂăĄąĆćĈĉĊċČčĎďĐđĒēĔĕĖėĘęĚěĜĝĞğĠġĢģĤĥĦħĨĩĪīĬ';
        $this->assertSame($expected, $result);

        $input = [301, 302, 303, 304, 305, 306, 307, 308, 309, 310, 311, 312, 313, 314, 315, 316, 317, 318, 319, 320, 321,
                                322, 323, 324, 325, 326, 327, 328, 329, 330, 331, 332, 333, 334, 335, 336, 337, 338, 339, 340, 341, 342,
                                343, 344, 345, 346, 347, 348, 349, 350, 351, 352, 353, 354, 355, 356, 357, 358, 359, 360, 361, 362, 363,
                                364, 365, 366, 367, 368, 369, 370, 371, 372, 373, 374, 375, 376, 377, 378, 379, 380, 381, 382, 383, 384,
                                385, 386, 387, 388, 389, 390, 391, 392, 393, 394, 395, 396, 397, 398, 399, 400];
        $expected = 'ĭĮįİıĲĳĴĵĶķĸĹĺĻļĽľĿŀŁłŃńŅņŇňŉŊŋŌōŎŏŐőŒœŔŕŖŗŘřŚśŜŝŞşŠšŢţŤťŦŧŨũŪūŬŭŮůŰűŲųŴŵŶŷŸŹźŻżŽžſƀƁƂƃƄƅƆƇƈƉƊƋƌƍƎƏƐ';
        $result = Text::ascii($input);
        $this->assertSame($expected, $result);

        $input = [401, 402, 403, 404, 405, 406, 407, 408, 409, 410, 411, 412, 413, 414, 415, 416, 417, 418, 419, 420, 421,
                                422, 423, 424, 425, 426, 427, 428, 429, 430, 431, 432, 433, 434, 435, 436, 437, 438, 439, 440, 441, 442,
                                443, 444, 445, 446, 447, 448, 449, 450, 451, 452, 453, 454, 455, 456, 457, 458, 459, 460, 461, 462, 463,
                                464, 465, 466, 467, 468, 469, 470, 471, 472, 473, 474, 475, 476, 477, 478, 479, 480, 481, 482, 483, 484,
                                485, 486, 487, 488, 489, 490, 491, 492, 493, 494, 495, 496, 497, 498, 499, 500];
        $expected = 'ƑƒƓƔƕƖƗƘƙƚƛƜƝƞƟƠơƢƣƤƥƦƧƨƩƪƫƬƭƮƯưƱƲƳƴƵƶƷƸƹƺƻƼƽƾƿǀǁǂǃǄǅǆǇǈǉǊǋǌǍǎǏǐǑǒǓǔǕǖǗǘǙǚǛǜǝǞǟǠǡǢǣǤǥǦǧǨǩǪǫǬǭǮǯǰǱǲǳǴ';
        $result = Text::ascii($input);
        $this->assertSame($expected, $result);

        $input = [601, 602, 603, 604, 605, 606, 607, 608, 609, 610, 611, 612, 613, 614, 615, 616, 617, 618, 619, 620, 621,
                                622, 623, 624, 625, 626, 627, 628, 629, 630, 631, 632, 633, 634, 635, 636, 637, 638, 639, 640, 641, 642,
                                643, 644, 645, 646, 647, 648, 649, 650, 651, 652, 653, 654, 655, 656, 657, 658, 659, 660, 661, 662, 663,
                                664, 665, 666, 667, 668, 669, 670, 671, 672, 673, 674, 675, 676, 677, 678, 679, 680, 681, 682, 683, 684,
                                685, 686, 687, 688, 689, 690, 691, 692, 693, 694, 695, 696, 697, 698, 699, 700];
        $expected = 'əɚɛɜɝɞɟɠɡɢɣɤɥɦɧɨɩɪɫɬɭɮɯɰɱɲɳɴɵɶɷɸɹɺɻɼɽɾɿʀʁʂʃʄʅʆʇʈʉʊʋʌʍʎʏʐʑʒʓʔʕʖʗʘʙʚʛʜʝʞʟʠʡʢʣʤʥʦʧʨʩʪʫʬʭʮʯʰʱʲʳʴʵʶʷʸʹʺʻʼ';
        $result = Text::ascii($input);
        $this->assertSame($expected, $result);

        $input = [1024, 1025, 1026, 1027, 1028, 1029, 1030, 1031, 1032, 1033, 1034, 1035, 1036, 1037, 1038, 1039, 1040, 1041,
                                1042, 1043, 1044, 1045, 1046, 1047, 1048, 1049, 1050, 1051];
        $expected = 'ЀЁЂЃЄЅІЇЈЉЊЋЌЍЎЏАБВГДЕЖЗИЙКЛ';
        $result = Text::ascii($input);
        $this->assertSame($expected, $result);

        $input = [1052, 1053, 1054, 1055, 1056, 1057, 1058, 1059, 1060, 1061, 1062, 1063, 1064, 1065, 1066, 1067, 1068, 1069,
                                1070, 1071, 1072, 1073, 1074, 1075, 1076, 1077, 1078, 1079, 1080, 1081, 1082, 1083, 1084, 1085, 1086, 1087,
                                1088, 1089, 1090, 1091, 1092, 1093, 1094, 1095, 1096, 1097, 1098, 1099, 1100];
        $expected = 'МНОПРСТУФХЦЧШЩЪЫЬЭЮЯабвгдежзийклмнопрстуфхцчшщъыь';
        $result = Text::ascii($input);
        $this->assertSame($expected, $result);

        $input = [1401, 1402, 1403, 1404, 1405, 1406, 1407];
        $expected = 'չպջռսվտ';
        $result = Text::ascii($input);
        $this->assertSame($expected, $result);

        $input = [1601, 1602, 1603, 1604, 1605, 1606, 1607, 1608, 1609, 1610, 1611, 1612, 1613, 1614, 1615];
        $expected = 'فقكلمنهوىيًٌٍَُ';
        $result = Text::ascii($input);
        $this->assertSame($expected, $result);

        $input = [10032, 10033, 10034, 10035, 10036, 10037, 10038, 10039, 10040, 10041, 10042, 10043, 10044,
                                10045, 10046, 10047, 10048, 10049, 10050, 10051, 10052, 10053, 10054, 10055, 10056, 10057,
                                10058, 10059, 10060, 10061, 10062, 10063, 10064, 10065, 10066, 10067, 10068, 10069, 10070,
                                10071, 10072, 10073, 10074, 10075, 10076, 10077, 10078];
        $expected = '✰✱✲✳✴✵✶✷✸✹✺✻✼✽✾✿❀❁❂❃❄❅❆❇❈❉❊❋❌❍❎❏❐❑❒❓❔❕❖❗❘❙❚❛❜❝❞';
        $result = Text::ascii($input);
        $this->assertSame($expected, $result);

        $input = [11904, 11905, 11906, 11907, 11908, 11909, 11910, 11911, 11912, 11913, 11914, 11915, 11916, 11917, 11918, 11919,
                                11920, 11921, 11922, 11923, 11924, 11925, 11926, 11927, 11928, 11929, 11931, 11932, 11933, 11934, 11935, 11936,
                                11937, 11938, 11939, 11940, 11941, 11942, 11943, 11944, 11945, 11946, 11947, 11948, 11949, 11950, 11951, 11952,
                                11953, 11954, 11955, 11956, 11957, 11958, 11959, 11960, 11961, 11962, 11963, 11964, 11965, 11966, 11967, 11968,
                                11969, 11970, 11971, 11972, 11973, 11974, 11975, 11976, 11977, 11978, 11979, 11980, 11981, 11982, 11983, 11984,
                                11985, 11986, 11987, 11988, 11989, 11990, 11991, 11992, 11993, 11994, 11995, 11996, 11997, 11998, 11999, 12000];
        $expected = '⺀⺁⺂⺃⺄⺅⺆⺇⺈⺉⺊⺋⺌⺍⺎⺏⺐⺑⺒⺓⺔⺕⺖⺗⺘⺙⺛⺜⺝⺞⺟⺠⺡⺢⺣⺤⺥⺦⺧⺨⺩⺪⺫⺬⺭⺮⺯⺰⺱⺲⺳⺴⺵⺶⺷⺸⺹⺺⺻⺼⺽⺾⺿⻀⻁⻂⻃⻄⻅⻆⻇⻈⻉⻊⻋⻌⻍⻎⻏⻐⻑⻒⻓⻔⻕⻖⻗⻘⻙⻚⻛⻜⻝⻞⻟⻠';
        $result = Text::ascii($input);
        $this->assertSame($expected, $result);

        $input = [12101, 12102, 12103, 12104, 12105, 12106, 12107, 12108, 12109, 12110, 12111, 12112, 12113, 12114, 12115, 12116,
                                12117, 12118, 12119, 12120, 12121, 12122, 12123, 12124, 12125, 12126, 12127, 12128, 12129, 12130, 12131, 12132,
                                12133, 12134, 12135, 12136, 12137, 12138, 12139, 12140, 12141, 12142, 12143, 12144, 12145, 12146, 12147, 12148,
                                12149, 12150, 12151, 12152, 12153, 12154, 12155, 12156, 12157, 12158, 12159];
        $expected = '⽅⽆⽇⽈⽉⽊⽋⽌⽍⽎⽏⽐⽑⽒⽓⽔⽕⽖⽗⽘⽙⽚⽛⽜⽝⽞⽟⽠⽡⽢⽣⽤⽥⽦⽧⽨⽩⽪⽫⽬⽭⽮⽯⽰⽱⽲⽳⽴⽵⽶⽷⽸⽹⽺⽻⽼⽽⽾⽿';
        $result = Text::ascii($input);
        $this->assertSame($expected, $result);

        $input = [45601, 45602, 45603, 45604, 45605, 45606, 45607, 45608, 45609, 45610, 45611, 45612, 45613, 45614, 45615, 45616,
                                45617, 45618, 45619, 45620, 45621, 45622, 45623, 45624, 45625, 45626, 45627, 45628, 45629, 45630, 45631, 45632,
                                45633, 45634, 45635, 45636, 45637, 45638, 45639, 45640, 45641, 45642, 45643, 45644, 45645, 45646, 45647, 45648,
                                45649, 45650, 45651, 45652, 45653, 45654, 45655, 45656, 45657, 45658, 45659, 45660, 45661, 45662, 45663, 45664,
                                45665, 45666, 45667, 45668, 45669, 45670, 45671, 45672, 45673, 45674, 45675, 45676, 45677, 45678, 45679, 45680,
                                45681, 45682, 45683, 45684, 45685, 45686, 45687, 45688, 45689, 45690, 45691, 45692, 45693, 45694, 45695, 45696,
                                45697, 45698, 45699, 45700];
        $expected = '눡눢눣눤눥눦눧눨눩눪눫눬눭눮눯눰눱눲눳눴눵눶눷눸눹눺눻눼눽눾눿뉀뉁뉂뉃뉄뉅뉆뉇뉈뉉뉊뉋뉌뉍뉎뉏뉐뉑뉒뉓뉔뉕뉖뉗뉘뉙뉚뉛뉜뉝뉞뉟뉠뉡뉢뉣뉤뉥뉦뉧뉨뉩뉪뉫뉬뉭뉮뉯뉰뉱뉲뉳뉴뉵뉶뉷뉸뉹뉺뉻뉼뉽뉾뉿늀늁늂늃늄';
        $result = Text::ascii($input);
        $this->assertSame($expected, $result);

        $input = [65136, 65137, 65138, 65139, 65140, 65141, 65142, 65143, 65144, 65145, 65146, 65147, 65148, 65149, 65150, 65151,
                                65152, 65153, 65154, 65155, 65156, 65157, 65158, 65159, 65160, 65161, 65162, 65163, 65164, 65165, 65166, 65167,
                                65168, 65169, 65170, 65171, 65172, 65173, 65174, 65175, 65176, 65177, 65178, 65179, 65180, 65181, 65182, 65183,
                                65184, 65185, 65186, 65187, 65188, 65189, 65190, 65191, 65192, 65193, 65194, 65195, 65196, 65197, 65198, 65199,
                                65200];
        $expected = 'ﹰﹱﹲﹳﹴ﹵ﹶﹷﹸﹹﹺﹻﹼﹽﹾﹿﺀﺁﺂﺃﺄﺅﺆﺇﺈﺉﺊﺋﺌﺍﺎﺏﺐﺑﺒﺓﺔﺕﺖﺗﺘﺙﺚﺛﺜﺝﺞﺟﺠﺡﺢﺣﺤﺥﺦﺧﺨﺩﺪﺫﺬﺭﺮﺯﺰ';
        $result = Text::ascii($input);
        $this->assertSame($expected, $result);

        $input = [65201, 65202, 65203, 65204, 65205, 65206, 65207, 65208, 65209, 65210, 65211, 65212, 65213, 65214, 65215, 65216,
                                65217, 65218, 65219, 65220, 65221, 65222, 65223, 65224, 65225, 65226, 65227, 65228, 65229, 65230, 65231, 65232,
                                65233, 65234, 65235, 65236, 65237, 65238, 65239, 65240, 65241, 65242, 65243, 65244, 65245, 65246, 65247, 65248,
                                65249, 65250, 65251, 65252, 65253, 65254, 65255, 65256, 65257, 65258, 65259, 65260, 65261, 65262, 65263, 65264,
                                65265, 65266, 65267, 65268, 65269, 65270, 65271, 65272, 65273, 65274, 65275, 65276];
        $expected = 'ﺱﺲﺳﺴﺵﺶﺷﺸﺹﺺﺻﺼﺽﺾﺿﻀﻁﻂﻃﻄﻅﻆﻇﻈﻉﻊﻋﻌﻍﻎﻏﻐﻑﻒﻓﻔﻕﻖﻗﻘﻙﻚﻛﻜﻝﻞﻟﻠﻡﻢﻣﻤﻥﻦﻧﻨﻩﻪﻫﻬﻭﻮﻯﻰﻱﻲﻳﻴﻵﻶﻷﻸﻹﻺﻻﻼ';
        $result = Text::ascii($input);
        $this->assertSame($expected, $result);

        $input = [65345, 65346, 65347, 65348, 65349, 65350, 65351, 65352, 65353, 65354, 65355, 65356, 65357, 65358, 65359, 65360,
                                65361, 65362, 65363, 65364, 65365, 65366, 65367, 65368, 65369, 65370];
        $expected = 'ａｂｃｄｅｆｇｈｉｊｋｌｍｎｏｐｑｒｓｔｕｖｗｘｙｚ';
        $result = Text::ascii($input);
        $this->assertSame($expected, $result);

        $input = [65377, 65378, 65379, 65380, 65381, 65382, 65383, 65384, 65385, 65386, 65387, 65388, 65389, 65390, 65391, 65392,
                                65393, 65394, 65395, 65396, 65397, 65398, 65399, 65400];
        $expected = '｡｢｣､･ｦｧｨｩｪｫｬｭｮｯｰｱｲｳｴｵｶｷｸ';
        $result = Text::ascii($input);
        $this->assertSame($expected, $result);

        $input = [65401, 65402, 65403, 65404, 65405, 65406, 65407, 65408, 65409, 65410, 65411, 65412, 65413, 65414, 65415, 65416,
                                65417, 65418, 65419, 65420, 65421, 65422, 65423, 65424, 65425, 65426, 65427, 65428, 65429, 65430, 65431, 65432,
                                65433, 65434, 65435, 65436, 65437, 65438];
        $expected = 'ｹｺｻｼｽｾｿﾀﾁﾂﾃﾄﾅﾆﾇﾈﾉﾊﾋﾌﾍﾎﾏﾐﾑﾒﾓﾔﾕﾖﾗﾘﾙﾚﾛﾜﾝﾞ';
        $result = Text::ascii($input);
        $this->assertSame($expected, $result);

        $input = [292, 275, 314, 316, 335, 44, 32, 372, 337, 345, 316, 271, 33];
        $expected = 'Ĥēĺļŏ, Ŵőřļď!';
        $result = Text::ascii($input);
        $this->assertSame($expected, $result);

        $input = [72, 101, 108, 108, 111, 44, 32, 87, 111, 114, 108, 100, 33];
        $expected = 'Hello, World!';
        $result = Text::ascii($input);
        $this->assertSame($expected, $result);

        $input = [168];
        $expected = '¨';
        $result = Text::ascii($input);
        $this->assertSame($expected, $result);

        $input = [191];
        $expected = '¿';
        $result = Text::ascii($input);
        $this->assertSame($expected, $result);

        $input = [269, 105, 110, 105];
        $expected = 'čini';
        $result = Text::ascii($input);
        $this->assertSame($expected, $result);

        $input = [109, 111, 263, 105];
        $expected = 'moći';
        $result = Text::ascii($input);
        $this->assertSame($expected, $result);

        $input = [100, 114, 382, 97, 118, 110, 105];
        $expected = 'državni';
        $result = Text::ascii($input);
        $this->assertSame($expected, $result);

        $input = [25226, 30334, 24230, 35774, 20026, 39318, 39029];
        $expected = '把百度设为首页';
        $result = Text::ascii($input);
        $this->assertSame($expected, $result);

        $input = [19968, 20108, 19977, 21608, 27704, 40845];
        $expected = '一二三周永龍';
        $result = Text::ascii($input);
        $this->assertSame($expected, $result);

        $input = [1280, 1282, 1284, 1286, 1288, 1290, 1292, 1294, 1296, 1298];
        $expected = 'ԀԂԄԆԈԊԌԎԐԒ';
        $result = Text::ascii($input);
        $this->assertSame($expected, $result);

        $input = [1281, 1283, 1285, 1287, 1289, 1291, 1293, 1295, 1296, 1298];
        $expected = 'ԁԃԅԇԉԋԍԏԐԒ';
        $result = Text::ascii($input);
        $this->assertSame($expected, $result);

        $input = [1329, 1330, 1331, 1332, 1333, 1334, 1335, 1336, 1337, 1338, 1339, 1340, 1341, 1342, 1343, 1344, 1345, 1346, 1347,
                            1348, 1349, 1350, 1351, 1352, 1353, 1354, 1355, 1356, 1357, 1358, 1359, 1360, 1361, 1362, 1363, 1364, 1365,
                            1366, 1415];
        $result = Text::ascii($input);
        $expected = 'ԱԲԳԴԵԶԷԸԹԺԻԼԽԾԿՀՁՂՃՄՅՆՇՈՉՊՋՌՍՎՏՐՑՒՓՔՕՖև';
        $this->assertSame($expected, $result);

        $input = [1377, 1378, 1379, 1380, 1381, 1382, 1383, 1384, 1385, 1386, 1387, 1388, 1389, 1390, 1391, 1392, 1393, 1394,
                                1395, 1396, 1397, 1398, 1399, 1400, 1401, 1402, 1403, 1404, 1405, 1406, 1407, 1408, 1409, 1410, 1411, 1412,
                                1413, 1414, 1415];
        $result = Text::ascii($input);
        $expected = 'աբգդեզէըթժիլխծկհձղճմյնշոչպջռսվտրցւփքօֆև';
        $this->assertSame($expected, $result);

        $input = [4256, 4257, 4258, 4259, 4260, 4261, 4262, 4263, 4264, 4265, 4266, 4267, 4268, 4269, 4270, 4271, 4272, 4273, 4274,
                            4275, 4276, 4277, 4278, 4279, 4280, 4281, 4282, 4283, 4284, 4285, 4286, 4287, 4288, 4289, 4290, 4291, 4292, 4293];
        $result = Text::ascii($input);
        $expected = 'ႠႡႢႣႤႥႦႧႨႩႪႫႬႭႮႯႰႱႲႳႴႵႶႷႸႹႺႻႼႽႾႿჀჁჂჃჄჅ';
        $this->assertSame($expected, $result);

        $input = [7680, 7682, 7684, 7686, 7688, 7690, 7692, 7694, 7696, 7698, 7700, 7702, 7704, 7706, 7708, 7710, 7712, 7714,
                                7716, 7718, 7720, 7722, 7724, 7726, 7728, 7730, 7732, 7734, 7736, 7738, 7740, 7742, 7744, 7746, 7748, 7750,
                                7752, 7754, 7756, 7758, 7760, 7762, 7764, 7766, 7768, 7770, 7772, 7774, 7776, 7778, 7780, 7782, 7784, 7786,
                                7788, 7790, 7792, 7794, 7796, 7798, 7800, 7802, 7804, 7806, 7808, 7810, 7812, 7814, 7816, 7818, 7820, 7822,
                                7824, 7826, 7828, 7830, 7831, 7832, 7833, 7834, 7840, 7842, 7844, 7846, 7848, 7850, 7852, 7854, 7856,
                                7858, 7860, 7862, 7864, 7866, 7868, 7870, 7872, 7874, 7876, 7878, 7880, 7882, 7884, 7886, 7888, 7890, 7892,
                                7894, 7896, 7898, 7900, 7902, 7904, 7906, 7908, 7910, 7912, 7914, 7916, 7918, 7920, 7922, 7924, 7926, 7928];
        $result = Text::ascii($input);
        $expected = 'ḀḂḄḆḈḊḌḎḐḒḔḖḘḚḜḞḠḢḤḦḨḪḬḮḰḲḴḶḸḺḼḾṀṂṄṆṈṊṌṎṐṒṔṖṘṚṜṞṠṢṤṦṨṪṬṮṰṲṴṶṸṺṼṾẀẂẄẆẈẊẌẎẐẒẔẖẗẘẙẚẠẢẤẦẨẪẬẮẰẲẴẶẸẺẼẾỀỂỄỆỈỊỌỎỐỒỔỖỘỚỜỞỠỢỤỦỨỪỬỮỰỲỴỶỸ';
        $this->assertSame($expected, $result);

        $input = [7681, 7683, 7685, 7687, 7689, 7691, 7693, 7695, 7697, 7699, 7701, 7703, 7705, 7707, 7709, 7711, 7713, 7715,
                            7717, 7719, 7721, 7723, 7725, 7727, 7729, 7731, 7733, 7735, 7737, 7739, 7741, 7743, 7745, 7747, 7749, 7751,
                            7753, 7755, 7757, 7759, 7761, 7763, 7765, 7767, 7769, 7771, 7773, 7775, 7777, 7779, 7781, 7783, 7785, 7787,
                            7789, 7791, 7793, 7795, 7797, 7799, 7801, 7803, 7805, 7807, 7809, 7811, 7813, 7815, 7817, 7819, 7821, 7823,
                            7825, 7827, 7829, 7830, 7831, 7832, 7833, 7834, 7841, 7843, 7845, 7847, 7849, 7851, 7853, 7855, 7857, 7859,
                            7861, 7863, 7865, 7867, 7869, 7871, 7873, 7875, 7877, 7879, 7881, 7883, 7885, 7887, 7889, 7891, 7893, 7895,
                            7897, 7899, 7901, 7903, 7905, 7907, 7909, 7911, 7913, 7915, 7917, 7919, 7921, 7923, 7925, 7927, 7929];
        $result = Text::ascii($input);
        $expected = 'ḁḃḅḇḉḋḍḏḑḓḕḗḙḛḝḟḡḣḥḧḩḫḭḯḱḳḵḷḹḻḽḿṁṃṅṇṉṋṍṏṑṓṕṗṙṛṝṟṡṣṥṧṩṫṭṯṱṳṵṷṹṻṽṿẁẃẅẇẉẋẍẏẑẓẕẖẗẘẙẚạảấầẩẫậắằẳẵặẹẻẽếềểễệỉịọỏốồổỗộớờởỡợụủứừửữựỳỵỷỹ';
        $this->assertSame($expected, $result);

        $input = [8486, 8490, 8491, 8498];
        $result = Text::ascii($input);
        $expected = 'ΩKÅℲ';
        $this->assertSame($expected, $result);

        $input = [969, 107, 229, 8526];
        $result = Text::ascii($input);
        $expected = 'ωkåⅎ';
        $this->assertSame($expected, $result);

        $input = [8544, 8545, 8546, 8547, 8548, 8549, 8550, 8551, 8552, 8553, 8554, 8555, 8556, 8557, 8558, 8559, 8579];
        $result = Text::ascii($input);
        $expected = 'ⅠⅡⅢⅣⅤⅥⅦⅧⅨⅩⅪⅫⅬⅭⅮⅯↃ';
        $this->assertSame($expected, $result);

        $input = [8560, 8561, 8562, 8563, 8564, 8565, 8566, 8567, 8568, 8569, 8570, 8571, 8572, 8573, 8574, 8575, 8580];
        $result = Text::ascii($input);
        $expected = 'ⅰⅱⅲⅳⅴⅵⅶⅷⅸⅹⅺⅻⅼⅽⅾⅿↄ';
        $this->assertSame($expected, $result);

        $input = [9398, 9399, 9400, 9401, 9402, 9403, 9404, 9405, 9406, 9407, 9408, 9409, 9410, 9411, 9412, 9413, 9414,
                            9415, 9416, 9417, 9418, 9419, 9420, 9421, 9422, 9423];
        $result = Text::ascii($input);
        $expected = 'ⒶⒷⒸⒹⒺⒻⒼⒽⒾⒿⓀⓁⓂⓃⓄⓅⓆⓇⓈⓉⓊⓋⓌⓍⓎⓏ';
        $this->assertSame($expected, $result);

        $input = [9424, 9425, 9426, 9427, 9428, 9429, 9430, 9431, 9432, 9433, 9434, 9435, 9436, 9437, 9438, 9439, 9440, 9441,
                            9442, 9443, 9444, 9445, 9446, 9447, 9448, 9449];
        $result = Text::ascii($input);
        $expected = 'ⓐⓑⓒⓓⓔⓕⓖⓗⓘⓙⓚⓛⓜⓝⓞⓟⓠⓡⓢⓣⓤⓥⓦⓧⓨⓩ';
        $this->assertSame($expected, $result);

        $input = [11264, 11265, 11266, 11267, 11268, 11269, 11270, 11271, 11272, 11273, 11274, 11275, 11276, 11277, 11278, 11279,
                            11280, 11281, 11282, 11283, 11284, 11285, 11286, 11287, 11288, 11289, 11290, 11291, 11292, 11293, 11294, 11295,
                            11296, 11297, 11298, 11299, 11300, 11301, 11302, 11303, 11304, 11305, 11306, 11307, 11308, 11309, 11310];
        $result = Text::ascii($input);
        $expected = 'ⰀⰁⰂⰃⰄⰅⰆⰇⰈⰉⰊⰋⰌⰍⰎⰏⰐⰑⰒⰓⰔⰕⰖⰗⰘⰙⰚⰛⰜⰝⰞⰟⰠⰡⰢⰣⰤⰥⰦⰧⰨⰩⰪⰫⰬⰭⰮ';
        $this->assertSame($expected, $result);

        $input = [11312, 11313, 11314, 11315, 11316, 11317, 11318, 11319, 11320, 11321, 11322, 11323, 11324, 11325, 11326, 11327,
                            11328, 11329, 11330, 11331, 11332, 11333, 11334, 11335, 11336, 11337, 11338, 11339, 11340, 11341, 11342, 11343,
                            11344, 11345, 11346, 11347, 11348, 11349, 11350, 11351, 11352, 11353, 11354, 11355, 11356, 11357, 11358];
        $result = Text::ascii($input);
        $expected = 'ⰰⰱⰲⰳⰴⰵⰶⰷⰸⰹⰺⰻⰼⰽⰾⰿⱀⱁⱂⱃⱄⱅⱆⱇⱈⱉⱊⱋⱌⱍⱎⱏⱐⱑⱒⱓⱔⱕⱖⱗⱘⱙⱚⱛⱜⱝⱞ';
        $this->assertSame($expected, $result);

        $input = [11392, 11394, 11396, 11398, 11400, 11402, 11404, 11406, 11408, 11410, 11412, 11414, 11416, 11418, 11420,
                                    11422, 11424, 11426, 11428, 11430, 11432, 11434, 11436, 11438, 11440, 11442, 11444, 11446, 11448, 11450,
                                    11452, 11454, 11456, 11458, 11460, 11462, 11464, 11466, 11468, 11470, 11472, 11474, 11476, 11478, 11480,
                                    11482, 11484, 11486, 11488, 11490];
        $result = Text::ascii($input);
        $expected = 'ⲀⲂⲄⲆⲈⲊⲌⲎⲐⲒⲔⲖⲘⲚⲜⲞⲠⲢⲤⲦⲨⲪⲬⲮⲰⲲⲴⲶⲸⲺⲼⲾⳀⳂⳄⳆⳈⳊⳌⳎⳐⳒⳔⳖⳘⳚⳜⳞⳠⳢ';
        $this->assertSame($expected, $result);

        $input = [11393, 11395, 11397, 11399, 11401, 11403, 11405, 11407, 11409, 11411, 11413, 11415, 11417, 11419, 11421, 11423,
                            11425, 11427, 11429, 11431, 11433, 11435, 11437, 11439, 11441, 11443, 11445, 11447, 11449, 11451, 11453, 11455,
                            11457, 11459, 11461, 11463, 11465, 11467, 11469, 11471, 11473, 11475, 11477, 11479, 11481, 11483, 11485, 11487,
                            11489, 11491];
        $result = Text::ascii($input);
        $expected = 'ⲁⲃⲅⲇⲉⲋⲍⲏⲑⲓⲕⲗⲙⲛⲝⲟⲡⲣⲥⲧⲩⲫⲭⲯⲱⲳⲵⲷⲹⲻⲽⲿⳁⳃⳅⳇⳉⳋⳍⳏⳑⳓⳕⳗⳙⳛⳝⳟⳡⳣ';
        $this->assertSame($expected, $result);

        $input = [64256, 64257, 64258, 64259, 64260, 64261, 64262, 64275, 64276, 64277, 64278, 64279];
        $result = Text::ascii($input);
        $expected = 'ﬀﬁﬂﬃﬄﬅﬆﬓﬔﬕﬖﬗ';
        $this->assertSame($expected, $result);
    }

    /**
     * testparseFileSize
     *
     * @dataProvider filesizes
     * @param mixed $expected
     */
    public function testParseFileSize(array $params, $expected): void
    {
        $result = Text::parseFileSize($params['size'], $params['default']);
        $this->assertSame($expected, $result);
    }

    /**
     * testparseFileSizeException
     */
    public function testParseFileSizeException(): void
    {
        $this->expectException(\InvalidArgumentException::class);
        Text::parseFileSize('bogus', false);
    }

    /**
     * filesizes dataprovider
     *
     * @return array
     */
    public function filesizes(): array
    {
        return [
            [['size' => '512B', 'default' => false], 512],
            [['size' => '1KB', 'default' => false], 1024],
            [['size' => '1.5KB', 'default' => false], 1536],
            [['size' => '1MB', 'default' => false], 1048576],
            [['size' => '1mb', 'default' => false], 1048576],
            [['size' => '1.5MB', 'default' => false], 1572864],
            [['size' => '1GB', 'default' => false], 1073741824],
            [['size' => '1.5GB', 'default' => false], 1610612736],
            [['size' => '1K', 'default' => false], 1024],
            [['size' => '1.5K', 'default' => false], 1536],
            [['size' => '1M', 'default' => false], 1048576],
            [['size' => '1m', 'default' => false], 1048576],
            [['size' => '1.5M', 'default' => false], 1572864],
            [['size' => '1G', 'default' => false], 1073741824],
            [['size' => '1.5G', 'default' => false], 1610612736],
            [['size' => '512', 'default' => 'Unknown type'], 512],
            [['size' => '2VB', 'default' => 'Unknown type'], 'Unknown type'],
        ];
    }

    /**
     * Test getting/setting default transliterator.
     */
    public function testGetSetTransliterator(): void
    {
        $this->assertNull(Text::getTransliterator());

        $transliterator = \Transliterator::createFromRules('
            $nonletter = [:^Letter:];
            $nonletter → \'*\';
            ::Latin-ASCII;
        ');
        $this->assertInstanceOf(\Transliterator::class, $transliterator);
        Text::setTransliterator($transliterator);
        $this->assertSame($transliterator, Text::getTransliterator());
    }

    /**
     * Test getting/setting default transliterator id.
     */
    public function testGetSetTransliteratorId(): void
    {
        $defaultTransliteratorId = 'Any-Latin; Latin-ASCII; [\u0080-\u7fff] remove';
        $this->assertSame($defaultTransliteratorId, Text::getTransliteratorId());

        $expected = 'Latin-ASCII;[\u0080-\u7fff] remove';
        Text::setTransliteratorId($expected);
        $this->assertSame($expected, Text::getTransliteratorId());

        $this->assertInstanceOf(\Transliterator::class, Text::getTransliterator());
        $this->assertSame($expected, Text::getTransliterator()->id);

        Text::setTransliteratorId($defaultTransliteratorId);
    }

    /**
     * Data provider for testTransliterate()
     *
     * @return array
     */
    public function transliterateInputProvider(): array
    {
        return [
            [
                'Foo Bar: Not just for breakfast any-more', null,
                'Foo Bar: Not just for breakfast any-more',
            ],
            [
                'A æ Übérmensch på høyeste nivå! И я люблю PHP! ест. ﬁ ¦', null,
                'A ae Ubermensch pa hoyeste niva! I a lublu PHP! est. fi ',
            ],
            [
                'Äpfel Über Öl grün ärgert groß öko',
                transliterator_create_from_rules('
                    $AE = [Ä {A \u0308}];
                    $OE = [Ö {O \u0308}];
                    $UE = [Ü {U \u0308}];
                    [ä {a \u0308}] → ae;
                    [ö {o \u0308}] → oe;
                    [ü {u \u0308}] → ue;
                    {$AE} [:Lowercase:] → Ae;
                    {$OE} [:Lowercase:] → Oe;
                    {$UE} [:Lowercase:] → Ue;
                    $AE → AE;
                    $OE → OE;
                    $UE → UE;
                    ::Latin-ASCII;
                '),
                'Aepfel Ueber Oel gruen aergert gross oeko',
            ],
            [
                'La langue française est un attribut de souveraineté en France', null,
                'La langue francaise est un attribut de souverainete en France',
            ],
            [
                '!@$#exciting stuff! - what !@-# was that?', null,
                '!@$#exciting stuff! - what !@-# was that?',
            ],
            [
                'controller/action/りんご/1', null,
                'controller/action/ringo/1',
            ],
            [
                'の話が出たので大丈夫かなあと', null,
                'no huaga chutanode da zhang fukanaato',
            ],
            [
                'posts/view/한국어/page:1/sort:asc', null,
                'posts/view/hangug-eo/page:1/sort:asc',
            ],
            [
                "non\xc2\xa0breaking\xc2\xa0space", null,
                'non breaking space',
            ],
        ];
    }

    /**
     * testTransliterate method
     *
     * @param string $string String
     * @param \Transliterator|string|null $transliterator Transliterator
     * @param String $expected Expected string
     * @dataProvider transliterateInputProvider
     */
    public function testTransliterate($string, $transliterator, $expected): void
    {
        $result = Text::transliterate($string, $transliterator);
        $this->assertSame($expected, $result);
    }

    /**
     * @return array
     */
    public function slugInputProvider(): array
    {
        return [
            [
                'Foo Bar: Not just for breakfast any-more', [],
                'Foo-Bar-Not-just-for-breakfast-any-more',
            ],
            [
                'Foo Bar: Not just for breakfast any-more', ['replacement' => '_'],
                'Foo_Bar_Not_just_for_breakfast_any_more',
            ],
            [
                'Foo Bar: Not just for breakfast any-more', ['replacement' => '+'],
                'Foo+Bar+Not+just+for+breakfast+any+more',
            ],
            [
                'A æ Übérmensch på høyeste nivå! И я люблю PHP! есть. ﬁ ¦', [],
                'A-ae-Ubermensch-pa-hoyeste-niva-I-a-lublu-PHP-est-fi',
            ],
            [
                'A æ Übérmensch på høyeste nivå! И я люблю PHP! есть. ﬁ ¦', ['transliteratorId' => 'Latin-ASCII'],
                'A-ae-Ubermensch-pa-hoyeste-niva-И-я-люблю-PHP-есть-fi',
            ],
            [
                'Äpfel Über Öl grün ärgert groß öko', [],
                'Apfel-Uber-Ol-grun-argert-gross-oko',
            ],
            [
                'The truth - and- more- news', [],
                'The-truth-and-more-news',
            ],
            [
                'The truth: and more news', [],
                'The-truth-and-more-news',
            ],
            [
                'La langue française est un attribut de souveraineté en France', [],
                'La-langue-francaise-est-un-attribut-de-souverainete-en-France',
            ],
            [
                '!@$#exciting stuff! - what !@-# was that?', [],
                'exciting-stuff-what-was-that',
            ],
            [
                '20% of profits went to me!', [],
                '20-of-profits-went-to-me',
            ],
            [
                '#this melts your face1#2#3', [],
                'this-melts-your-face1-2-3',
            ],
            [
                'controller/action/りんご/1', ['transliteratorId' => false],
                'controller-action-りんご-1',
            ],
            [
                'の話が出たので大丈夫かなあと', ['transliteratorId' => false],
                'の話が出たので大丈夫かなあと',
            ],
            [
                'posts/view/한국어/page:1/sort:asc', ['transliteratorId' => false],
                'posts-view-한국어-page-1-sort-asc',
            ],
            [
                "non\xc2\xa0breaking\xc2\xa0space", [],
                'non-breaking-space',
            ],
            [
                'Foo Bar: Not just for breakfast any-more', ['replacement' => ''],
                'FooBarNotjustforbreakfastanymore',
            ],
            [
                'clean!_me.tar.gz', ['preserve' => '.'],
                'clean-me.tar.gz',
            ],
            [
                'cl#ean(me', [],
                'cl-ean-me',
            ],
            [
                'cl#e|an(me.jpg', ['preserve' => '.'],
                'cl-e-an-me.jpg',
            ],
            [
                'Foo Bar: Not just for breakfast any-more', ['preserve' => ' '],
                'Foo Bar- Not just for breakfast any-more',
            ],
            [
                'Foo Bar: Not just for (breakfast) any-more', ['preserve' => ' ()'],
                'Foo Bar- Not just for (breakfast) any-more',
            ],
            [
                'Foo Bar: Not just for breakfast any-more', ['replacement' => null],
                'FooBarNotjustforbreakfastanymore',
            ],
            [
                'Foo Bar: Not just for breakfast any-more', ['replacement' => false],
                'FooBarNotjustforbreakfastanymore',
            ],
        ];
    }

    /**
     * testSlug method
     *
     * @param string $string String
     * @param array $options Options
     * @param String $expected Expected string
     * @dataProvider slugInputProvider
     */
    public function testSlug($string, $options, $expected): void
    {
        $result = Text::slug($string, $options);
        $this->assertSame($expected, $result);
    }

    /**
     * Text truncateByWidth method
     */
    public function testTruncateByWidth(): void
    {
        $this->assertSame('<p>あ...', Text::truncateByWidth('<p>あいうえお</p>', 8));
        $this->assertSame('<p>あい...</p>', Text::truncateByWidth('<p>あいうえお</p>', 8, ['html' => true, 'ellipsis' => '...']));
    }

    /**
     * Test _strlen method
     */
    public function testStrlen(): void
    {
        $method = new \ReflectionMethod('Cake\Utility\Text', '_strlen');
        $method->setAccessible(true);
        $strlen = function () use ($method) {
            return $method->invokeArgs(null, func_get_args());
        };

        $text = 'データベースアクセス &amp; ORM';
        $this->assertSame(20, $strlen($text, []));
        $this->assertSame(16, $strlen($text, ['html' => true]));
        $this->assertSame(30, $strlen($text, ['trimWidth' => true]));
        $this->assertSame(26, $strlen($text, ['html' => true, 'trimWidth' => true]));

        $text = '&undefined;';
        $this->assertSame(11, $strlen($text, []));
        $this->assertSame(11, $strlen($text, ['trimWidth' => true]));
        $this->assertSame(11, $strlen($text, ['html' => true]));
        $this->assertSame(11, $strlen($text, ['html' => true, 'trimWidth' => true]));
    }

    /**
     * Test _substr method
     */
    public function testSubstr(): void
    {
        $method = new \ReflectionMethod('Cake\Utility\Text', '_substr');
        $method->setAccessible(true);
        $substr = function () use ($method) {
            return $method->invokeArgs(null, func_get_args());
        };

        $text = 'データベースアクセス &amp; ORM';
        $this->assertSame('アクセス', $substr($text, 6, 4, []));
        $this->assertSame('アクセス', $substr($text, 6, 8, ['trimWidth' => true]));
        $this->assertSame('アクセス', $substr($text, 6, 4, ['html' => true]));
        $this->assertSame(' &amp; ', $substr($text, 10, 7, []));
        $this->assertSame(' &amp; ', $substr($text, 10, 7, ['trimWidth' => true]));
        $this->assertSame(' &amp; ', $substr($text, 10, 3, ['html' => true]));
        $this->assertSame(' &amp; ', $substr($text, -10, 7, []));
        $this->assertSame(' &amp; ', $substr($text, -10, 7, ['trimWidth' => true]));
        $this->assertSame(' &amp; ', $substr($text, -6, 3, ['html' => true]));
        $this->assertSame(' &amp; ', $substr($text, -10, -3, []));
        $this->assertSame(' &amp; ', $substr($text, -10, -3, ['trimWidth' => true]));
        $this->assertSame(' &amp; ', $substr($text, -6, -3, ['html' => true]));
        $this->assertSame('ORM', $substr($text, -3, 1000, []));
        $this->assertSame('ORM', $substr($text, -3, 1000, ['trimWidth' => true]));
        $this->assertSame('ORM', $substr($text, -3, 1000, ['html' => true]));
        $this->assertSame('ORM', $substr($text, -3, null, []));
        $this->assertSame('ORM', $substr($text, -3, null, ['trimWidth' => true]));
        $this->assertSame('ORM', $substr($text, -3, null, ['html' => true]));
        $this->assertSame('データ', $substr($text, -1000, 3, []));
        $this->assertSame('データ', $substr($text, -1000, 6, ['trimWidth' => true]));
        $this->assertSame('データ', $substr($text, -1000, 3, ['html' => true]));
        $this->assertSame('', $substr($text, 0, 0, []));
        $this->assertSame('', $substr($text, 0, 0, ['trimWidth' => true]));
        $this->assertSame('', $substr($text, 0, 0, ['html' => true]));
        $this->assertSame('', $substr($text, 1000, 1, []));
        $this->assertSame('', $substr($text, 1000, 1, ['trimWidth' => true]));
        $this->assertSame('', $substr($text, 1000, 1, ['html' => true]));
        $this->assertSame('', $substr($text, 0, -1000, []));
        $this->assertSame('', $substr($text, 0, -1000, ['trimWidth' => true]));
        $this->assertSame('', $substr($text, 0, -1000, ['html' => true]));

        // ABCDE
        $text = '&#65;&#66;&#67;&#68;&#69;';
        $this->assertSame('&#66;&#67;&#68;', $substr($text, 1, 3, ['html' => true]));
        $this->assertSame('&#66;&#67;&#68;', $substr($text, 1, 3, ['html' => true, 'trimWidth' => true]));
        $this->assertSame('&#66;&#67;&#68;', $substr($text, -4, -1, ['html' => true]));
        $this->assertSame('&#66;&#67;&#68;', $substr($text, -4, -1, ['html' => true, 'trimWidth' => true]));

        // あいうえお
        $text = '&#x3042;&#x3044;&#x3046;&#x3048;&#x304a;';
        $this->assertSame('&#x3044;&#x3046;&#x3048;', $substr($text, 1, 3, ['html' => true]));
        $this->assertSame('&#x3044;&#x3046;&#x3048;', $substr($text, 1, 6, ['html' => true, 'trimWidth' => true]));
        $this->assertSame('&#x3044;&#x3046;&#x3048;', $substr($text, -4, -1, ['html' => true]));
        $this->assertSame('&#x3044;&#x3046;&#x3048;', $substr($text, -4, -1, ['html' => true, 'trimWidth' => true]));
        $this->assertSame('&#x3044;&#x3046;&#x3048;', $substr($text, -4, -2, ['html' => true, 'trimWidth' => true]));
    }
}<|MERGE_RESOLUTION|>--- conflicted
+++ resolved
@@ -180,19 +180,6 @@
         $result = Text::insert($string, ['src' => 'foo', 'extra' => 'bar'], ['clean' => 'html']);
         $this->assertSame($expected, $result);
 
-<<<<<<< HEAD
-=======
-        $this->deprecated(function (): void {
-            $result = Text::insert('this is a ? string', ['test']);
-            $expected = 'this is a test string';
-            $this->assertSame($expected, $result);
-
-            $result = Text::insert('this is a ? string with a ? ? ?', ['long', 'few?', 'params', 'you know']);
-            $expected = 'this is a long string with a few? params you know';
-            $this->assertSame($expected, $result);
-        });
-
->>>>>>> 68d84d47
         $result = Text::insert('update saved_urls set url = :url where id = :id', ['url' => 'http://www.testurl.com/param1:url/param2:id', 'id' => 1]);
         $expected = 'update saved_urls set url = http://www.testurl.com/param1:url/param2:id where id = 1';
         $this->assertSame($expected, $result);
@@ -217,15 +204,6 @@
         $expected = 'We are passing.';
         $this->assertSame($expected, $result);
 
-<<<<<<< HEAD
-=======
-        $this->deprecated(function (): void {
-            $result = Text::insert('?-pended result', ['Pre']);
-            $expected = 'Pre-pended result';
-            $this->assertSame($expected, $result);
-        });
-
->>>>>>> 68d84d47
         $string = 'switching :timeout / :timeout_count';
         $expected = 'switching 5 / 10';
         $result = Text::insert($string, ['timeout' => 5, 'timeout_count' => 10]);
