--- conflicted
+++ resolved
@@ -71,21 +71,6 @@
     }
 
     /**
-<<<<<<< HEAD
-=======
-     * Test constructor error
-     */
-    public function testConstructorInvalid(): void
-    {
-        $this->expectException(InvalidArgumentException::class);
-        $this->expectExceptionMessage(
-            '$errorHandler argument must be a config array, ExceptionTrap or ErrorHandler'
-        );
-        new ErrorHandlerMiddleware('nope');
-    }
-
-    /**
->>>>>>> 1634d1ca
      * Test returning a response works ok.
      */
     public function testNoErrorResponse(): void
