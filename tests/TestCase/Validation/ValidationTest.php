<?php
/**
 * CakePHP(tm) : Rapid Development Framework (http://cakephp.org)
 * Copyright (c) Cake Software Foundation, Inc. (http://cakefoundation.org)
 *
 * Licensed under The MIT License
 * For full copyright and license information, please see the LICENSE.txt
 * Redistributions of files must retain the above copyright notice.
 *
 * @copyright     Copyright (c) Cake Software Foundation, Inc. (http://cakefoundation.org)
 * @link          http://cakephp.org CakePHP(tm) Project
 * @since         1.2.0
 * @license       http://www.opensource.org/licenses/mit-license.php MIT License
 */
namespace Cake\Test\TestCase\Validation;

use Cake\Collection\Collection;
use Cake\Core\Configure;
use Cake\Filesystem\File;
use Cake\I18n\I18n;
use Cake\TestSuite\TestCase;
use Cake\Validation\Validation;
use Cake\Validation\Validator;
use Locale;
<<<<<<< HEAD
use Zend\Diactoros\UploadedFile;
=======
use stdClass;
>>>>>>> 9e41f111

require_once __DIR__ . '/stubs.php';

/**
 * Test Case for Validation Class
 */
class ValidationTest extends TestCase
{

    /**
     * @var string
     */
    public $locale;

    /**
     * @var string
     */
    protected $_appEncoding;

    /**
     * setUp method
     *
     * @return void
     */
    public function setUp()
    {
        parent::setUp();
        $this->_appEncoding = Configure::read('App.encoding');
        $this->locale = Locale::getDefault();
        Locale::setDefault('en_US');
    }

    /**
     * tearDown method
     *
     * @return void
     */
    public function tearDown()
    {
        parent::tearDown();
        Configure::write('App.encoding', $this->_appEncoding);
        Locale::setDefault($this->locale);
    }

    /**
     * testNotEmpty method
     *
     * @return void
     */
    public function testNotBlank()
    {
        $this->assertTrue(Validation::notBlank('abcdefg'));
        $this->assertTrue(Validation::notBlank('fasdf '));
        $this->assertTrue(Validation::notBlank('fooo' . chr(243) . 'blabla'));
        $this->assertTrue(Validation::notBlank('abçďĕʑʘπй'));
        $this->assertTrue(Validation::notBlank('José'));
        $this->assertTrue(Validation::notBlank('é'));
        $this->assertTrue(Validation::notBlank('π'));
        $this->assertTrue(Validation::notBlank('0'));
        $this->assertTrue(Validation::notBlank(0));
        $this->assertFalse(Validation::notBlank("\t "));
        $this->assertFalse(Validation::notBlank(""));
    }

    /**
     * testNotEmptyISO88591Encoding method
     *
     * @return void
     */
    public function testNotBlankIso88591AppEncoding()
    {
        Configure::write('App.encoding', 'ISO-8859-1');
        $this->assertTrue(Validation::notBlank('abcdefg'));
        $this->assertTrue(Validation::notBlank('fasdf '));
        $this->assertTrue(Validation::notBlank('fooo' . chr(243) . 'blabla'));
        $this->assertTrue(Validation::notBlank('abçďĕʑʘπй'));
        $this->assertTrue(Validation::notBlank('José'));
        $this->assertTrue(Validation::notBlank(utf8_decode('José')));
        $this->assertFalse(Validation::notBlank("\t "));
        $this->assertFalse(Validation::notBlank(""));
    }

    /**
     * testAlphaNumeric method
     *
     * @return void
     */
    public function testAlphaNumeric()
    {
        $this->assertTrue(Validation::alphaNumeric('frferrf'));
        $this->assertTrue(Validation::alphaNumeric('12234'));
        $this->assertTrue(Validation::alphaNumeric('1w2e2r3t4y'));
        $this->assertTrue(Validation::alphaNumeric('0'));
        $this->assertTrue(Validation::alphaNumeric('abçďĕʑʘπй'));
        $this->assertTrue(Validation::alphaNumeric('ˇˆๆゞ'));
        $this->assertTrue(Validation::alphaNumeric('אกあアꀀ豈'));
        $this->assertTrue(Validation::alphaNumeric('ǅᾈᾨ'));
        $this->assertTrue(Validation::alphaNumeric('ÆΔΩЖÇ'));

        $this->assertFalse(Validation::alphaNumeric('12 234'));
        $this->assertFalse(Validation::alphaNumeric('dfd 234'));
        $this->assertFalse(Validation::alphaNumeric("0\n"));
        $this->assertFalse(Validation::alphaNumeric("\n"));
        $this->assertFalse(Validation::alphaNumeric("\t"));
        $this->assertFalse(Validation::alphaNumeric("\r"));
        $this->assertFalse(Validation::alphaNumeric(' '));
        $this->assertFalse(Validation::alphaNumeric(''));
    }

    /**
     * testAlphaNumericPassedAsArray method
     *
     * @return void
     */
    public function testAlphaNumericPassedAsArray()
    {
        $this->assertTrue(Validation::alphaNumeric('frferrf'));
        $this->assertTrue(Validation::alphaNumeric('12234'));
        $this->assertTrue(Validation::alphaNumeric('1w2e2r3t4y'));
        $this->assertTrue(Validation::alphaNumeric('0'));
        $this->assertFalse(Validation::alphaNumeric('12 234'));
        $this->assertFalse(Validation::alphaNumeric('dfd 234'));
        $this->assertFalse(Validation::alphaNumeric("\n"));
        $this->assertFalse(Validation::alphaNumeric("\t"));
        $this->assertFalse(Validation::alphaNumeric("\r"));
        $this->assertFalse(Validation::alphaNumeric(' '));
        $this->assertFalse(Validation::alphaNumeric(''));
        $this->assertFalse(Validation::alphaNumeric(['foo']));
    }

    /**
     * testLengthBetween method
     *
     * @return void
     */
    public function testLengthBetween()
    {
        $this->assertTrue(Validation::lengthBetween('abcdefg', 1, 7));
        $this->assertTrue(Validation::lengthBetween('', 0, 7));
        $this->assertTrue(Validation::lengthBetween('אกあアꀀ豈', 1, 7));

        $this->assertFalse(Validation::lengthBetween('abcdefg', 1, 6));
        $this->assertFalse(Validation::lengthBetween('ÆΔΩЖÇ', 1, 3));
    }

    /**
     * testcc method
     *
     * @return void
     */
    public function testCc()
    {
        //American Express
        $this->assertTrue(Validation::cc('370482756063980', ['amex']));
        $this->assertTrue(Validation::cc('349106433773483', ['amex']));
        $this->assertTrue(Validation::cc('344671486204764', ['amex']));
        $this->assertTrue(Validation::cc('344042544509943', ['amex']));
        $this->assertTrue(Validation::cc('377147515754475', ['amex']));
        $this->assertTrue(Validation::cc('375239372816422', ['amex']));
        $this->assertTrue(Validation::cc('376294341957707', ['amex']));
        $this->assertTrue(Validation::cc('341779292230411', ['amex']));
        $this->assertTrue(Validation::cc('341646919853372', ['amex']));
        $this->assertTrue(Validation::cc('348498616319346', ['amex']));
        //BankCard
        $this->assertTrue(Validation::cc('5610745867413420', ['bankcard']));
        $this->assertTrue(Validation::cc('5610376649499352', ['bankcard']));
        $this->assertTrue(Validation::cc('5610091936000694', ['bankcard']));
        $this->assertTrue(Validation::cc('5602248780118788', ['bankcard']));
        $this->assertTrue(Validation::cc('5610631567676765', ['bankcard']));
        $this->assertTrue(Validation::cc('5602238211270795', ['bankcard']));
        $this->assertTrue(Validation::cc('5610173951215470', ['bankcard']));
        $this->assertTrue(Validation::cc('5610139705753702', ['bankcard']));
        $this->assertTrue(Validation::cc('5602226032150551', ['bankcard']));
        $this->assertTrue(Validation::cc('5602223993735777', ['bankcard']));
        //Diners Club 14
        $this->assertTrue(Validation::cc('30155483651028', ['diners']));
        $this->assertTrue(Validation::cc('36371312803821', ['diners']));
        $this->assertTrue(Validation::cc('38801277489875', ['diners']));
        $this->assertTrue(Validation::cc('30348560464296', ['diners']));
        $this->assertTrue(Validation::cc('30349040317708', ['diners']));
        $this->assertTrue(Validation::cc('36567413559978', ['diners']));
        $this->assertTrue(Validation::cc('36051554732702', ['diners']));
        $this->assertTrue(Validation::cc('30391842198191', ['diners']));
        $this->assertTrue(Validation::cc('30172682197745', ['diners']));
        $this->assertTrue(Validation::cc('30162056566641', ['diners']));
        $this->assertTrue(Validation::cc('30085066927745', ['diners']));
        $this->assertTrue(Validation::cc('36519025221976', ['diners']));
        $this->assertTrue(Validation::cc('30372679371044', ['diners']));
        $this->assertTrue(Validation::cc('38913939150124', ['diners']));
        $this->assertTrue(Validation::cc('36852899094637', ['diners']));
        $this->assertTrue(Validation::cc('30138041971120', ['diners']));
        $this->assertTrue(Validation::cc('36184047836838', ['diners']));
        $this->assertTrue(Validation::cc('30057460264462', ['diners']));
        $this->assertTrue(Validation::cc('38980165212050', ['diners']));
        $this->assertTrue(Validation::cc('30356516881240', ['diners']));
        $this->assertTrue(Validation::cc('38744810033182', ['diners']));
        $this->assertTrue(Validation::cc('30173638706621', ['diners']));
        $this->assertTrue(Validation::cc('30158334709185', ['diners']));
        $this->assertTrue(Validation::cc('30195413721186', ['diners']));
        $this->assertTrue(Validation::cc('38863347694793', ['diners']));
        $this->assertTrue(Validation::cc('30275627009113', ['diners']));
        $this->assertTrue(Validation::cc('30242860404971', ['diners']));
        $this->assertTrue(Validation::cc('30081877595151', ['diners']));
        $this->assertTrue(Validation::cc('38053196067461', ['diners']));
        $this->assertTrue(Validation::cc('36520379984870', ['diners']));
        //2004 MasterCard/Diners Club Alliance International 14
        $this->assertTrue(Validation::cc('36747701998969', ['diners']));
        $this->assertTrue(Validation::cc('36427861123159', ['diners']));
        $this->assertTrue(Validation::cc('36150537602386', ['diners']));
        $this->assertTrue(Validation::cc('36582388820610', ['diners']));
        $this->assertTrue(Validation::cc('36729045250216', ['diners']));
        //2004 MasterCard/Diners Club Alliance US & Canada 16
        $this->assertTrue(Validation::cc('5597511346169950', ['diners']));
        $this->assertTrue(Validation::cc('5526443162217562', ['diners']));
        $this->assertTrue(Validation::cc('5577265786122391', ['diners']));
        $this->assertTrue(Validation::cc('5534061404676989', ['diners']));
        $this->assertTrue(Validation::cc('5545313588374502', ['diners']));
        //Discover
        $this->assertTrue(Validation::cc('6011802876467237', ['disc']));
        $this->assertTrue(Validation::cc('6506432777720955', ['disc']));
        $this->assertTrue(Validation::cc('6011126265283942', ['disc']));
        $this->assertTrue(Validation::cc('6502187151579252', ['disc']));
        $this->assertTrue(Validation::cc('6506600836002298', ['disc']));
        $this->assertTrue(Validation::cc('6504376463615189', ['disc']));
        $this->assertTrue(Validation::cc('6011440907005377', ['disc']));
        $this->assertTrue(Validation::cc('6509735979634270', ['disc']));
        $this->assertTrue(Validation::cc('6011422366775856', ['disc']));
        $this->assertTrue(Validation::cc('6500976374623323', ['disc']));
        //enRoute
        $this->assertTrue(Validation::cc('201496944158937', ['enroute']));
        $this->assertTrue(Validation::cc('214945833739665', ['enroute']));
        $this->assertTrue(Validation::cc('214982692491187', ['enroute']));
        $this->assertTrue(Validation::cc('214901395949424', ['enroute']));
        $this->assertTrue(Validation::cc('201480676269187', ['enroute']));
        $this->assertTrue(Validation::cc('214911922887807', ['enroute']));
        $this->assertTrue(Validation::cc('201485025457250', ['enroute']));
        $this->assertTrue(Validation::cc('201402662758866', ['enroute']));
        $this->assertTrue(Validation::cc('214981579370225', ['enroute']));
        $this->assertTrue(Validation::cc('201447595859877', ['enroute']));
        //JCB 15 digit
        $this->assertTrue(Validation::cc('210034762247893', ['jcb']));
        $this->assertTrue(Validation::cc('180078671678892', ['jcb']));
        $this->assertTrue(Validation::cc('180010559353736', ['jcb']));
        $this->assertTrue(Validation::cc('210095474464258', ['jcb']));
        $this->assertTrue(Validation::cc('210006675562188', ['jcb']));
        $this->assertTrue(Validation::cc('210063299662662', ['jcb']));
        $this->assertTrue(Validation::cc('180032506857825', ['jcb']));
        $this->assertTrue(Validation::cc('210057919192738', ['jcb']));
        $this->assertTrue(Validation::cc('180031358949367', ['jcb']));
        $this->assertTrue(Validation::cc('180033802147846', ['jcb']));
        //JCB 16 digit
        $this->assertTrue(Validation::cc('3096806857839939', ['jcb']));
        $this->assertTrue(Validation::cc('3158699503187091', ['jcb']));
        $this->assertTrue(Validation::cc('3112549607186579', ['jcb']));
        $this->assertTrue(Validation::cc('3112332922425604', ['jcb']));
        $this->assertTrue(Validation::cc('3112001541159239', ['jcb']));
        $this->assertTrue(Validation::cc('3112162495317841', ['jcb']));
        $this->assertTrue(Validation::cc('3337562627732768', ['jcb']));
        $this->assertTrue(Validation::cc('3337107161330775', ['jcb']));
        $this->assertTrue(Validation::cc('3528053736003621', ['jcb']));
        $this->assertTrue(Validation::cc('3528915255020360', ['jcb']));
        $this->assertTrue(Validation::cc('3096786059660921', ['jcb']));
        $this->assertTrue(Validation::cc('3528264799292320', ['jcb']));
        $this->assertTrue(Validation::cc('3096469164130136', ['jcb']));
        $this->assertTrue(Validation::cc('3112127443822853', ['jcb']));
        $this->assertTrue(Validation::cc('3096849995802328', ['jcb']));
        $this->assertTrue(Validation::cc('3528090735127407', ['jcb']));
        $this->assertTrue(Validation::cc('3112101006819234', ['jcb']));
        $this->assertTrue(Validation::cc('3337444428040784', ['jcb']));
        $this->assertTrue(Validation::cc('3088043154151061', ['jcb']));
        $this->assertTrue(Validation::cc('3088295969414866', ['jcb']));
        $this->assertTrue(Validation::cc('3158748843158575', ['jcb']));
        $this->assertTrue(Validation::cc('3158709206148538', ['jcb']));
        $this->assertTrue(Validation::cc('3158365159575324', ['jcb']));
        $this->assertTrue(Validation::cc('3158671691305165', ['jcb']));
        $this->assertTrue(Validation::cc('3528523028771093', ['jcb']));
        $this->assertTrue(Validation::cc('3096057126267870', ['jcb']));
        $this->assertTrue(Validation::cc('3158514047166834', ['jcb']));
        $this->assertTrue(Validation::cc('3528274546125962', ['jcb']));
        $this->assertTrue(Validation::cc('3528890967705733', ['jcb']));
        $this->assertTrue(Validation::cc('3337198811307545', ['jcb']));
        //Maestro (debit card)
        $this->assertTrue(Validation::cc('5020147409985219', ['maestro']));
        $this->assertTrue(Validation::cc('5020931809905616', ['maestro']));
        $this->assertTrue(Validation::cc('5020412965470224', ['maestro']));
        $this->assertTrue(Validation::cc('5020129740944022', ['maestro']));
        $this->assertTrue(Validation::cc('5020024696747943', ['maestro']));
        $this->assertTrue(Validation::cc('5020581514636509', ['maestro']));
        $this->assertTrue(Validation::cc('5020695008411987', ['maestro']));
        $this->assertTrue(Validation::cc('5020565359718977', ['maestro']));
        $this->assertTrue(Validation::cc('6339931536544062', ['maestro']));
        $this->assertTrue(Validation::cc('6465028615704406', ['maestro']));
        //Mastercard
        $this->assertTrue(Validation::cc('5580424361774366', ['mc']));
        $this->assertTrue(Validation::cc('5589563059318282', ['mc']));
        $this->assertTrue(Validation::cc('5387558333690047', ['mc']));
        $this->assertTrue(Validation::cc('5163919215247175', ['mc']));
        $this->assertTrue(Validation::cc('5386742685055055', ['mc']));
        $this->assertTrue(Validation::cc('5102303335960674', ['mc']));
        $this->assertTrue(Validation::cc('5526543403964565', ['mc']));
        $this->assertTrue(Validation::cc('5538725892618432', ['mc']));
        $this->assertTrue(Validation::cc('5119543573129778', ['mc']));
        $this->assertTrue(Validation::cc('5391174753915767', ['mc']));
        $this->assertTrue(Validation::cc('5510994113980714', ['mc']));
        $this->assertTrue(Validation::cc('5183720260418091', ['mc']));
        $this->assertTrue(Validation::cc('5488082196086704', ['mc']));
        $this->assertTrue(Validation::cc('5484645164161834', ['mc']));
        $this->assertTrue(Validation::cc('5171254350337031', ['mc']));
        $this->assertTrue(Validation::cc('5526987528136452', ['mc']));
        $this->assertTrue(Validation::cc('5504148941409358', ['mc']));
        $this->assertTrue(Validation::cc('5240793507243615', ['mc']));
        $this->assertTrue(Validation::cc('5162114693017107', ['mc']));
        $this->assertTrue(Validation::cc('5163104807404753', ['mc']));
        $this->assertTrue(Validation::cc('5590136167248365', ['mc']));
        $this->assertTrue(Validation::cc('5565816281038948', ['mc']));
        $this->assertTrue(Validation::cc('5467639122779531', ['mc']));
        $this->assertTrue(Validation::cc('5297350261550024', ['mc']));
        $this->assertTrue(Validation::cc('5162739131368058', ['mc']));
        //Mastercard (additional 2016 BIN)
        $this->assertTrue(Validation::cc('2221000000000009', ['mc']));
        $this->assertTrue(Validation::cc('2720999999999996', ['mc']));
        $this->assertTrue(Validation::cc('2223000010005798', ['mc']));
        $this->assertTrue(Validation::cc('2623430710235708', ['mc']));
        $this->assertTrue(Validation::cc('2420452519835723', ['mc']));
        //Solo 16
        $this->assertTrue(Validation::cc('6767432107064987', ['solo']));
        $this->assertTrue(Validation::cc('6334667758225411', ['solo']));
        $this->assertTrue(Validation::cc('6767037421954068', ['solo']));
        $this->assertTrue(Validation::cc('6767823306394854', ['solo']));
        $this->assertTrue(Validation::cc('6334768185398134', ['solo']));
        $this->assertTrue(Validation::cc('6767286729498589', ['solo']));
        $this->assertTrue(Validation::cc('6334972104431261', ['solo']));
        $this->assertTrue(Validation::cc('6334843427400616', ['solo']));
        $this->assertTrue(Validation::cc('6767493947881311', ['solo']));
        $this->assertTrue(Validation::cc('6767194235798817', ['solo']));
        //Solo 18
        $this->assertTrue(Validation::cc('676714834398858593', ['solo']));
        $this->assertTrue(Validation::cc('676751666435130857', ['solo']));
        $this->assertTrue(Validation::cc('676781908573924236', ['solo']));
        $this->assertTrue(Validation::cc('633488724644003240', ['solo']));
        $this->assertTrue(Validation::cc('676732252338067316', ['solo']));
        $this->assertTrue(Validation::cc('676747520084495821', ['solo']));
        $this->assertTrue(Validation::cc('633465488901381957', ['solo']));
        $this->assertTrue(Validation::cc('633487484858610484', ['solo']));
        $this->assertTrue(Validation::cc('633453764680740694', ['solo']));
        $this->assertTrue(Validation::cc('676768613295414451', ['solo']));
        //Solo 19
        $this->assertTrue(Validation::cc('6767838565218340113', ['solo']));
        $this->assertTrue(Validation::cc('6767760119829705181', ['solo']));
        $this->assertTrue(Validation::cc('6767265917091593668', ['solo']));
        $this->assertTrue(Validation::cc('6767938856947440111', ['solo']));
        $this->assertTrue(Validation::cc('6767501945697390076', ['solo']));
        $this->assertTrue(Validation::cc('6334902868716257379', ['solo']));
        $this->assertTrue(Validation::cc('6334922127686425532', ['solo']));
        $this->assertTrue(Validation::cc('6334933119080706440', ['solo']));
        $this->assertTrue(Validation::cc('6334647959628261714', ['solo']));
        $this->assertTrue(Validation::cc('6334527312384101382', ['solo']));
        //Switch 16
        $this->assertTrue(Validation::cc('5641829171515733', ['switch']));
        $this->assertTrue(Validation::cc('5641824852820809', ['switch']));
        $this->assertTrue(Validation::cc('6759129648956909', ['switch']));
        $this->assertTrue(Validation::cc('6759626072268156', ['switch']));
        $this->assertTrue(Validation::cc('5641822698388957', ['switch']));
        $this->assertTrue(Validation::cc('5641827123105470', ['switch']));
        $this->assertTrue(Validation::cc('5641823755819553', ['switch']));
        $this->assertTrue(Validation::cc('5641821939587682', ['switch']));
        $this->assertTrue(Validation::cc('4936097148079186', ['switch']));
        $this->assertTrue(Validation::cc('5641829739125009', ['switch']));
        $this->assertTrue(Validation::cc('5641822860725507', ['switch']));
        $this->assertTrue(Validation::cc('4936717688865831', ['switch']));
        $this->assertTrue(Validation::cc('6759487613615441', ['switch']));
        $this->assertTrue(Validation::cc('5641821346840617', ['switch']));
        $this->assertTrue(Validation::cc('5641825793417126', ['switch']));
        $this->assertTrue(Validation::cc('5641821302759595', ['switch']));
        $this->assertTrue(Validation::cc('6759784969918837', ['switch']));
        $this->assertTrue(Validation::cc('5641824910667036', ['switch']));
        $this->assertTrue(Validation::cc('6759139909636173', ['switch']));
        $this->assertTrue(Validation::cc('6333425070638022', ['switch']));
        $this->assertTrue(Validation::cc('5641823910382067', ['switch']));
        $this->assertTrue(Validation::cc('4936295218139423', ['switch']));
        $this->assertTrue(Validation::cc('6333031811316199', ['switch']));
        $this->assertTrue(Validation::cc('4936912044763198', ['switch']));
        $this->assertTrue(Validation::cc('4936387053303824', ['switch']));
        $this->assertTrue(Validation::cc('6759535838760523', ['switch']));
        $this->assertTrue(Validation::cc('6333427174594051', ['switch']));
        $this->assertTrue(Validation::cc('5641829037102700', ['switch']));
        $this->assertTrue(Validation::cc('5641826495463046', ['switch']));
        $this->assertTrue(Validation::cc('6333480852979946', ['switch']));
        $this->assertTrue(Validation::cc('5641827761302876', ['switch']));
        $this->assertTrue(Validation::cc('5641825083505317', ['switch']));
        $this->assertTrue(Validation::cc('6759298096003991', ['switch']));
        $this->assertTrue(Validation::cc('4936119165483420', ['switch']));
        $this->assertTrue(Validation::cc('4936190990500993', ['switch']));
        $this->assertTrue(Validation::cc('4903356467384927', ['switch']));
        $this->assertTrue(Validation::cc('6333372765092554', ['switch']));
        $this->assertTrue(Validation::cc('5641821330950570', ['switch']));
        $this->assertTrue(Validation::cc('6759841558826118', ['switch']));
        $this->assertTrue(Validation::cc('4936164540922452', ['switch']));
        //Switch 18
        $this->assertTrue(Validation::cc('493622764224625174', ['switch']));
        $this->assertTrue(Validation::cc('564182823396913535', ['switch']));
        $this->assertTrue(Validation::cc('675917308304801234', ['switch']));
        $this->assertTrue(Validation::cc('675919890024220298', ['switch']));
        $this->assertTrue(Validation::cc('633308376862556751', ['switch']));
        $this->assertTrue(Validation::cc('564182377633208779', ['switch']));
        $this->assertTrue(Validation::cc('564182870014926787', ['switch']));
        $this->assertTrue(Validation::cc('675979788553829819', ['switch']));
        $this->assertTrue(Validation::cc('493668394358130935', ['switch']));
        $this->assertTrue(Validation::cc('493637431790930965', ['switch']));
        $this->assertTrue(Validation::cc('633321438601941513', ['switch']));
        $this->assertTrue(Validation::cc('675913800898840986', ['switch']));
        $this->assertTrue(Validation::cc('564182592016841547', ['switch']));
        $this->assertTrue(Validation::cc('564182428380440899', ['switch']));
        $this->assertTrue(Validation::cc('493696376827623463', ['switch']));
        $this->assertTrue(Validation::cc('675977939286485757', ['switch']));
        $this->assertTrue(Validation::cc('490302699502091579', ['switch']));
        $this->assertTrue(Validation::cc('564182085013662230', ['switch']));
        $this->assertTrue(Validation::cc('493693054263310167', ['switch']));
        $this->assertTrue(Validation::cc('633321755966697525', ['switch']));
        $this->assertTrue(Validation::cc('675996851719732811', ['switch']));
        $this->assertTrue(Validation::cc('493699211208281028', ['switch']));
        $this->assertTrue(Validation::cc('493697817378356614', ['switch']));
        $this->assertTrue(Validation::cc('675968224161768150', ['switch']));
        $this->assertTrue(Validation::cc('493669416873337627', ['switch']));
        $this->assertTrue(Validation::cc('564182439172549714', ['switch']));
        $this->assertTrue(Validation::cc('675926914467673598', ['switch']));
        $this->assertTrue(Validation::cc('564182565231977809', ['switch']));
        $this->assertTrue(Validation::cc('675966282607849002', ['switch']));
        $this->assertTrue(Validation::cc('493691609704348548', ['switch']));
        $this->assertTrue(Validation::cc('675933118546065120', ['switch']));
        $this->assertTrue(Validation::cc('493631116677238592', ['switch']));
        $this->assertTrue(Validation::cc('675921142812825938', ['switch']));
        $this->assertTrue(Validation::cc('633338311815675113', ['switch']));
        $this->assertTrue(Validation::cc('633323539867338621', ['switch']));
        $this->assertTrue(Validation::cc('675964912740845663', ['switch']));
        $this->assertTrue(Validation::cc('633334008833727504', ['switch']));
        $this->assertTrue(Validation::cc('493631941273687169', ['switch']));
        $this->assertTrue(Validation::cc('564182971729706785', ['switch']));
        $this->assertTrue(Validation::cc('633303461188963496', ['switch']));
        //Switch 19
        $this->assertTrue(Validation::cc('6759603460617628716', ['switch']));
        $this->assertTrue(Validation::cc('4936705825268647681', ['switch']));
        $this->assertTrue(Validation::cc('5641829846600479183', ['switch']));
        $this->assertTrue(Validation::cc('6759389846573792530', ['switch']));
        $this->assertTrue(Validation::cc('4936189558712637603', ['switch']));
        $this->assertTrue(Validation::cc('5641822217393868189', ['switch']));
        $this->assertTrue(Validation::cc('4903075563780057152', ['switch']));
        $this->assertTrue(Validation::cc('4936510653566569547', ['switch']));
        $this->assertTrue(Validation::cc('4936503083627303364', ['switch']));
        $this->assertTrue(Validation::cc('4936777334398116272', ['switch']));
        $this->assertTrue(Validation::cc('5641823876900554860', ['switch']));
        $this->assertTrue(Validation::cc('6759619236903407276', ['switch']));
        $this->assertTrue(Validation::cc('6759011470269978117', ['switch']));
        $this->assertTrue(Validation::cc('6333175833997062502', ['switch']));
        $this->assertTrue(Validation::cc('6759498728789080439', ['switch']));
        $this->assertTrue(Validation::cc('4903020404168157841', ['switch']));
        $this->assertTrue(Validation::cc('6759354334874804313', ['switch']));
        $this->assertTrue(Validation::cc('6759900856420875115', ['switch']));
        $this->assertTrue(Validation::cc('5641827269346868860', ['switch']));
        $this->assertTrue(Validation::cc('5641828995047453870', ['switch']));
        $this->assertTrue(Validation::cc('6333321884754806543', ['switch']));
        $this->assertTrue(Validation::cc('6333108246283715901', ['switch']));
        $this->assertTrue(Validation::cc('6759572372800700102', ['switch']));
        $this->assertTrue(Validation::cc('4903095096797974933', ['switch']));
        $this->assertTrue(Validation::cc('6333354315797920215', ['switch']));
        $this->assertTrue(Validation::cc('6759163746089433755', ['switch']));
        $this->assertTrue(Validation::cc('6759871666634807647', ['switch']));
        $this->assertTrue(Validation::cc('5641827883728575248', ['switch']));
        $this->assertTrue(Validation::cc('4936527975051407847', ['switch']));
        $this->assertTrue(Validation::cc('5641823318396882141', ['switch']));
        $this->assertTrue(Validation::cc('6759123772311123708', ['switch']));
        $this->assertTrue(Validation::cc('4903054736148271088', ['switch']));
        $this->assertTrue(Validation::cc('4936477526808883952', ['switch']));
        $this->assertTrue(Validation::cc('4936433964890967966', ['switch']));
        $this->assertTrue(Validation::cc('6333245128906049344', ['switch']));
        $this->assertTrue(Validation::cc('4936321036970553134', ['switch']));
        $this->assertTrue(Validation::cc('4936111816358702773', ['switch']));
        $this->assertTrue(Validation::cc('4936196077254804290', ['switch']));
        $this->assertTrue(Validation::cc('6759558831206830183', ['switch']));
        $this->assertTrue(Validation::cc('5641827998830403137', ['switch']));
        //VISA 13 digit
        $this->assertTrue(Validation::cc('4024007174754', ['visa']));
        $this->assertTrue(Validation::cc('4104816460717', ['visa']));
        $this->assertTrue(Validation::cc('4716229700437', ['visa']));
        $this->assertTrue(Validation::cc('4539305400213', ['visa']));
        $this->assertTrue(Validation::cc('4728260558665', ['visa']));
        $this->assertTrue(Validation::cc('4929100131792', ['visa']));
        $this->assertTrue(Validation::cc('4024007117308', ['visa']));
        $this->assertTrue(Validation::cc('4539915491024', ['visa']));
        $this->assertTrue(Validation::cc('4539790901139', ['visa']));
        $this->assertTrue(Validation::cc('4485284914909', ['visa']));
        $this->assertTrue(Validation::cc('4782793022350', ['visa']));
        $this->assertTrue(Validation::cc('4556899290685', ['visa']));
        $this->assertTrue(Validation::cc('4024007134774', ['visa']));
        $this->assertTrue(Validation::cc('4333412341316', ['visa']));
        $this->assertTrue(Validation::cc('4539534204543', ['visa']));
        $this->assertTrue(Validation::cc('4485640373626', ['visa']));
        $this->assertTrue(Validation::cc('4929911445746', ['visa']));
        $this->assertTrue(Validation::cc('4539292550806', ['visa']));
        $this->assertTrue(Validation::cc('4716523014030', ['visa']));
        $this->assertTrue(Validation::cc('4024007125152', ['visa']));
        $this->assertTrue(Validation::cc('4539758883311', ['visa']));
        $this->assertTrue(Validation::cc('4024007103258', ['visa']));
        $this->assertTrue(Validation::cc('4916933155767', ['visa']));
        $this->assertTrue(Validation::cc('4024007159672', ['visa']));
        $this->assertTrue(Validation::cc('4716935544871', ['visa']));
        $this->assertTrue(Validation::cc('4929415177779', ['visa']));
        $this->assertTrue(Validation::cc('4929748547896', ['visa']));
        $this->assertTrue(Validation::cc('4929153468612', ['visa']));
        $this->assertTrue(Validation::cc('4539397132104', ['visa']));
        $this->assertTrue(Validation::cc('4485293435540', ['visa']));
        $this->assertTrue(Validation::cc('4485799412720', ['visa']));
        $this->assertTrue(Validation::cc('4916744757686', ['visa']));
        $this->assertTrue(Validation::cc('4556475655426', ['visa']));
        $this->assertTrue(Validation::cc('4539400441625', ['visa']));
        $this->assertTrue(Validation::cc('4485437129173', ['visa']));
        $this->assertTrue(Validation::cc('4716253605320', ['visa']));
        $this->assertTrue(Validation::cc('4539366156589', ['visa']));
        $this->assertTrue(Validation::cc('4916498061392', ['visa']));
        $this->assertTrue(Validation::cc('4716127163779', ['visa']));
        $this->assertTrue(Validation::cc('4024007183078', ['visa']));
        $this->assertTrue(Validation::cc('4041553279654', ['visa']));
        $this->assertTrue(Validation::cc('4532380121960', ['visa']));
        $this->assertTrue(Validation::cc('4485906062491', ['visa']));
        $this->assertTrue(Validation::cc('4539365115149', ['visa']));
        $this->assertTrue(Validation::cc('4485146516702', ['visa']));
        //VISA 16 digit
        $this->assertTrue(Validation::cc('4916375389940009', ['visa']));
        $this->assertTrue(Validation::cc('4929167481032610', ['visa']));
        $this->assertTrue(Validation::cc('4485029969061519', ['visa']));
        $this->assertTrue(Validation::cc('4485573845281759', ['visa']));
        $this->assertTrue(Validation::cc('4485669810383529', ['visa']));
        $this->assertTrue(Validation::cc('4929615806560327', ['visa']));
        $this->assertTrue(Validation::cc('4556807505609535', ['visa']));
        $this->assertTrue(Validation::cc('4532611336232890', ['visa']));
        $this->assertTrue(Validation::cc('4532201952422387', ['visa']));
        $this->assertTrue(Validation::cc('4485073797976290', ['visa']));
        $this->assertTrue(Validation::cc('4024007157580969', ['visa']));
        $this->assertTrue(Validation::cc('4053740470212274', ['visa']));
        $this->assertTrue(Validation::cc('4716265831525676', ['visa']));
        $this->assertTrue(Validation::cc('4024007100222966', ['visa']));
        $this->assertTrue(Validation::cc('4539556148303244', ['visa']));
        $this->assertTrue(Validation::cc('4532449879689709', ['visa']));
        $this->assertTrue(Validation::cc('4916805467840986', ['visa']));
        $this->assertTrue(Validation::cc('4532155644440233', ['visa']));
        $this->assertTrue(Validation::cc('4467977802223781', ['visa']));
        $this->assertTrue(Validation::cc('4539224637000686', ['visa']));
        $this->assertTrue(Validation::cc('4556629187064965', ['visa']));
        $this->assertTrue(Validation::cc('4532970205932943', ['visa']));
        $this->assertTrue(Validation::cc('4821470132041850', ['visa']));
        $this->assertTrue(Validation::cc('4916214267894485', ['visa']));
        $this->assertTrue(Validation::cc('4024007169073284', ['visa']));
        $this->assertTrue(Validation::cc('4716783351296122', ['visa']));
        $this->assertTrue(Validation::cc('4556480171913795', ['visa']));
        $this->assertTrue(Validation::cc('4929678411034997', ['visa']));
        $this->assertTrue(Validation::cc('4682061913519392', ['visa']));
        $this->assertTrue(Validation::cc('4916495481746474', ['visa']));
        $this->assertTrue(Validation::cc('4929007108460499', ['visa']));
        $this->assertTrue(Validation::cc('4539951357838586', ['visa']));
        $this->assertTrue(Validation::cc('4716482691051558', ['visa']));
        $this->assertTrue(Validation::cc('4916385069917516', ['visa']));
        $this->assertTrue(Validation::cc('4929020289494641', ['visa']));
        $this->assertTrue(Validation::cc('4532176245263774', ['visa']));
        $this->assertTrue(Validation::cc('4556242273553949', ['visa']));
        $this->assertTrue(Validation::cc('4481007485188614', ['visa']));
        $this->assertTrue(Validation::cc('4716533372139623', ['visa']));
        $this->assertTrue(Validation::cc('4929152038152632', ['visa']));
        $this->assertTrue(Validation::cc('4539404037310550', ['visa']));
        $this->assertTrue(Validation::cc('4532800925229140', ['visa']));
        $this->assertTrue(Validation::cc('4916845885268360', ['visa']));
        $this->assertTrue(Validation::cc('4394514669078434', ['visa']));
        $this->assertTrue(Validation::cc('4485611378115042', ['visa']));
        //Visa Electron
        $this->assertTrue(Validation::cc('4175003346287100', ['electron']));
        $this->assertTrue(Validation::cc('4913042516577228', ['electron']));
        $this->assertTrue(Validation::cc('4917592325659381', ['electron']));
        $this->assertTrue(Validation::cc('4917084924450511', ['electron']));
        $this->assertTrue(Validation::cc('4917994610643999', ['electron']));
        $this->assertTrue(Validation::cc('4175005933743585', ['electron']));
        $this->assertTrue(Validation::cc('4175008373425044', ['electron']));
        $this->assertTrue(Validation::cc('4913119763664154', ['electron']));
        $this->assertTrue(Validation::cc('4913189017481812', ['electron']));
        $this->assertTrue(Validation::cc('4913085104968622', ['electron']));
        $this->assertTrue(Validation::cc('4175008803122021', ['electron']));
        $this->assertTrue(Validation::cc('4913294453962489', ['electron']));
        $this->assertTrue(Validation::cc('4175009797419290', ['electron']));
        $this->assertTrue(Validation::cc('4175005028142917', ['electron']));
        $this->assertTrue(Validation::cc('4913940802385364', ['electron']));
        //Voyager
        $this->assertTrue(Validation::cc('869940697287073', ['voyager']));
        $this->assertTrue(Validation::cc('869934523596112', ['voyager']));
        $this->assertTrue(Validation::cc('869958670174621', ['voyager']));
        $this->assertTrue(Validation::cc('869921250068209', ['voyager']));
        $this->assertTrue(Validation::cc('869972521242198', ['voyager']));
    }

    /**
     * testLuhn method
     *
     * @return void
     */
    public function testLuhn()
    {
        //American Express
        $this->assertTrue(Validation::luhn('370482756063980'));
        //BankCard
        $this->assertTrue(Validation::luhn('5610745867413420'));
        //Diners Club 14
        $this->assertTrue(Validation::luhn('30155483651028'));
        //2004 MasterCard/Diners Club Alliance International 14
        $this->assertTrue(Validation::luhn('36747701998969'));
        //2004 MasterCard/Diners Club Alliance US & Canada 16
        $this->assertTrue(Validation::luhn('5597511346169950'));
        //Discover
        $this->assertTrue(Validation::luhn('6011802876467237'));
        //enRoute
        $this->assertTrue(Validation::luhn('201496944158937'));
        //JCB 15 digit
        $this->assertTrue(Validation::luhn('210034762247893'));
        //JCB 16 digit
        $this->assertTrue(Validation::luhn('3096806857839939'));
        //Maestro (debit card)
        $this->assertTrue(Validation::luhn('5020147409985219'));
        //Mastercard
        $this->assertTrue(Validation::luhn('5580424361774366'));
        //Solo 16
        $this->assertTrue(Validation::luhn('6767432107064987'));
        //Solo 18
        $this->assertTrue(Validation::luhn('676714834398858593'));
        //Solo 19
        $this->assertTrue(Validation::luhn('6767838565218340113'));
        //Switch 16
        $this->assertTrue(Validation::luhn('5641829171515733'));
        //Switch 18
        $this->assertTrue(Validation::luhn('493622764224625174'));
        //Switch 19
        $this->assertTrue(Validation::luhn('6759603460617628716'));
        //VISA 13 digit
        $this->assertTrue(Validation::luhn('4024007174754'));
        //VISA 16 digit
        $this->assertTrue(Validation::luhn('4916375389940009'));
        //Visa Electron
        $this->assertTrue(Validation::luhn('4175003346287100'));
        //Voyager
        $this->assertTrue(Validation::luhn('869940697287073'));

        $this->assertFalse(Validation::luhn('0000000000000000'));

        $this->assertFalse(Validation::luhn('869940697287173'));
    }

    /**
     * testCustomRegexForCc method
     *
     * @return void
     */
    public function testCustomRegexForCc()
    {
        $this->assertTrue(Validation::cc('370482756063980', null, false, '/123321\\d{11}/'));
        $this->assertFalse(Validation::cc('1233210593374358', null, false, '/123321\\d{11}/'));
    }

    /**
     * testCustomRegexForCcWithLuhnCheck method
     *
     * @return void
     */
    public function testCustomRegexForCcWithLuhnCheck()
    {
        $this->assertTrue(Validation::cc('12332110426226941', null, true, '/123321\\d{11}/'));
        $this->assertFalse(Validation::cc('12332105933743585', null, true, '/123321\\d{11}/'));
        $this->assertFalse(Validation::cc('12332105933743587', null, true, '/123321\\d{11}/'));
        $this->assertFalse(Validation::cc('12312305933743585', null, true, '/123321\\d{11}/'));
    }

    /**
     * testFastCc method
     *
     * @return void
     */
    public function testFastCc()
    {
        // too short
        $this->assertFalse(Validation::cc('123456789012'));
        //American Express
        $this->assertTrue(Validation::cc('370482756063980'));
        //Diners Club 14
        $this->assertTrue(Validation::cc('30155483651028'));
        //2004 MasterCard/Diners Club Alliance International 14
        $this->assertTrue(Validation::cc('36747701998969'));
        //2004 MasterCard/Diners Club Alliance US & Canada 16
        $this->assertTrue(Validation::cc('5597511346169950'));
        //Discover
        $this->assertTrue(Validation::cc('6011802876467237'));
        //Mastercard
        $this->assertTrue(Validation::cc('5580424361774366'));
        //VISA 13 digit
        $this->assertTrue(Validation::cc('4024007174754'));
        //VISA 16 digit
        $this->assertTrue(Validation::cc('4916375389940009'));
        //Visa Electron
        $this->assertTrue(Validation::cc('4175003346287100'));
    }

    /**
     * testAllCc method
     *
     * @return void
     */
    public function testAllCc()
    {
        //American Express
        $this->assertTrue(Validation::cc('370482756063980', 'all'));
        //BankCard
        $this->assertTrue(Validation::cc('5610745867413420', 'all'));
        //Diners Club 14
        $this->assertTrue(Validation::cc('30155483651028', 'all'));
        //2004 MasterCard/Diners Club Alliance International 14
        $this->assertTrue(Validation::cc('36747701998969', 'all'));
        //2004 MasterCard/Diners Club Alliance US & Canada 16
        $this->assertTrue(Validation::cc('5597511346169950', 'all'));
        //Discover
        $this->assertTrue(Validation::cc('6011802876467237', 'all'));
        //enRoute
        $this->assertTrue(Validation::cc('201496944158937', 'all'));
        //JCB 15 digit
        $this->assertTrue(Validation::cc('210034762247893', 'all'));
        //JCB 16 digit
        $this->assertTrue(Validation::cc('3096806857839939', 'all'));
        //Maestro (debit card)
        $this->assertTrue(Validation::cc('5020147409985219', 'all'));
        //Mastercard
        $this->assertTrue(Validation::cc('5580424361774366', 'all'));
        //Solo 16
        $this->assertTrue(Validation::cc('6767432107064987', 'all'));
        //Solo 18
        $this->assertTrue(Validation::cc('676714834398858593', 'all'));
        //Solo 19
        $this->assertTrue(Validation::cc('6767838565218340113', 'all'));
        //Switch 16
        $this->assertTrue(Validation::cc('5641829171515733', 'all'));
        //Switch 18
        $this->assertTrue(Validation::cc('493622764224625174', 'all'));
        //Switch 19
        $this->assertTrue(Validation::cc('6759603460617628716', 'all'));
        //VISA 13 digit
        $this->assertTrue(Validation::cc('4024007174754', 'all'));
        //VISA 16 digit
        $this->assertTrue(Validation::cc('4916375389940009', 'all'));
        //Visa Electron
        $this->assertTrue(Validation::cc('4175003346287100', 'all'));
        //Voyager
        $this->assertTrue(Validation::cc('869940697287073', 'all'));
    }

    /**
     * testAllCcDeep method
     *
     * @return void
     */
    public function testAllCcDeep()
    {
        //American Express
        $this->assertTrue(Validation::cc('370482756063980', 'all', true));
        //BankCard
        $this->assertTrue(Validation::cc('5610745867413420', 'all', true));
        //Diners Club 14
        $this->assertTrue(Validation::cc('30155483651028', 'all', true));
        //2004 MasterCard/Diners Club Alliance International 14
        $this->assertTrue(Validation::cc('36747701998969', 'all', true));
        //2004 MasterCard/Diners Club Alliance US & Canada 16
        $this->assertTrue(Validation::cc('5597511346169950', 'all', true));
        //Discover
        $this->assertTrue(Validation::cc('6011802876467237', 'all', true));
        //enRoute
        $this->assertTrue(Validation::cc('201496944158937', 'all', true));
        //JCB 15 digit
        $this->assertTrue(Validation::cc('210034762247893', 'all', true));
        //JCB 16 digit
        $this->assertTrue(Validation::cc('3096806857839939', 'all', true));
        //Maestro (debit card)
        $this->assertTrue(Validation::cc('5020147409985219', 'all', true));
        //Mastercard
        $this->assertTrue(Validation::cc('5580424361774366', 'all', true));
        //Solo 16
        $this->assertTrue(Validation::cc('6767432107064987', 'all', true));
        //Solo 18
        $this->assertTrue(Validation::cc('676714834398858593', 'all', true));
        //Solo 19
        $this->assertTrue(Validation::cc('6767838565218340113', 'all', true));
        //Switch 16
        $this->assertTrue(Validation::cc('5641829171515733', 'all', true));
        //Switch 18
        $this->assertTrue(Validation::cc('493622764224625174', 'all', true));
        //Switch 19
        $this->assertTrue(Validation::cc('6759603460617628716', 'all', true));
        //VISA 13 digit
        $this->assertTrue(Validation::cc('4024007174754', 'all', true));
        //VISA 16 digit
        $this->assertTrue(Validation::cc('4916375389940009', 'all', true));
        //Visa Electron
        $this->assertTrue(Validation::cc('4175003346287100', 'all', true));
        //Voyager
        $this->assertTrue(Validation::cc('869940697287073', 'all', true));
    }

    /**
     * testComparison method
     *
     * @return void
     */
    public function testComparison()
    {
        $this->assertFalse(Validation::comparison(7, null, 6));
        $this->assertTrue(Validation::comparison(7, 'is greater', 6));
        $this->assertTrue(Validation::comparison(7, '>', 6));
        $this->assertTrue(Validation::comparison(6, 'is less', 7));
        $this->assertTrue(Validation::comparison(6, '<', 7));
        $this->assertTrue(Validation::comparison(7, 'greater or equal', 7));
        $this->assertTrue(Validation::comparison(7, '>=', 7));
        $this->assertTrue(Validation::comparison(7, 'greater or equal', 6));
        $this->assertTrue(Validation::comparison(7, '>=', 6));
        $this->assertTrue(Validation::comparison(6, 'less or equal', 7));
        $this->assertTrue(Validation::comparison(6, '<=', 7));
        $this->assertTrue(Validation::comparison(7, 'equal to', 7));
        $this->assertTrue(Validation::comparison(7, '==', 7));
        $this->assertTrue(Validation::comparison(7, 'not equal', 6));
        $this->assertTrue(Validation::comparison(7, '!=', 6));
        $this->assertFalse(Validation::comparison(6, 'is greater', 7));
        $this->assertFalse(Validation::comparison(6, '>', 7));
        $this->assertFalse(Validation::comparison(7, 'is less', 6));
        $this->assertFalse(Validation::comparison(7, '<', 6));
        $this->assertFalse(Validation::comparison(6, 'greater or equal', 7));
        $this->assertFalse(Validation::comparison(6, '>=', 7));
        $this->assertFalse(Validation::comparison(6, 'greater or equal', 7));
        $this->assertFalse(Validation::comparison(6, '>=', 7));
        $this->assertFalse(Validation::comparison(7, 'less or equal', 6));
        $this->assertFalse(Validation::comparison(7, '<=', 6));
        $this->assertFalse(Validation::comparison(7, 'equal to', 6));
        $this->assertFalse(Validation::comparison(7, '==', 6));
        $this->assertFalse(Validation::comparison(7, 'not equal', 7));
        $this->assertFalse(Validation::comparison(7, '!=', 7));

        $this->assertTrue(Validation::comparison('6.5', '!=', 6));
        $this->assertTrue(Validation::comparison('6.5', '<', 7));
    }

    /**
     * Test comparison casting values before comparisons.
     *
     * @return void
     */
    public function testComparisonTypeChecks()
    {
        $this->assertFalse(Validation::comparison('\x028', '>=', 1), 'hexish encoding fails');
        $this->assertFalse(Validation::comparison('0b010', '>=', 1), 'binary string data fails');
        $this->assertFalse(Validation::comparison('0x01', '>=', 1), 'hex string data fails');
        $this->assertFalse(Validation::comparison('0x1', '>=', 1), 'hex string data fails');

        $this->assertFalse(Validation::comparison('\x028', '>=', 1.5), 'hexish encoding fails');
        $this->assertFalse(Validation::comparison('0b010', '>=', 1.5), 'binary string data fails');
        $this->assertFalse(Validation::comparison('0x02', '>=', 1.5), 'hex string data fails');
    }

    /**
     * testCustom method
     *
     * @return void
     */
    public function testCustom()
    {
        $this->assertTrue(Validation::custom('12345', '/(?<!\\S)\\d++(?!\\S)/'));
        $this->assertFalse(Validation::custom('Text', '/(?<!\\S)\\d++(?!\\S)/'));
        $this->assertFalse(Validation::custom('123.45', '/(?<!\\S)\\d++(?!\\S)/'));
        $this->assertFalse(Validation::custom('missing regex'));
    }

    /**
     * testCustomAsArray method
     *
     * @return void
     */
    public function testCustomAsArray()
    {
        $this->assertTrue(Validation::custom('12345', '/(?<!\\S)\\d++(?!\\S)/'));
        $this->assertFalse(Validation::custom('Text', '/(?<!\\S)\\d++(?!\\S)/'));
        $this->assertFalse(Validation::custom('123.45', '/(?<!\\S)\\d++(?!\\S)/'));
    }

    /**
     * testDateTimeObject
     *
     * @return void
     */
    public function testDateTimeObject()
    {
        $dateTime = new \DateTime();
        $this->assertTrue(Validation::date($dateTime));
        $this->assertTrue(Validation::time($dateTime));
        $this->assertTrue(Validation::dateTime($dateTime));
        $this->assertTrue(Validation::localizedTime($dateTime));

        $dateTime = new \DateTimeImmutable();
        $this->assertTrue(Validation::date($dateTime));
        $this->assertTrue(Validation::time($dateTime));
        $this->assertTrue(Validation::dateTime($dateTime));
        $this->assertTrue(Validation::localizedTime($dateTime));

        $this->assertFalse(Validation::time(new stdClass()));
        $this->assertFalse(Validation::date(new stdClass()));
        $this->assertFalse(Validation::dateTime(new stdClass()));
        $this->assertFalse(Validation::localizedTime(new stdClass()));
    }

    /**
     * testDateDdmmyyyy method
     *
     * @return void
     */
    public function testDateDdmmyyyy()
    {
        $this->assertTrue(Validation::date('27-12-2006', ['dmy']));
        $this->assertTrue(Validation::date('27.12.2006', ['dmy']));
        $this->assertTrue(Validation::date('27/12/2006', ['dmy']));
        $this->assertTrue(Validation::date('27 12 2006', ['dmy']));
        $this->assertFalse(Validation::date('00-00-0000', ['dmy']));
        $this->assertFalse(Validation::date('00.00.0000', ['dmy']));
        $this->assertFalse(Validation::date('00/00/0000', ['dmy']));
        $this->assertFalse(Validation::date('00 00 0000', ['dmy']));
        $this->assertFalse(Validation::date('31-11-2006', ['dmy']));
        $this->assertFalse(Validation::date('31.11.2006', ['dmy']));
        $this->assertFalse(Validation::date('31/11/2006', ['dmy']));
        $this->assertFalse(Validation::date('31 11 2006', ['dmy']));
    }

    /**
     * testDateDdmmyyyyLeapYear method
     *
     * @return void
     */
    public function testDateDdmmyyyyLeapYear()
    {
        $this->assertTrue(Validation::date('29-02-2004', ['dmy']));
        $this->assertTrue(Validation::date('29.02.2004', ['dmy']));
        $this->assertTrue(Validation::date('29/02/2004', ['dmy']));
        $this->assertTrue(Validation::date('29 02 2004', ['dmy']));
        $this->assertFalse(Validation::date('29-02-2006', ['dmy']));
        $this->assertFalse(Validation::date('29.02.2006', ['dmy']));
        $this->assertFalse(Validation::date('29/02/2006', ['dmy']));
        $this->assertFalse(Validation::date('29 02 2006', ['dmy']));
    }

    /**
     * testDateDdmmyy method
     *
     * @return void
     */
    public function testDateDdmmyy()
    {
        $this->assertTrue(Validation::date('27-12-06', ['dmy']));
        $this->assertTrue(Validation::date('27.12.06', ['dmy']));
        $this->assertTrue(Validation::date('27/12/06', ['dmy']));
        $this->assertTrue(Validation::date('27 12 06', ['dmy']));
        $this->assertFalse(Validation::date('00-00-00', ['dmy']));
        $this->assertFalse(Validation::date('00.00.00', ['dmy']));
        $this->assertFalse(Validation::date('00/00/00', ['dmy']));
        $this->assertFalse(Validation::date('00 00 00', ['dmy']));
        $this->assertFalse(Validation::date('31-11-06', ['dmy']));
        $this->assertFalse(Validation::date('31.11.06', ['dmy']));
        $this->assertFalse(Validation::date('31/11/06', ['dmy']));
        $this->assertFalse(Validation::date('31 11 06', ['dmy']));
    }

    /**
     * testDateDdmmyyLeapYear method
     *
     * @return void
     */
    public function testDateDdmmyyLeapYear()
    {
        $this->assertTrue(Validation::date('29-02-04', ['dmy']));
        $this->assertTrue(Validation::date('29.02.04', ['dmy']));
        $this->assertTrue(Validation::date('29/02/04', ['dmy']));
        $this->assertTrue(Validation::date('29 02 04', ['dmy']));
        $this->assertFalse(Validation::date('29-02-06', ['dmy']));
        $this->assertFalse(Validation::date('29.02.06', ['dmy']));
        $this->assertFalse(Validation::date('29/02/06', ['dmy']));
        $this->assertFalse(Validation::date('29 02 06', ['dmy']));
    }

    /**
     * testDateDmyy method
     *
     * @return void
     */
    public function testDateDmyy()
    {
        $this->assertTrue(Validation::date('7-2-06', ['dmy']));
        $this->assertTrue(Validation::date('7.2.06', ['dmy']));
        $this->assertTrue(Validation::date('7/2/06', ['dmy']));
        $this->assertTrue(Validation::date('7 2 06', ['dmy']));
        $this->assertFalse(Validation::date('0-0-00', ['dmy']));
        $this->assertFalse(Validation::date('0.0.00', ['dmy']));
        $this->assertFalse(Validation::date('0/0/00', ['dmy']));
        $this->assertFalse(Validation::date('0 0 00', ['dmy']));
        $this->assertFalse(Validation::date('32-2-06', ['dmy']));
        $this->assertFalse(Validation::date('32.2.06', ['dmy']));
        $this->assertFalse(Validation::date('32/2/06', ['dmy']));
        $this->assertFalse(Validation::date('32 2 06', ['dmy']));
    }

    /**
     * testDateDmyyLeapYear method
     *
     * @return void
     */
    public function testDateDmyyLeapYear()
    {
        $this->assertTrue(Validation::date('29-2-04', ['dmy']));
        $this->assertTrue(Validation::date('29.2.04', ['dmy']));
        $this->assertTrue(Validation::date('29/2/04', ['dmy']));
        $this->assertTrue(Validation::date('29 2 04', ['dmy']));
        $this->assertFalse(Validation::date('29-2-06', ['dmy']));
        $this->assertFalse(Validation::date('29.2.06', ['dmy']));
        $this->assertFalse(Validation::date('29/2/06', ['dmy']));
        $this->assertFalse(Validation::date('29 2 06', ['dmy']));
    }

    /**
     * testDateDmyyyy method
     *
     * @return void
     */
    public function testDateDmyyyy()
    {
        $this->assertTrue(Validation::date('7-2-2006', ['dmy']));
        $this->assertTrue(Validation::date('7.2.2006', ['dmy']));
        $this->assertTrue(Validation::date('7/2/2006', ['dmy']));
        $this->assertTrue(Validation::date('7 2 2006', ['dmy']));
        $this->assertFalse(Validation::date('0-0-0000', ['dmy']));
        $this->assertFalse(Validation::date('0.0.0000', ['dmy']));
        $this->assertFalse(Validation::date('0/0/0000', ['dmy']));
        $this->assertFalse(Validation::date('0 0 0000', ['dmy']));
        $this->assertFalse(Validation::date('32-2-2006', ['dmy']));
        $this->assertFalse(Validation::date('32.2.2006', ['dmy']));
        $this->assertFalse(Validation::date('32/2/2006', ['dmy']));
        $this->assertFalse(Validation::date('32 2 2006', ['dmy']));
    }

    /**
     * testDateDmyyyyLeapYear method
     *
     * @return void
     */
    public function testDateDmyyyyLeapYear()
    {
        $this->assertTrue(Validation::date('29-2-2004', ['dmy']));
        $this->assertTrue(Validation::date('29.2.2004', ['dmy']));
        $this->assertTrue(Validation::date('29/2/2004', ['dmy']));
        $this->assertTrue(Validation::date('29 2 2004', ['dmy']));
        $this->assertFalse(Validation::date('29-2-2006', ['dmy']));
        $this->assertFalse(Validation::date('29.2.2006', ['dmy']));
        $this->assertFalse(Validation::date('29/2/2006', ['dmy']));
        $this->assertFalse(Validation::date('29 2 2006', ['dmy']));
    }

    /**
     * testDateMmddyyyy method
     *
     * @return void
     */
    public function testDateMmddyyyy()
    {
        $this->assertTrue(Validation::date('12-27-2006', ['mdy']));
        $this->assertTrue(Validation::date('12.27.2006', ['mdy']));
        $this->assertTrue(Validation::date('12/27/2006', ['mdy']));
        $this->assertTrue(Validation::date('12 27 2006', ['mdy']));
        $this->assertFalse(Validation::date('00-00-0000', ['mdy']));
        $this->assertFalse(Validation::date('00.00.0000', ['mdy']));
        $this->assertFalse(Validation::date('00/00/0000', ['mdy']));
        $this->assertFalse(Validation::date('00 00 0000', ['mdy']));
        $this->assertFalse(Validation::date('11-31-2006', ['mdy']));
        $this->assertFalse(Validation::date('11.31.2006', ['mdy']));
        $this->assertFalse(Validation::date('11/31/2006', ['mdy']));
        $this->assertFalse(Validation::date('11 31 2006', ['mdy']));
    }

    /**
     * testDateMmddyyyyLeapYear method
     *
     * @return void
     */
    public function testDateMmddyyyyLeapYear()
    {
        $this->assertTrue(Validation::date('02-29-2004', ['mdy']));
        $this->assertTrue(Validation::date('02.29.2004', ['mdy']));
        $this->assertTrue(Validation::date('02/29/2004', ['mdy']));
        $this->assertTrue(Validation::date('02 29 2004', ['mdy']));
        $this->assertFalse(Validation::date('02-29-2006', ['mdy']));
        $this->assertFalse(Validation::date('02.29.2006', ['mdy']));
        $this->assertFalse(Validation::date('02/29/2006', ['mdy']));
        $this->assertFalse(Validation::date('02 29 2006', ['mdy']));
    }

    /**
     * testDateMmddyy method
     *
     * @return void
     */
    public function testDateMmddyy()
    {
        $this->assertTrue(Validation::date('12-27-06', ['mdy']));
        $this->assertTrue(Validation::date('12.27.06', ['mdy']));
        $this->assertTrue(Validation::date('12/27/06', ['mdy']));
        $this->assertTrue(Validation::date('12 27 06', ['mdy']));
        $this->assertFalse(Validation::date('00-00-00', ['mdy']));
        $this->assertFalse(Validation::date('00.00.00', ['mdy']));
        $this->assertFalse(Validation::date('00/00/00', ['mdy']));
        $this->assertFalse(Validation::date('00 00 00', ['mdy']));
        $this->assertFalse(Validation::date('11-31-06', ['mdy']));
        $this->assertFalse(Validation::date('11.31.06', ['mdy']));
        $this->assertFalse(Validation::date('11/31/06', ['mdy']));
        $this->assertFalse(Validation::date('11 31 06', ['mdy']));
    }

    /**
     * testDateMmddyyLeapYear method
     *
     * @return void
     */
    public function testDateMmddyyLeapYear()
    {
        $this->assertTrue(Validation::date('02-29-04', ['mdy']));
        $this->assertTrue(Validation::date('02.29.04', ['mdy']));
        $this->assertTrue(Validation::date('02/29/04', ['mdy']));
        $this->assertTrue(Validation::date('02 29 04', ['mdy']));
        $this->assertFalse(Validation::date('02-29-06', ['mdy']));
        $this->assertFalse(Validation::date('02.29.06', ['mdy']));
        $this->assertFalse(Validation::date('02/29/06', ['mdy']));
        $this->assertFalse(Validation::date('02 29 06', ['mdy']));
    }

    /**
     * testDateMdyy method
     *
     * @return void
     */
    public function testDateMdyy()
    {
        $this->assertTrue(Validation::date('2-7-06', ['mdy']));
        $this->assertTrue(Validation::date('2.7.06', ['mdy']));
        $this->assertTrue(Validation::date('2/7/06', ['mdy']));
        $this->assertTrue(Validation::date('2 7 06', ['mdy']));
        $this->assertFalse(Validation::date('0-0-00', ['mdy']));
        $this->assertFalse(Validation::date('0.0.00', ['mdy']));
        $this->assertFalse(Validation::date('0/0/00', ['mdy']));
        $this->assertFalse(Validation::date('0 0 00', ['mdy']));
        $this->assertFalse(Validation::date('2-32-06', ['mdy']));
        $this->assertFalse(Validation::date('2.32.06', ['mdy']));
        $this->assertFalse(Validation::date('2/32/06', ['mdy']));
        $this->assertFalse(Validation::date('2 32 06', ['mdy']));
    }

    /**
     * testDateMdyyLeapYear method
     *
     * @return void
     */
    public function testDateMdyyLeapYear()
    {
        $this->assertTrue(Validation::date('2-29-04', ['mdy']));
        $this->assertTrue(Validation::date('2.29.04', ['mdy']));
        $this->assertTrue(Validation::date('2/29/04', ['mdy']));
        $this->assertTrue(Validation::date('2 29 04', ['mdy']));
        $this->assertFalse(Validation::date('2-29-06', ['mdy']));
        $this->assertFalse(Validation::date('2.29.06', ['mdy']));
        $this->assertFalse(Validation::date('2/29/06', ['mdy']));
        $this->assertFalse(Validation::date('2 29 06', ['mdy']));
    }

    /**
     * testDateMdyyyy method
     *
     * @return void
     */
    public function testDateMdyyyy()
    {
        $this->assertTrue(Validation::date('2-7-2006', ['mdy']));
        $this->assertTrue(Validation::date('2.7.2006', ['mdy']));
        $this->assertTrue(Validation::date('2/7/2006', ['mdy']));
        $this->assertTrue(Validation::date('2 7 2006', ['mdy']));
        $this->assertFalse(Validation::date('0-0-0000', ['mdy']));
        $this->assertFalse(Validation::date('0.0.0000', ['mdy']));
        $this->assertFalse(Validation::date('0/0/0000', ['mdy']));
        $this->assertFalse(Validation::date('0 0 0000', ['mdy']));
        $this->assertFalse(Validation::date('2-32-2006', ['mdy']));
        $this->assertFalse(Validation::date('2.32.2006', ['mdy']));
        $this->assertFalse(Validation::date('2/32/2006', ['mdy']));
        $this->assertFalse(Validation::date('2 32 2006', ['mdy']));
    }

    /**
     * testDateMdyyyyLeapYear method
     *
     * @return void
     */
    public function testDateMdyyyyLeapYear()
    {
        $this->assertTrue(Validation::date('2-29-2004', ['mdy']));
        $this->assertTrue(Validation::date('2.29.2004', ['mdy']));
        $this->assertTrue(Validation::date('2/29/2004', ['mdy']));
        $this->assertTrue(Validation::date('2 29 2004', ['mdy']));
        $this->assertFalse(Validation::date('2-29-2006', ['mdy']));
        $this->assertFalse(Validation::date('2.29.2006', ['mdy']));
        $this->assertFalse(Validation::date('2/29/2006', ['mdy']));
        $this->assertFalse(Validation::date('2 29 2006', ['mdy']));
    }

    /**
     * testDateYyyymmdd method
     *
     * @return void
     */
    public function testDateYyyymmdd()
    {
        $this->assertTrue(Validation::date('2006-12-27', ['ymd']));
        $this->assertTrue(Validation::date('2006.12.27', ['ymd']));
        $this->assertTrue(Validation::date('2006/12/27', ['ymd']));
        $this->assertTrue(Validation::date('2006 12 27', ['ymd']));
        $this->assertFalse(Validation::date('2006-11-31', ['ymd']));
        $this->assertFalse(Validation::date('2006.11.31', ['ymd']));
        $this->assertFalse(Validation::date('2006/11/31', ['ymd']));
        $this->assertFalse(Validation::date('2006 11 31', ['ymd']));
    }

    /**
     * testDateYyyymmddLeapYear method
     *
     * @return void
     */
    public function testDateYyyymmddLeapYear()
    {
        $this->assertTrue(Validation::date('2004-02-29', ['ymd']));
        $this->assertTrue(Validation::date('2004.02.29', ['ymd']));
        $this->assertTrue(Validation::date('2004/02/29', ['ymd']));
        $this->assertTrue(Validation::date('2004 02 29', ['ymd']));
        $this->assertFalse(Validation::date('2006-02-29', ['ymd']));
        $this->assertFalse(Validation::date('2006.02.29', ['ymd']));
        $this->assertFalse(Validation::date('2006/02/29', ['ymd']));
        $this->assertFalse(Validation::date('2006 02 29', ['ymd']));
    }

    /**
     * testDateYymmdd method
     *
     * @return void
     */
    public function testDateYymmdd()
    {
        $this->assertTrue(Validation::date('06-12-27', ['ymd']));
        $this->assertTrue(Validation::date('06.12.27', ['ymd']));
        $this->assertTrue(Validation::date('06/12/27', ['ymd']));
        $this->assertTrue(Validation::date('06 12 27', ['ymd']));
        $this->assertFalse(Validation::date('12/27/2600', ['ymd']));
        $this->assertFalse(Validation::date('12.27.2600', ['ymd']));
        $this->assertFalse(Validation::date('12/27/2600', ['ymd']));
        $this->assertFalse(Validation::date('12 27 2600', ['ymd']));
        $this->assertFalse(Validation::date('06-11-31', ['ymd']));
        $this->assertFalse(Validation::date('06.11.31', ['ymd']));
        $this->assertFalse(Validation::date('06/11/31', ['ymd']));
        $this->assertFalse(Validation::date('06 11 31', ['ymd']));
    }

    /**
     * testDateYymmddLeapYear method
     *
     * @return void
     */
    public function testDateYymmddLeapYear()
    {
        $this->assertTrue(Validation::date('2004-02-29', ['ymd']));
        $this->assertTrue(Validation::date('2004.02.29', ['ymd']));
        $this->assertTrue(Validation::date('2004/02/29', ['ymd']));
        $this->assertTrue(Validation::date('2004 02 29', ['ymd']));
        $this->assertFalse(Validation::date('2006-02-29', ['ymd']));
        $this->assertFalse(Validation::date('2006.02.29', ['ymd']));
        $this->assertFalse(Validation::date('2006/02/29', ['ymd']));
        $this->assertFalse(Validation::date('2006 02 29', ['ymd']));
    }

    /**
     * testDateDdMMMMyyyy method
     *
     * @return void
     */
    public function testDateDdMMMMyyyy()
    {
        $this->assertTrue(Validation::date('27 December 2006', ['dMy']));
        $this->assertTrue(Validation::date('27 Dec 2006', ['dMy']));
        $this->assertFalse(Validation::date('2006 Dec 27', ['dMy']));
        $this->assertFalse(Validation::date('2006 December 27', ['dMy']));
    }

    /**
     * testDateDdMMMMyyyyLeapYear method
     *
     * @return void
     */
    public function testDateDdMMMMyyyyLeapYear()
    {
        $this->assertTrue(Validation::date('29 February 2004', ['dMy']));
        $this->assertFalse(Validation::date('29 February 2006', ['dMy']));
    }

    /**
     * testDateMmmmDdyyyy method
     *
     * @return void
     */
    public function testDateMmmmDdyyyy()
    {
        $this->assertTrue(Validation::date('December 27, 2006', ['Mdy']));
        $this->assertTrue(Validation::date('Dec 27, 2006', ['Mdy']));
        $this->assertTrue(Validation::date('December 27 2006', ['Mdy']));
        $this->assertTrue(Validation::date('Dec 27 2006', ['Mdy']));
        $this->assertFalse(Validation::date('27 Dec 2006', ['Mdy']));
        $this->assertFalse(Validation::date('2006 December 27', ['Mdy']));
        $this->assertTrue(Validation::date('Sep 12, 2011', ['Mdy']));
    }

    /**
     * testDateMmmmDdyyyyLeapYear method
     *
     * @return void
     */
    public function testDateMmmmDdyyyyLeapYear()
    {
        $this->assertTrue(Validation::date('February 29, 2004', ['Mdy']));
        $this->assertTrue(Validation::date('Feb 29, 2004', ['Mdy']));
        $this->assertTrue(Validation::date('February 29 2004', ['Mdy']));
        $this->assertTrue(Validation::date('Feb 29 2004', ['Mdy']));
        $this->assertFalse(Validation::date('February 29, 2006', ['Mdy']));
    }

    /**
     * testDateMy method
     *
     * @return void
     */
    public function testDateMy()
    {
        $this->assertTrue(Validation::date('December 2006', ['My']));
        $this->assertTrue(Validation::date('Dec 2006', ['My']));
        $this->assertTrue(Validation::date('December/2006', ['My']));
        $this->assertTrue(Validation::date('Dec/2006', ['My']));
    }

    /**
     * testDateMyNumeric method
     *
     * @return void
     */
    public function testDateMyNumeric()
    {
        $this->assertTrue(Validation::date('01/2006', ['my']));
        $this->assertTrue(Validation::date('12-2006', ['my']));
        $this->assertTrue(Validation::date('12.2006', ['my']));
        $this->assertTrue(Validation::date('12 2006', ['my']));
        $this->assertTrue(Validation::date('01/06', ['my']));
        $this->assertTrue(Validation::date('12-06', ['my']));
        $this->assertTrue(Validation::date('12.06', ['my']));
        $this->assertTrue(Validation::date('12 06', ['my']));
        $this->assertFalse(Validation::date('13 06', ['my']));
        $this->assertFalse(Validation::date('13 2006', ['my']));
    }

    /**
     * testDateYmNumeric method
     *
     * @return void
     */
    public function testDateYmNumeric()
    {
        $this->assertTrue(Validation::date('2006/12', ['ym']));
        $this->assertTrue(Validation::date('2006-12', ['ym']));
        $this->assertTrue(Validation::date('2006-12', ['ym']));
        $this->assertTrue(Validation::date('2006 12', ['ym']));
        $this->assertTrue(Validation::date('2006 12', ['ym']));
        $this->assertTrue(Validation::date('1900-01', ['ym']));
        $this->assertTrue(Validation::date('2153-01', ['ym']));
        $this->assertTrue(Validation::date('06/12', ['ym']));
        $this->assertTrue(Validation::date('06-12', ['ym']));
        $this->assertTrue(Validation::date('06-12', ['ym']));
        $this->assertTrue(Validation::date('06 12', ['ym']));
        $this->assertFalse(Validation::date('2006/12 ', ['ym']));
        $this->assertFalse(Validation::date('2006/12/', ['ym']));
        $this->assertFalse(Validation::date('06/12 ', ['ym']));
        $this->assertFalse(Validation::date('06/13 ', ['ym']));
    }

    /**
     * testDateY method
     *
     * @return void
     */
    public function testDateY()
    {
        $this->assertTrue(Validation::date('1900', ['y']));
        $this->assertTrue(Validation::date('1984', ['y']));
        $this->assertTrue(Validation::date('2006', ['y']));
        $this->assertTrue(Validation::date('2008', ['y']));
        $this->assertTrue(Validation::date('2013', ['y']));
        $this->assertTrue(Validation::date('2104', ['y']));
        $this->assertTrue(Validation::date('1899', ['y']));
        $this->assertFalse(Validation::date('20009', ['y']));
        $this->assertFalse(Validation::date(' 2012', ['y']));
        $this->assertFalse(Validation::date('3000', ['y']));
        $this->assertFalse(Validation::date('1799', ['y']));
    }

    /**
     * test date validation when passing an array
     *
     * @return void
     */
    public function testDateArray()
    {
        $date = ['year' => 2014, 'month' => 2, 'day' => 14];
        $this->assertTrue(Validation::date($date));
        $date = ['year' => 'farts', 'month' => 'derp', 'day' => 'farts'];
        $this->assertFalse(Validation::date($date));

        $date = ['year' => 2014, 'month' => 2, 'day' => 14];
        $this->assertTrue(Validation::date($date, 'mdy'));
    }

    /**
     * test datetime validation when passing an array
     *
     * @return void
     */
    public function testDateTimeArray()
    {
        $date = [
            'year' => 2014,
            'month' => '02',
            'day' => '14',
            'hour' => '12',
            'minute' => '14',
            'second' => '15',
            'meridian' => 'pm'
        ];
        $this->assertTrue(Validation::datetime($date));

        $date = ['year' => 2014, 'month' => 2, 'day' => 14, 'hour' => 13, 'minute' => 14, 'second' => 15];
        $this->assertTrue(Validation::datetime($date));

        $date = [
            'year' => 2014, 'month' => 2, 'day' => 14,
            'hour' => 1, 'minute' => 14, 'second' => 15,
            'meridian' => 'am'
        ];
        $this->assertTrue(Validation::datetime($date));
        $this->assertTrue(Validation::datetime($date, 'mdy'));

        $date = [
            'year' => '2014', 'month' => '02', 'day' => '14',
            'hour' => 'farts', 'minute' => 'farts'
        ];
        $this->assertFalse(Validation::datetime($date));
    }

    /**
     * Test validating dates with multiple formats
     *
     * @return void
     */
    public function testDateMultiple()
    {
        $this->assertTrue(Validation::date('2011-12-31', ['ymd', 'dmy']));
        $this->assertTrue(Validation::date('31-12-2011', ['ymd', 'dmy']));
    }

    /**
     * testTime method
     *
     * @return void
     */
    public function testTime()
    {
        $this->assertTrue(Validation::time('00:00'));
        $this->assertTrue(Validation::time('23:59'));
        $this->assertFalse(Validation::time('24:00'));
        $this->assertTrue(Validation::time('12:00'));
        $this->assertTrue(Validation::time('12:01'));
        $this->assertTrue(Validation::time('12:01am'));
        $this->assertTrue(Validation::time('12:01pm'));
        $this->assertTrue(Validation::time('1pm'));
        $this->assertTrue(Validation::time('1 pm'));
        $this->assertTrue(Validation::time('1 PM'));
        $this->assertTrue(Validation::time('01:00'));
        $this->assertFalse(Validation::time('1:00'));
        $this->assertTrue(Validation::time('1:00pm'));
        $this->assertFalse(Validation::time('13:00pm'));
        $this->assertFalse(Validation::time('9:00'));
    }

    /**
     * test time validation when passing an array
     *
     * @return void
     */
    public function testTimeArray()
    {
        $date = ['hour' => 13, 'minute' => 14, 'second' => 15];
        $this->assertTrue(Validation::time($date));

        $date = [
            'hour' => 1, 'minute' => 14, 'second' => 15,
            'meridian' => 'am'
        ];
        $this->assertTrue(Validation::time($date));

        $date = [
            'hour' => 12, 'minute' => 14, 'second' => 15,
            'meridian' => 'pm'
        ];
        $this->assertTrue(Validation::time($date));

        $date = [
            'hour' => 'farts', 'minute' => 'farts'
        ];
        $this->assertFalse(Validation::time($date));

        $date = [];
        $this->assertFalse(Validation::time($date));
    }

    /**
     * Tests that it is possible to pass a median (AM, PM) to the dateTime validation
     *
     * @return void
     */
    public function testDateTimeWithMeriadian()
    {
        $this->assertTrue(Validation::dateTime('10/04/2007 1:50 AM', ['dmy']));
        $this->assertTrue(Validation::dateTime('12/04/2017 1:38 PM', ['dmy']));
        $this->assertTrue(Validation::dateTime('10/04/2007 1:50 am', ['dmy']));
        $this->assertTrue(Validation::dateTime('12/04/2017 1:38 pm', ['dmy']));
        $this->assertTrue(Validation::dateTime('12/04/2017 1:38pm', ['dmy']));
        $this->assertTrue(Validation::dateTime('12/04/2017 1:38AM', ['dmy']));
        $this->assertTrue(Validation::dateTime('12/04/2017, 1:38AM', ['dmy']));
        $this->assertTrue(Validation::dateTime('28/10/2015, 3:21 PM', ['dmy']));
        $this->assertFalse(Validation::dateTime('12/04/2017 58:38AM', ['dmy']));
    }

    /**
     * Test localizedTime
     *
     * @return void
     */
    public function testLocalizedTime()
    {
        $locale = I18N::locale();

        $this->assertFalse(Validation::localizedTime('', 'date'));
        $this->assertFalse(Validation::localizedTime('invalid', 'date'));

        // English (US)
        I18N::locale('en_US');
        $this->assertTrue(Validation::localizedTime('12/31/2006', 'date'));
        $this->assertTrue(Validation::localizedTime('6.40pm', 'time'));
        $this->assertTrue(Validation::localizedTime('12/31/2006 6.40pm', 'datetime'));
        $this->assertTrue(Validation::localizedTime('December 31, 2006', 'date'));

        $this->assertFalse(Validation::localizedTime('31. Dezember 2006', 'date')); // non-US format
        $this->assertFalse(Validation::localizedTime('18:40', 'time')); // non-US format

        // German
        I18N::locale('de_DE');
        $this->assertTrue(Validation::localizedTime('31.12.2006', 'date'));
        $this->assertTrue(Validation::localizedTime('31. Dezember 2006', 'date'));
        $this->assertTrue(Validation::localizedTime('18:40', 'time'));

        $this->assertFalse(Validation::localizedTime('December 31, 2006', 'date')); // non-German format

        // Russian
        I18N::locale('ru_RU');
        $this->assertTrue(Validation::localizedTime('31 декабря 2006', 'date'));

        $this->assertFalse(Validation::localizedTime('December 31, 2006', 'date')); // non-Russian format

        I18N::locale($locale);
    }


    /**
     * testBoolean method
     *
     * @return void
     */
    public function testBoolean()
    {
        $this->assertTrue(Validation::boolean('0'));
        $this->assertTrue(Validation::boolean('1'));
        $this->assertTrue(Validation::boolean(0));
        $this->assertTrue(Validation::boolean(1));
        $this->assertTrue(Validation::boolean(true));
        $this->assertTrue(Validation::boolean(false));
        $this->assertFalse(Validation::boolean('true'));
        $this->assertFalse(Validation::boolean('false'));
        $this->assertFalse(Validation::boolean('-1'));
        $this->assertFalse(Validation::boolean('2'));
        $this->assertFalse(Validation::boolean('Boo!'));
    }

    /**
     * testBooleanWithOptions method
     *
     * @return void
     */
    public function testBooleanWithOptions()
    {
        $this->assertTrue(Validation::boolean('0', ['0', '1']));
        $this->assertTrue(Validation::boolean('1', ['0', '1']));
        $this->assertFalse(Validation::boolean(0, ['0', '1']));
        $this->assertFalse(Validation::boolean(1, ['0', '1']));
        $this->assertFalse(Validation::boolean(false, ['0', '1']));
        $this->assertFalse(Validation::boolean(true, ['0', '1']));
        $this->assertFalse(Validation::boolean('false', ['0', '1']));
        $this->assertFalse(Validation::boolean('true', ['0', '1']));
        $this->assertTrue(Validation::boolean(0, [0, 1]));
        $this->assertTrue(Validation::boolean(1, [0, 1]));
    }

    /**
     * testTruthy method
     *
     * @return void
     */
    public function testTruthy()
    {
        $this->assertTrue(Validation::truthy(1));
        $this->assertTrue(Validation::truthy(true));
        $this->assertTrue(Validation::truthy('1'));

        $this->assertFalse(Validation::truthy('true'));
        $this->assertFalse(Validation::truthy('on'));
        $this->assertFalse(Validation::truthy('yes'));

        $this->assertFalse(Validation::truthy(0));
        $this->assertFalse(Validation::truthy(false));
        $this->assertFalse(Validation::truthy('0'));
        $this->assertFalse(Validation::truthy('false'));

        $this->assertTrue(Validation::truthy('on', ['on', 'yes', 'true']));
        $this->assertTrue(Validation::truthy('yes', ['on', 'yes', 'true']));
        $this->assertTrue(Validation::truthy('true', ['on', 'yes', 'true']));

        $this->assertFalse(Validation::truthy(1, ['on', 'yes', 'true']));
        $this->assertFalse(Validation::truthy(true, ['on', 'yes', 'true']));
        $this->assertFalse(Validation::truthy('1', ['on', 'yes', 'true']));

        $this->assertTrue(Validation::truthy('true', ['on', 'yes', 'true']));
    }

    /**
     * testTruthy method
     *
     * @return void
     */
    public function testFalsey()
    {
        $this->assertTrue(Validation::falsey(0));
        $this->assertTrue(Validation::falsey(false));
        $this->assertTrue(Validation::falsey('0'));

        $this->assertFalse(Validation::falsey('false'));
        $this->assertFalse(Validation::falsey('off'));
        $this->assertFalse(Validation::falsey('no'));

        $this->assertFalse(Validation::falsey(1));
        $this->assertFalse(Validation::falsey(true));
        $this->assertFalse(Validation::falsey('1'));
        $this->assertFalse(Validation::falsey('true'));

        $this->assertTrue(Validation::falsey('off', ['off', 'no', 'false']));
        $this->assertTrue(Validation::falsey('no', ['off', 'no', 'false']));
        $this->assertTrue(Validation::falsey('false', ['off', 'no', 'false']));

        $this->assertFalse(Validation::falsey(0, ['off', 'no', 'false']));
        $this->assertFalse(Validation::falsey(false, ['off', 'no', 'false']));
        $this->assertFalse(Validation::falsey('0', ['off', 'yes', 'false']));

        $this->assertTrue(Validation::falsey('false', ['off', 'no', 'false']));
    }

    /**
     * testDateCustomRegx method
     *
     * @return void
     */
    public function testDateCustomRegx()
    {
        $this->assertTrue(Validation::date('2006-12-27', null, '%^(19|20)[0-9]{2}[- /.](0[1-9]|1[012])[- /.](0[1-9]|[12][0-9]|3[01])$%'));
        $this->assertFalse(Validation::date('12-27-2006', null, '%^(19|20)[0-9]{2}[- /.](0[1-9]|1[012])[- /.](0[1-9]|[12][0-9]|3[01])$%'));
    }

    /**
     * Test numbers with any number of decimal places, including none.
     *
     * @return void
     */
    public function testDecimalWithPlacesNull()
    {
        $this->assertTrue(Validation::decimal('+1234.54321', null));
        $this->assertTrue(Validation::decimal('-1234.54321', null));
        $this->assertTrue(Validation::decimal('1234.54321', null));
        $this->assertTrue(Validation::decimal('+0123.45e6', null));
        $this->assertTrue(Validation::decimal('-0123.45e6', null));
        $this->assertTrue(Validation::decimal('0123.45e6', null));
        $this->assertTrue(Validation::decimal(1234.56, null));
        $this->assertTrue(Validation::decimal(1234.00, null));
        $this->assertTrue(Validation::decimal(1234., null));
        $this->assertTrue(Validation::decimal('1234.00', null));
        $this->assertTrue(Validation::decimal(.0, null));
        $this->assertTrue(Validation::decimal(.00, null));
        $this->assertTrue(Validation::decimal('.00', null));
        $this->assertTrue(Validation::decimal(.01, null));
        $this->assertTrue(Validation::decimal('.01', null));
        $this->assertTrue(Validation::decimal('1234', null));
        $this->assertTrue(Validation::decimal('-1234', null));
        $this->assertTrue(Validation::decimal('+1234', null));
        $this->assertTrue(Validation::decimal((float)1234, null));
        $this->assertTrue(Validation::decimal((double)1234, null));
        $this->assertTrue(Validation::decimal((int)1234, null));

        $this->assertFalse(Validation::decimal('', null));
        $this->assertFalse(Validation::decimal('string', null));
        $this->assertFalse(Validation::decimal('1234.', null));
    }

    /**
     * Test numbers with any number of decimal places greater than 0, or a float|double.
     *
     * @return void
     */
    public function testDecimalWithPlacesTrue()
    {
        $this->assertTrue(Validation::decimal('+1234.54321', true));
        $this->assertTrue(Validation::decimal('-1234.54321', true));
        $this->assertTrue(Validation::decimal('1234.54321', true));
        $this->assertTrue(Validation::decimal('+0123.45e6', true));
        $this->assertTrue(Validation::decimal('-0123.45e6', true));
        $this->assertTrue(Validation::decimal('0123.45e6', true));
        $this->assertTrue(Validation::decimal(1234.56, true));
        $this->assertTrue(Validation::decimal(1234.00, true));
        $this->assertTrue(Validation::decimal(1234., true));
        $this->assertTrue(Validation::decimal('1234.00', true));
        $this->assertTrue(Validation::decimal(.0, true));
        $this->assertTrue(Validation::decimal(.00, true));
        $this->assertTrue(Validation::decimal('.00', true));
        $this->assertTrue(Validation::decimal(.01, true));
        $this->assertTrue(Validation::decimal('.01', true));
        $this->assertTrue(Validation::decimal((float)1234, true));
        $this->assertTrue(Validation::decimal((double)1234, true));

        $this->assertFalse(Validation::decimal('', true));
        $this->assertFalse(Validation::decimal('string', true));
        $this->assertFalse(Validation::decimal('1234.', true));
        $this->assertFalse(Validation::decimal((int)1234, true));
        $this->assertFalse(Validation::decimal('1234', true));
        $this->assertFalse(Validation::decimal('-1234', true));
        $this->assertFalse(Validation::decimal('+1234', true));
    }

    /**
     * Test numbers with exactly that many number of decimal places.
     *
     * @return void
     */
    public function testDecimalWithPlacesNumeric()
    {
        $this->assertTrue(Validation::decimal('.27', '2'));
        $this->assertTrue(Validation::decimal(0.27, 2));
        $this->assertTrue(Validation::decimal(-0.27, 2));
        $this->assertTrue(Validation::decimal(0.27, 2));
        $this->assertTrue(Validation::decimal('0.277', '3'));
        $this->assertTrue(Validation::decimal(0.277, 3));
        $this->assertTrue(Validation::decimal(-0.277, 3));
        $this->assertTrue(Validation::decimal(0.277, 3));
        $this->assertTrue(Validation::decimal('1234.5678', '4'));
        $this->assertTrue(Validation::decimal(1234.5678, 4));
        $this->assertTrue(Validation::decimal(-1234.5678, 4));
        $this->assertTrue(Validation::decimal(1234.5678, 4));
        $this->assertTrue(Validation::decimal('.00', 2));
        $this->assertTrue(Validation::decimal(.01, 2));
        $this->assertTrue(Validation::decimal('.01', 2));

        $this->assertFalse(Validation::decimal('', 1));
        $this->assertFalse(Validation::decimal('string', 1));
        $this->assertFalse(Validation::decimal(1234., 1));
        $this->assertFalse(Validation::decimal('1234.', 1));
        $this->assertFalse(Validation::decimal(.0, 1));
        $this->assertFalse(Validation::decimal(.00, 2));
        $this->assertFalse(Validation::decimal((float)1234, 1));
        $this->assertFalse(Validation::decimal((double)1234, 1));
        $this->assertFalse(Validation::decimal((int)1234, 1));
        $this->assertFalse(Validation::decimal('1234.5678', '3'));
        $this->assertFalse(Validation::decimal(1234.5678, 3));
        $this->assertFalse(Validation::decimal(-1234.5678, 3));
        $this->assertFalse(Validation::decimal(1234.5678, 3));
    }

    /**
     * Test decimal() with invalid places parameter.
     *
     * @return void
     */
    public function testDecimalWithInvalidPlaces()
    {
        $this->assertFalse(Validation::decimal('.27', 'string'));
        $this->assertFalse(Validation::decimal(1234.5678, (array)true));
        $this->assertFalse(Validation::decimal(-1234.5678, (object)true));
    }

    /**
     * testDecimalCustomRegex method
     *
     * @return void
     */
    public function testDecimalCustomRegex()
    {
        $this->assertTrue(Validation::decimal('1.54321', null, '/^[-+]?[0-9]+(\\.[0-9]+)?$/s'));
        $this->assertFalse(Validation::decimal('.54321', null, '/^[-+]?[0-9]+(\\.[0-9]+)?$/s'));
    }

    /**
     * Test localized floats with decimal.
     *
     * @return void
     */
    public function testDecimalLocaleSet()
    {
        $this->skipIf(DS === '\\', 'The locale is not supported in Windows and affects other tests.');
        $this->skipIf(Locale::setDefault('da_DK') === false, "The Danish locale isn't available.");

        $this->assertTrue(Validation::decimal(1.54), '1.54 should be considered a valid float');
        $this->assertTrue(Validation::decimal('1.54'), '"1.54" should be considered a valid float');

        $this->assertTrue(Validation::decimal(12345.67), '12345.67 should be considered a valid float');
        $this->assertTrue(Validation::decimal('12,345.67'), '"12,345.67" should be considered a valid float');
    }

    /**
     * testEmail method
     *
     * @return void
     */
    public function testEmail()
    {
        $this->assertTrue(Validation::email('abc.efg@domain.com'));
        $this->assertTrue(Validation::email('efg@domain.com'));
        $this->assertTrue(Validation::email('abc-efg@domain.com'));
        $this->assertTrue(Validation::email('abc_efg@domain.com'));
        $this->assertTrue(Validation::email('raw@test.ra.ru'));
        $this->assertTrue(Validation::email('abc-efg@domain-hyphened.com'));
        $this->assertTrue(Validation::email("p.o'malley@domain.com"));
        $this->assertTrue(Validation::email('abc+efg@domain.com'));
        $this->assertTrue(Validation::email('abc&efg@domain.com'));
        $this->assertTrue(Validation::email('abc.efg@12345.com'));
        $this->assertTrue(Validation::email('abc.efg@12345.co.jp'));
        $this->assertTrue(Validation::email('abc@g.cn'));
        $this->assertTrue(Validation::email('abc@x.com'));
        $this->assertTrue(Validation::email('henrik@sbcglobal.net'));
        $this->assertTrue(Validation::email('sani@sbcglobal.net'));

        // all ICANN TLDs
        $this->assertTrue(Validation::email('abc@example.aero'));
        $this->assertTrue(Validation::email('abc@example.asia'));
        $this->assertTrue(Validation::email('abc@example.biz'));
        $this->assertTrue(Validation::email('abc@example.cat'));
        $this->assertTrue(Validation::email('abc@example.com'));
        $this->assertTrue(Validation::email('abc@example.coop'));
        $this->assertTrue(Validation::email('abc@example.edu'));
        $this->assertTrue(Validation::email('abc@example.gov'));
        $this->assertTrue(Validation::email('abc@example.info'));
        $this->assertTrue(Validation::email('abc@example.int'));
        $this->assertTrue(Validation::email('abc@example.jobs'));
        $this->assertTrue(Validation::email('abc@example.mil'));
        $this->assertTrue(Validation::email('abc@example.mobi'));
        $this->assertTrue(Validation::email('abc@example.museum'));
        $this->assertTrue(Validation::email('abc@example.name'));
        $this->assertTrue(Validation::email('abc@example.net'));
        $this->assertTrue(Validation::email('abc@example.org'));
        $this->assertTrue(Validation::email('abc@example.pro'));
        $this->assertTrue(Validation::email('abc@example.tel'));
        $this->assertTrue(Validation::email('abc@example.travel'));
        $this->assertTrue(Validation::email('someone@st.t-com.hr'));

        // gTLD's
        $this->assertTrue(Validation::email('example@host.local'));
        $this->assertTrue(Validation::email('example@x.org'));
        $this->assertTrue(Validation::email('example@host.xxx'));

        // strange, but technically valid email addresses
        $this->assertTrue(Validation::email('S=postmaster/OU=rz/P=uni-frankfurt/A=d400/C=de@gateway.d400.de'));
        $this->assertTrue(Validation::email('customer/department=shipping@example.com'));
        $this->assertTrue(Validation::email('$A12345@example.com'));
        $this->assertTrue(Validation::email('!def!xyz%abc@example.com'));
        $this->assertTrue(Validation::email('_somename@example.com'));

        // Unicode
        $this->assertTrue(Validation::email('some@eräume.foo'));
        $this->assertTrue(Validation::email('äu@öe.eräume.foo'));
        $this->assertTrue(Validation::email('Nyrée.surname@example.com'));

        // invalid addresses
        $this->assertFalse(Validation::email('abc@example'));
        $this->assertFalse(Validation::email('abc@example.c'));
        $this->assertFalse(Validation::email('abc@example.com.'));
        $this->assertFalse(Validation::email('abc.@example.com'));
        $this->assertFalse(Validation::email('abc@example..com'));
        $this->assertFalse(Validation::email('abc@example.com.a'));
        $this->assertFalse(Validation::email('abc;@example.com'));
        $this->assertFalse(Validation::email('abc@example.com;'));
        $this->assertFalse(Validation::email('abc@efg@example.com'));
        $this->assertFalse(Validation::email('abc@@example.com'));
        $this->assertFalse(Validation::email('abc efg@example.com'));
        $this->assertFalse(Validation::email('abc,efg@example.com'));
        $this->assertFalse(Validation::email('abc@sub,example.com'));
        $this->assertFalse(Validation::email("abc@sub'example.com"));
        $this->assertFalse(Validation::email('abc@sub/example.com'));
        $this->assertFalse(Validation::email('abc@yahoo!.com'));
        $this->assertFalse(Validation::email('abc@example_underscored.com'));
        $this->assertFalse(Validation::email('raw@test.ra.ru....com'));
    }

    /**
     * testEmailDeep method
     *
     * @return void
     */
    public function testEmailDeep()
    {
        $this->skipIf((bool)gethostbynamel('example.abcd'), 'Your DNS service responds for non-existant domains, skipping deep email checks.');

        $this->assertTrue(Validation::email('abc.efg@cakephp.org', true));
        $this->assertFalse(Validation::email('abc.efg@caphpkeinvalid.com', true));
    }

    /**
     * testEmailCustomRegex method
     *
     * @return void
     */
    public function testEmailCustomRegex()
    {
        $this->assertTrue(Validation::email('abc.efg@cakephp.org', null, '/^[A-Z0-9._%-]+@[A-Z0-9.-]+\\.[A-Z]{2,4}$/i'));
        $this->assertFalse(Validation::email('abc.efg@com.caphpkeinvalid', null, '/^[A-Z0-9._%-]+@[A-Z0-9.-]+\\.[A-Z]{2,4}$/i'));
    }

    /**
     * testEqualTo method
     *
     * @return void
     */
    public function testEqualTo()
    {
        $this->assertTrue(Validation::equalTo("1", "1"));
        $this->assertFalse(Validation::equalTo(1, "1"));
        $this->assertFalse(Validation::equalTo("", null));
        $this->assertFalse(Validation::equalTo("", false));
        $this->assertFalse(Validation::equalTo(0, false));
        $this->assertFalse(Validation::equalTo(null, false));
    }

    /**
     * testIpV4 method
     *
     * @return void
     */
    public function testIpV4()
    {
        $this->assertTrue(Validation::ip('0.0.0.0', 'ipv4'));
        $this->assertTrue(Validation::ip('192.168.1.156'));
        $this->assertTrue(Validation::ip('255.255.255.255'));
        $this->assertFalse(Validation::ip('127.0.0'));
        $this->assertFalse(Validation::ip('127.0.0.a'));
        $this->assertFalse(Validation::ip('127.0.0.256'));
        $this->assertFalse(Validation::ip('2001:0db8:85a3:0000:0000:8a2e:0370:7334', 'ipv4'), 'IPv6 is not valid IPv4');
    }

    /**
     * testIp v6
     *
     * @return void
     */
    public function testIpv6()
    {
        $this->assertTrue(Validation::ip('2001:0db8:85a3:0000:0000:8a2e:0370:7334', 'IPv6'));
        $this->assertTrue(Validation::ip('2001:db8:85a3:0:0:8a2e:370:7334', 'IPv6'));
        $this->assertTrue(Validation::ip('2001:db8:85a3::8a2e:370:7334', 'IPv6'));
        $this->assertTrue(Validation::ip('2001:0db8:0000:0000:0000:0000:1428:57ab', 'IPv6'));
        $this->assertTrue(Validation::ip('2001:0db8:0000:0000:0000::1428:57ab', 'IPv6'));
        $this->assertTrue(Validation::ip('2001:0db8:0:0:0:0:1428:57ab', 'IPv6'));
        $this->assertTrue(Validation::ip('2001:0db8:0:0::1428:57ab', 'IPv6'));
        $this->assertTrue(Validation::ip('2001:0db8::1428:57ab', 'IPv6'));
        $this->assertTrue(Validation::ip('2001:db8::1428:57ab', 'IPv6'));
        $this->assertTrue(Validation::ip('0000:0000:0000:0000:0000:0000:0000:0001', 'IPv6'));
        $this->assertTrue(Validation::ip('::1', 'IPv6'));
        $this->assertTrue(Validation::ip('::ffff:12.34.56.78', 'IPv6'));
        $this->assertTrue(Validation::ip('::ffff:0c22:384e', 'IPv6'));
        $this->assertTrue(Validation::ip('2001:0db8:1234:0000:0000:0000:0000:0000', 'IPv6'));
        $this->assertTrue(Validation::ip('2001:0db8:1234:ffff:ffff:ffff:ffff:ffff', 'IPv6'));
        $this->assertTrue(Validation::ip('2001:db8:a::123', 'IPv6'));
        $this->assertTrue(Validation::ip('fe80::', 'IPv6'));
        $this->assertTrue(Validation::ip('::ffff:192.0.2.128', 'IPv6'));
        $this->assertTrue(Validation::ip('::ffff:c000:280', 'IPv6'));

        $this->assertFalse(Validation::ip('123', 'IPv6'));
        $this->assertFalse(Validation::ip('ldkfj', 'IPv6'));
        $this->assertFalse(Validation::ip('2001::FFD3::57ab', 'IPv6'));
        $this->assertFalse(Validation::ip('2001:db8:85a3::8a2e:37023:7334', 'IPv6'));
        $this->assertFalse(Validation::ip('2001:db8:85a3::8a2e:370k:7334', 'IPv6'));
        $this->assertFalse(Validation::ip('1:2:3:4:5:6:7:8:9', 'IPv6'));
        $this->assertFalse(Validation::ip('1::2::3', 'IPv6'));
        $this->assertFalse(Validation::ip('1:::3:4:5', 'IPv6'));
        $this->assertFalse(Validation::ip('1:2:3::4:5:6:7:8:9', 'IPv6'));
        $this->assertFalse(Validation::ip('::ffff:2.3.4', 'IPv6'));
        $this->assertFalse(Validation::ip('::ffff:257.1.2.3', 'IPv6'));
        $this->assertFalse(Validation::ip('255.255.255.255', 'ipv6'), 'IPv4 is not valid IPv6');
    }

    /**
     * testMaxLength method
     *
     * @return void
     */
    public function testMaxLength()
    {
        $this->assertTrue(Validation::maxLength('ab', 3));
        $this->assertTrue(Validation::maxLength('abc', 3));
        $this->assertTrue(Validation::maxLength('ÆΔΩЖÇ', 10));

        $this->assertFalse(Validation::maxLength('abcd', 3));
        $this->assertFalse(Validation::maxLength('ÆΔΩЖÇ', 3));
    }

    /**
     * maxLengthBytes method
     *
     * @return void
     */
    public function testMaxLengthBytes()
    {
        $this->assertTrue(Validation::maxLengthBytes('ab', 3));
        $this->assertTrue(Validation::maxLengthBytes('abc', 3));
        $this->assertTrue(Validation::maxLengthBytes('ÆΔΩЖÇ', 10));
        $this->assertTrue(Validation::maxLengthBytes('ÆΔΩЖÇ', 11));

        $this->assertFalse(Validation::maxLengthBytes('abcd', 3));
        $this->assertFalse(Validation::maxLengthBytes('ÆΔΩЖÇ', 9));
    }

    /**
     * testMinLength method
     *
     * @return void
     */
    public function testMinLength()
    {
        $this->assertFalse(Validation::minLength('ab', 3));
        $this->assertFalse(Validation::minLength('ÆΔΩЖÇ', 10));

        $this->assertTrue(Validation::minLength('abc', 3));
        $this->assertTrue(Validation::minLength('abcd', 3));
        $this->assertTrue(Validation::minLength('ÆΔΩЖÇ', 2));
    }

    /**
     * minLengthBytes method
     *
     * @return void
     */
    public function testMinLengthBytes()
    {
        $this->assertFalse(Validation::minLengthBytes('ab', 3));
        $this->assertFalse(Validation::minLengthBytes('ÆΔΩЖÇ', 11));

        $this->assertTrue(Validation::minLengthBytes('abc', 3));
        $this->assertTrue(Validation::minLengthBytes('abcd', 3));
        $this->assertTrue(Validation::minLengthBytes('ÆΔΩЖÇ', 10));
        $this->assertTrue(Validation::minLengthBytes('ÆΔΩЖÇ', 9));
    }

    /**
     * testUrl method
     *
     * @return void
     */
    public function testUrl()
    {
        $this->assertTrue(Validation::url('http://www.cakephp.org'));
        $this->assertTrue(Validation::url('http://cakephp.org'));
        $this->assertTrue(Validation::url('http://www.cakephp.org/somewhere#anchor'));
        $this->assertTrue(Validation::url('http://192.168.0.1'));
        $this->assertTrue(Validation::url('https://www.cakephp.org'));
        $this->assertTrue(Validation::url('https://cakephp.org'));
        $this->assertTrue(Validation::url('https://www.cakephp.org/somewhere#anchor'));
        $this->assertTrue(Validation::url('https://192.168.0.1'));
        $this->assertTrue(Validation::url('ftps://www.cakephp.org/pub/cake'));
        $this->assertTrue(Validation::url('ftps://cakephp.org/pub/cake'));
        $this->assertTrue(Validation::url('ftps://192.168.0.1/pub/cake'));
        $this->assertTrue(Validation::url('ftp://www.cakephp.org/pub/cake'));
        $this->assertTrue(Validation::url('ftp://cakephp.org/pub/cake'));
        $this->assertTrue(Validation::url('ftp://192.168.0.1/pub/cake'));
        $this->assertTrue(Validation::url('sftp://192.168.0.1/pub/cake'));
        $this->assertTrue(Validation::url('https://my.domain.com/gizmo/app?class=MySip;proc=start'));
        $this->assertTrue(Validation::url('www.domain.tld'));
        $this->assertTrue(Validation::url('http://123456789112345678921234567893123456789412345678951234567896123.com'));
        $this->assertTrue(Validation::url('http://www.domain.com/blogs/index.php?blog=6&tempskin=_rss2'));
        $this->assertTrue(Validation::url('http://www.domain.com/blogs/parenth()eses.php'));
        $this->assertTrue(Validation::url('http://www.domain.com/index.php?get=params&amp;get2=params'));
        $this->assertTrue(Validation::url('http://www.domain.com/ndex.php?get=params&amp;get2=params#anchor'));
        $this->assertTrue(Validation::url('http://www.domain.com/real%20url%20encodeing'));
        $this->assertTrue(Validation::url('http://en.wikipedia.org/wiki/Architectural_pattern_(computer_science)'));
        $this->assertTrue(Validation::url('http://www.cakephp.org', true));
        $this->assertTrue(Validation::url('http://example.com/~userdir/'));
        $this->assertTrue(Validation::url('http://underscore_subdomain.example.org'));
        $this->assertTrue(Validation::url('http://_jabber._tcp.gmail.com'));
        $this->assertTrue(Validation::url('http://www.domain.longttldnotallowed'));
        $this->assertFalse(Validation::url('ftps://256.168.0.1/pub/cake'));
        $this->assertFalse(Validation::url('ftp://256.168.0.1/pub/cake'));
        $this->assertFalse(Validation::url('http://w_w.domain.co_m'));
        $this->assertFalse(Validation::url('http://www.domain.12com'));
        $this->assertFalse(Validation::url('http://www.-invaliddomain.tld'));
        $this->assertFalse(Validation::url('http://www.domain.-invalidtld'));
        $this->assertFalse(Validation::url('http://this-domain-is-too-loooooong-by-icann-rules-maximum-length-is-63.com'));
        $this->assertFalse(Validation::url('http://www.underscore_domain.org'));
        $this->assertFalse(Validation::url('http://_jabber._tcp.g_mail.com'));
        $this->assertFalse(Validation::url('http://en.(wikipedia).org/'));
        $this->assertFalse(Validation::url('http://www.domain.com/fakeenco%ode'));
        $this->assertFalse(Validation::url('--.example.com'));
        $this->assertFalse(Validation::url('www.cakephp.org', true));

        $this->assertTrue(Validation::url('http://example.com/~userdir/subdir/index.html'));
        $this->assertTrue(Validation::url('http://www.zwischenraume.de'));
        $this->assertTrue(Validation::url('http://www.zwischenraume.cz'));
        $this->assertTrue(Validation::url('http://www.last.fm/music/浜崎あゆみ'), 'utf8 path failed');
        $this->assertTrue(Validation::url('http://www.electrohome.ro/images/239537750-284232-215_300[1].jpg'));
        $this->assertTrue(Validation::url('http://www.eräume.foo'));
        $this->assertTrue(Validation::url('http://äüö.eräume.foo'));

        $this->assertTrue(Validation::url('http://cakephp.org:80'));
        $this->assertTrue(Validation::url('http://cakephp.org:443'));
        $this->assertTrue(Validation::url('http://cakephp.org:2000'));
        $this->assertTrue(Validation::url('http://cakephp.org:27000'));
        $this->assertTrue(Validation::url('http://cakephp.org:65000'));

        $this->assertTrue(Validation::url('[2001:0db8::1428:57ab]'));
        $this->assertTrue(Validation::url('[::1]'));
        $this->assertTrue(Validation::url('[2001:0db8::1428:57ab]:80'));
        $this->assertTrue(Validation::url('[::1]:80'));
        $this->assertTrue(Validation::url('http://[2001:0db8::1428:57ab]'));
        $this->assertTrue(Validation::url('http://[::1]'));
        $this->assertTrue(Validation::url('http://[2001:0db8::1428:57ab]:80'));
        $this->assertTrue(Validation::url('http://[::1]:80'));

        $this->assertFalse(Validation::url('[1::2::3]'));
    }

    public function testUuid()
    {
        $this->assertTrue(Validation::uuid('00000000-0000-0000-0000-000000000000'));
        $this->assertTrue(Validation::uuid('550e8400-e29b-11d4-a716-446655440000'));
        $this->assertFalse(Validation::uuid('BRAP-e29b-11d4-a716-446655440000'));
        $this->assertTrue(Validation::uuid('550E8400-e29b-11D4-A716-446655440000'));
        $this->assertFalse(Validation::uuid('550e8400-e29b11d4-a716-446655440000'));
        $this->assertFalse(Validation::uuid('550e8400-e29b-11d4-a716-4466440000'));
        $this->assertFalse(Validation::uuid('550e8400-e29b-11d4-a71-446655440000'));
        $this->assertFalse(Validation::uuid('550e8400-e29b-11d-a716-446655440000'));
        $this->assertFalse(Validation::uuid('550e8400-e29-11d4-a716-446655440000'));
    }

    /**
     * testInList method
     *
     * @return void
     */
    public function testInList()
    {
        $this->assertTrue(Validation::inList('one', ['one', 'two']));
        $this->assertTrue(Validation::inList('two', ['one', 'two']));
        $this->assertFalse(Validation::inList('three', ['one', 'two']));
        $this->assertFalse(Validation::inList('1one', [0, 1, 2, 3]));
        $this->assertFalse(Validation::inList('one', [0, 1, 2, 3]));
        $this->assertTrue(Validation::inList('2', [1, 2, 3]));
        $this->assertFalse(Validation::inList('2x', [1, 2, 3]));
        $this->assertFalse(Validation::inList(2, ['1', '2x', '3']));
        $this->assertFalse(Validation::inList('One', ['one', 'two']));

        // No hexadecimal for numbers.
        $this->assertFalse(Validation::inList('0x7B', ['ABC', '123']));
        $this->assertFalse(Validation::inList('0x7B', ['ABC', 123]));

        // case insensitive
        $this->assertTrue(Validation::inList('one', ['One', 'Two'], true));
        $this->assertTrue(Validation::inList('Two', ['one', 'two'], true));
        $this->assertFalse(Validation::inList('three', ['one', 'two'], true));
    }

    /**
     * testRange method
     *
     * @return void
     */
    public function testRange()
    {
        $this->assertFalse(Validation::range(20, 100, 1));
        $this->assertTrue(Validation::range(20, 1, 100));
        $this->assertFalse(Validation::range(.5, 1, 100));
        $this->assertTrue(Validation::range(.5, 0, 100));
        $this->assertTrue(Validation::range(5));
        $this->assertTrue(Validation::range(-5, -10, 1));
        $this->assertFalse(Validation::range('word'));
        $this->assertTrue(Validation::range(5.1));
        $this->assertTrue(Validation::range(2.1, 2.1, 3.2));
        $this->assertTrue(Validation::range(3.2, 2.1, 3.2));
        $this->assertFalse(Validation::range(2.099, 2.1, 3.2));
    }

    /**
     * Test range type checks
     *
     * @return void
     */
    public function testRangeTypeChecks()
    {
        $this->assertFalse(Validation::range('\x028', 1, 5), 'hexish encoding fails');
        $this->assertFalse(Validation::range('0b010', 1, 5), 'binary string data fails');
        $this->assertFalse(Validation::range('0x01', 1, 5), 'hex string data fails');
        $this->assertFalse(Validation::range('0x1', 1, 5), 'hex string data fails');

        $this->assertFalse(Validation::range('\x028', 1, 5), 'hexish encoding fails');
        $this->assertFalse(Validation::range('0b010', 1, 5), 'binary string data fails');
        $this->assertFalse(Validation::range('0x02', 1, 5), 'hex string data fails');
    }

    /**
     * testExtension method
     *
     * @return void
     */
    public function testExtension()
    {
        $this->assertTrue(Validation::extension('extension.jpeg'));
        $this->assertTrue(Validation::extension('extension.JPEG'));
        $this->assertTrue(Validation::extension('extension.gif'));
        $this->assertTrue(Validation::extension('extension.GIF'));
        $this->assertTrue(Validation::extension('extension.png'));
        $this->assertTrue(Validation::extension('extension.jpg'));
        $this->assertTrue(Validation::extension('extension.JPG'));
        $this->assertFalse(Validation::extension('noextension'));
        $this->assertTrue(Validation::extension('extension.pdf', ['PDF']));
        $this->assertFalse(Validation::extension('extension.jpg', ['GIF']));
        $this->assertTrue(Validation::extension(['extension.JPG', 'extension.gif', 'extension.png']));
        $this->assertTrue(Validation::extension(['file' => ['name' => 'file.jpg']]));
        $this->assertTrue(Validation::extension([
            'file1' => ['name' => 'file.jpg'],
            'file2' => ['name' => 'file.jpg'],
            'file3' => ['name' => 'file.jpg']
        ]));
        $this->assertFalse(Validation::extension(
            [
                'file1' => ['name' => 'file.jpg'],
                'file2' => ['name' => 'file.jpg'],
                'file3' => ['name' => 'file.jpg']
            ],
            ['gif']
        ));

        $this->assertFalse(Validation::extension(['noextension', 'extension.JPG', 'extension.gif', 'extension.png']));
        $this->assertFalse(Validation::extension(['extension.pdf', 'extension.JPG', 'extension.gif', 'extension.png']));
    }

    /**
     * testMoney method
     *
     * @return void
     */
    public function testMoney()
    {
        $this->assertTrue(Validation::money('100'));
        $this->assertTrue(Validation::money('100.11'));
        $this->assertTrue(Validation::money('100.112'));
        $this->assertTrue(Validation::money('100.1'));
        $this->assertTrue(Validation::money('100.111,1'));
        $this->assertTrue(Validation::money('100.111,11'));
        $this->assertFalse(Validation::money('100.111,111'));

        $this->assertTrue(Validation::money('$100'));
        $this->assertTrue(Validation::money('$100.11'));
        $this->assertTrue(Validation::money('$100.112'));
        $this->assertTrue(Validation::money('$100.1'));
        $this->assertFalse(Validation::money('$100.1111'));
        $this->assertFalse(Validation::money('text'));

        $this->assertTrue(Validation::money('100', 'right'));
        $this->assertTrue(Validation::money('100.11$', 'right'));
        $this->assertTrue(Validation::money('100.112$', 'right'));
        $this->assertTrue(Validation::money('100.1$', 'right'));
        $this->assertFalse(Validation::money('100.1111$', 'right'));

        $this->assertTrue(Validation::money('€100'));
        $this->assertTrue(Validation::money('€100.11'));
        $this->assertTrue(Validation::money('€100.112'));
        $this->assertTrue(Validation::money('€100.1'));
        $this->assertFalse(Validation::money('€100.1111'));

        $this->assertTrue(Validation::money('100', 'right'));
        $this->assertTrue(Validation::money('100.11€', 'right'));
        $this->assertTrue(Validation::money('100.112€', 'right'));
        $this->assertTrue(Validation::money('100.1€', 'right'));
        $this->assertFalse(Validation::money('100.1111€', 'right'));
    }

    /**
     * Test Multiple Select Validation
     *
     * @return void
     */
    public function testMultiple()
    {
        $this->assertTrue(Validation::multiple([0, 1, 2, 3]));
        $this->assertTrue(Validation::multiple([50, 32, 22, 0]));
        $this->assertTrue(Validation::multiple(['str', 'var', 'enum', 0]));
        $this->assertFalse(Validation::multiple(''));
        $this->assertFalse(Validation::multiple(null));
        $this->assertFalse(Validation::multiple([]));
        $this->assertTrue(Validation::multiple([0]));
        $this->assertTrue(Validation::multiple(['0']));

        $this->assertTrue(Validation::multiple([0, 3, 4, 5], ['in' => range(0, 10)]));
        $this->assertFalse(Validation::multiple([0, 15, 20, 5], ['in' => range(0, 10)]));
        $this->assertFalse(Validation::multiple([0, 5, 10, 11], ['in' => range(0, 10)]));
        $this->assertFalse(Validation::multiple(['boo', 'foo', 'bar'], ['in' => ['foo', 'bar', 'baz']]));
        $this->assertFalse(Validation::multiple(['foo', '1bar'], ['in' => range(0, 10)]));

        $this->assertFalse(Validation::multiple([1, 5, 10, 11], ['max' => 3]));
        $this->assertTrue(Validation::multiple([0, 5, 10, 11], ['max' => 4]));
        $this->assertFalse(Validation::multiple([0, 5, 10, 11, 55], ['max' => 4]));
        $this->assertTrue(Validation::multiple(['foo', 'bar', 'baz'], ['max' => 3]));
        $this->assertFalse(Validation::multiple(['foo', 'bar', 'baz', 'squirrel'], ['max' => 3]));

        $this->assertTrue(Validation::multiple([0, 5, 10, 11], ['min' => 3]));
        $this->assertTrue(Validation::multiple([0, 5, 10, 11, 55], ['min' => 3]));
        $this->assertFalse(Validation::multiple(['foo', 'bar', 'baz'], ['min' => 5]));
        $this->assertFalse(Validation::multiple(['foo', 'bar', 'baz', 'squirrel'], ['min' => 10]));

        $this->assertTrue(Validation::multiple([0, 5, 9], ['in' => range(0, 10), 'max' => 5]));
        $this->assertTrue(Validation::multiple(['0', '5', '9'], ['in' => range(0, 10), 'max' => 5]));

        $this->assertFalse(Validation::multiple([0, 5, 9, 8, 6, 2, 1], ['in' => range(0, 10), 'max' => 5]));
        $this->assertFalse(Validation::multiple([0, 5, 9, 8, 11], ['in' => range(0, 10), 'max' => 5]));

        $this->assertTrue(Validation::multiple([0, 5, 9], ['in' => range(0, 10), 'max' => 5, 'min' => 3]));
        $this->assertFalse(Validation::multiple(['', '5', '9'], ['max' => 5, 'min' => 3]));
        $this->assertFalse(Validation::multiple([0, 5, 9, 8, 6, 2, 1], ['in' => range(0, 10), 'max' => 5, 'min' => 2]));
        $this->assertFalse(Validation::multiple([0, 5, 9, 8, 11], ['in' => range(0, 10), 'max' => 5, 'min' => 2]));

        $this->assertFalse(Validation::multiple(['2x', '3x'], ['in' => [1, 2, 3, 4, 5]]));
        $this->assertFalse(Validation::multiple([2, 3], ['in' => ['1x', '2x', '3x', '4x']]));
        $this->assertFalse(Validation::multiple(['one'], ['in' => ['One', 'Two']]));
        $this->assertFalse(Validation::multiple(['Two'], ['in' => ['one', 'two']]));

        // case insensitive
        $this->assertTrue(Validation::multiple(['one'], ['in' => ['One', 'Two']], true));
        $this->assertTrue(Validation::multiple(['Two'], ['in' => ['one', 'two']], true));
        $this->assertFalse(Validation::multiple(['three'], ['in' => ['one', 'two']], true));
    }

    /**
     * testNumeric method
     *
     * @return void
     */
    public function testNumeric()
    {
        $this->assertFalse(Validation::numeric('teststring'));
        $this->assertFalse(Validation::numeric('1.1test'));
        $this->assertFalse(Validation::numeric('2test'));

        $this->assertTrue(Validation::numeric('2'));
        $this->assertTrue(Validation::numeric(2));
        $this->assertTrue(Validation::numeric(2.2));
        $this->assertTrue(Validation::numeric('2.2'));
    }

    /**
     * testNaturalNumber method
     *
     * @return void
     */
    public function testNaturalNumber()
    {
        $this->assertFalse(Validation::naturalNumber('teststring'));
        $this->assertFalse(Validation::naturalNumber('5.4'));
        $this->assertFalse(Validation::naturalNumber(99.004));
        $this->assertFalse(Validation::naturalNumber('0,05'));
        $this->assertFalse(Validation::naturalNumber('-2'));
        $this->assertFalse(Validation::naturalNumber(-2));
        $this->assertFalse(Validation::naturalNumber('0'));
        $this->assertFalse(Validation::naturalNumber('050'));

        $this->assertTrue(Validation::naturalNumber('2'));
        $this->assertTrue(Validation::naturalNumber(49));
        $this->assertTrue(Validation::naturalNumber('0', true));
        $this->assertTrue(Validation::naturalNumber(0, true));
    }

    /**
     * testDatetime method
     *
     * @return void
     */
    public function testDatetime()
    {
        $this->assertTrue(Validation::datetime('27-12-2006 01:00', 'dmy'));
        $this->assertTrue(Validation::datetime('27-12-2006 01:00', ['dmy']));
        $this->assertFalse(Validation::datetime('27-12-2006 1:00', 'dmy'));

        $this->assertTrue(Validation::datetime('27.12.2006 1:00pm', 'dmy'));
        $this->assertFalse(Validation::datetime('27.12.2006 13:00pm', 'dmy'));

        $this->assertTrue(Validation::datetime('27/12/2006 1:00pm', 'dmy'));
        $this->assertFalse(Validation::datetime('27/12/2006 9:00', 'dmy'));

        $this->assertFalse(Validation::datetime('27 12 2006 1:00pm', 'dmy'));
        $this->assertFalse(Validation::datetime('27 12 2006 24:00', 'dmy'));

        $this->assertFalse(Validation::datetime('00-00-0000 1:00pm', 'dmy'));
        $this->assertFalse(Validation::datetime('00.00.0000 1:00pm', 'dmy'));
        $this->assertFalse(Validation::datetime('00/00/0000 1:00pm', 'dmy'));
        $this->assertFalse(Validation::datetime('00 00 0000 1:00pm', 'dmy'));
        $this->assertFalse(Validation::datetime('31-11-2006 1:00pm', 'dmy'));
        $this->assertFalse(Validation::datetime('31.11.2006 1:00pm', 'dmy'));
        $this->assertFalse(Validation::datetime('31/11/2006 1:00pm', 'dmy'));
        $this->assertFalse(Validation::datetime('31 11 2006 1:00pm', 'dmy'));
    }

    /**
     * testMimeType method
     *
     * @return void
     */
    public function testMimeType()
    {
        $image = TEST_APP . 'webroot/img/cake.power.gif';
        $File = new File($image, false);

        $this->skipIf(!$File->mime(), 'Cannot determine mimeType');

        $this->assertTrue(Validation::mimeType($image, ['image/gif']));
        $this->assertTrue(Validation::mimeType(['tmp_name' => $image], ['image/gif']));
        $this->assertTrue(Validation::mimeType(['tmp_name' => $image], '#image/.+#'));
        $this->assertTrue(Validation::mimeType($image, ['image/GIF']));

        $this->assertFalse(Validation::mimeType($image, ['image/png']));
        $this->assertFalse(Validation::mimeType(['tmp_name' => $image], ['image/png']));
    }

    /**
     * Test mimetype with a PSR7 object
     *
     * @return void
     */
    public function testMimeTypePsr7()
    {
        $image = TEST_APP . 'webroot/img/cake.power.gif';
        $file = new UploadedFile($image, 1000, UPLOAD_ERR_OK, 'cake.power.gif', 'image/lies');
        $this->assertTrue(Validation::mimeType($file, ['image/gif']));
        $this->assertFalse(Validation::mimeType($file, ['image/png']));

        $image = CORE_TESTS . 'test_app/webroot/img/cake.power.gif';
        $file = new UploadedFile($image, 1000, UPLOAD_ERR_INI_SIZE, 'cake.power.gif', 'image/lies');
        $this->assertFalse(Validation::mimeType($file, ['image/gif']), 'Fails on upload error');
    }

    /**
     * testMimeTypeFalse method
     *
     * @expectedException \RuntimeException
     * @return void
     */
    public function testMimeTypeFalse()
    {
        $image = CORE_TESTS . 'invalid-file.png';
        $File = new File($image, false);
        $this->skipIf($File->mime(), 'mimeType can be determined, no Exception will be thrown');
        Validation::mimeType($image, ['image/gif']);
    }

    /**
     * testUploadError method
     *
     * @return void
     */
    public function testUploadError()
    {
        $this->assertTrue(Validation::uploadError(0));
        $this->assertTrue(Validation::uploadError(['error' => 0]));
        $this->assertTrue(Validation::uploadError(['error' => '0']));

        $this->assertFalse(Validation::uploadError(2));
        $this->assertFalse(Validation::uploadError(['error' => 2]));
        $this->assertFalse(Validation::uploadError(['error' => '2']));

        $this->assertFalse(Validation::uploadError(UPLOAD_ERR_NO_FILE));
        $this->assertFalse(Validation::uploadError(UPLOAD_ERR_FORM_SIZE, true));
        $this->assertFalse(Validation::uploadError(UPLOAD_ERR_INI_SIZE, true));
        $this->assertFalse(Validation::uploadError(UPLOAD_ERR_NO_TMP_DIR, true));
        $this->assertTrue(Validation::uploadError(UPLOAD_ERR_NO_FILE, true));
    }

    /**
     * testUploadError method with an UploadedFile
     *
     * @return void
     */
    public function testUploadErrorPsr7()
    {
        $image = TEST_APP . 'webroot/img/cake.power.gif';
        $file = new UploadedFile($image, 1000, UPLOAD_ERR_OK, 'cake.power.gif', 'image/gif');
        $this->assertTrue(Validation::uploadError($file));

        $file = new UploadedFile($image, 1000, UPLOAD_ERR_NO_FILE, 'cake.power.gif', 'image/gif');
        $this->assertFalse(Validation::uploadError($file));
        $this->assertTrue(Validation::uploadError($file, true));
    }

    /**
     * testFileSize method
     *
     * @return void
     */
    public function testFileSize()
    {
        $image = TEST_APP . 'webroot/img/cake.power.gif';
        $this->assertTrue(Validation::fileSize($image, '<', 1024));
        $this->assertTrue(Validation::fileSize(['tmp_name' => $image], 'isless', 1024));
        $this->assertTrue(Validation::fileSize($image, '<', '1KB'));
        $this->assertTrue(Validation::fileSize($image, '>=', 200));
        $this->assertTrue(Validation::fileSize($image, '==', 201));
        $this->assertTrue(Validation::fileSize($image, '==', '201B'));

        $this->assertFalse(Validation::fileSize($image, 'isgreater', 1024));
        $this->assertFalse(Validation::fileSize(['tmp_name' => $image], '>', '1KB'));
    }

    /**
     * Test fileSize() with a PSR7 object.
     *
     * @return void
     */
    public function testFileSizePsr7()
    {
        $image = TEST_APP . 'webroot/img/cake.power.gif';
        $file = new UploadedFile($image, 1000, UPLOAD_ERR_OK, 'cake.power.gif', 'image/gif');

        $this->assertTrue(Validation::fileSize($file, '==', 201));
        $this->assertTrue(Validation::fileSize($file, '<', 1024));
        $this->assertFalse(Validation::fileSize($file, '>', 202));
        $this->assertFalse(Validation::fileSize($file, '>', 1000));
    }

    /**
     * Test uploaded file validation.
     *
     * @return void
     */
    public function testUploadedFileErrorCode()
    {
        $this->assertFalse(Validation::uploadedFile('derp'));
        $invalid = [
            'name' => 'testing'
        ];
        $this->assertFalse(Validation::uploadedFile($invalid));

        $file = [
            'name' => 'cake.power.gif',
            'tmp_name' => TEST_APP . 'webroot/img/cake.power.gif',
            'error' => UPLOAD_ERR_OK,
            'type' => 'image/gif',
            'size' => 201
        ];
        $this->assertTrue(Validation::uploadedFile($file));

        $file['error'] = UPLOAD_ERR_NO_FILE;
        $this->assertFalse(Validation::uploadedFile($file), 'Error upload should fail.');
    }

    /**
     * Test uploaded file validation.
     *
     * @dataProvider uploadedFileProvider
     * @return void
     */
    public function testUploadedFileArray($expected, $options)
    {
        $file = [
            'name' => 'cake.power.gif',
            'tmp_name' => TEST_APP . 'webroot/img/cake.power.gif',
            'error' => UPLOAD_ERR_OK,
            'type' => 'text/plain',
            'size' => 201
        ];
        $this->assertSame($expected, Validation::uploadedFile($file, $options));
    }

    /**
     * Test uploaded file validation.
     *
     * @return void
     */
    public function testUploadedFileNoFile()
    {
        $file = [
            'name' => '',
            'tmp_name' => TEST_APP . 'webroot/img/cake.power.gif',
            'error' => UPLOAD_ERR_NO_FILE,
            'type' => '',
            'size' => 0
        ];
        $options = [
            'optional' => true,
            'minSize' => 500,
            'types' => ['image/gif', 'image/png']
        ];
        $this->assertTrue(Validation::uploadedFile($file, $options), 'No file should be ok.');

        $options = [
            'optional' => false
        ];
        $this->assertFalse(Validation::uploadedFile($file, $options), 'File is required.');
    }

    /**
     * Test uploaded file validation.
     *
     * @return void
     */
    public function testUploadedFileWithDifferentFileParametersOrder()
    {
        $file = [
            'name' => 'cake.power.gif',
            'error' => UPLOAD_ERR_OK,
            'tmp_name' => TEST_APP . 'webroot/img/cake.power.gif',
            'type' => 'text/plain',
            'size' => 201
        ];
        $options = [];
        $this->assertTrue(Validation::uploadedFile($file, $options), 'Wrong order');
    }

    /**
     * Provider for uploaded file tests.
     *
     * @return void
     */
    public function uploadedFileProvider()
    {
        return [
            'minSize fail' => [false, ['minSize' => 500]],
            'minSize pass' => [true, ['minSize' => 190]],
            'maxSize fail' => [false, ['maxSize' => 100]],
            'maxSize pass' => [true, ['maxSize' => 202]],
            'types fail' => [false, ['types' => ['text/plain']]],
            'types fail - string' => [false, ['types' => '/^text.*$/']],
            'types pass - string' => [true, ['types' => '/^image.*$/']],
            'types pass' => [true, ['types' => ['image/gif', 'image/png']]],
        ];
    }

    /**
     * Test uploadedFile with a PSR7 object.
     *
     * @dataProvider uploadedFileProvider
     * @return void
     */
    public function testUploadedFilePsr7($expected, $options)
    {
        $image = TEST_APP . 'webroot/img/cake.power.gif';
        $file = new UploadedFile($image, 1000, UPLOAD_ERR_OK, 'cake.power.gif', 'image/gif');
        $this->assertSame($expected, Validation::uploadedFile($file, $options));
    }

    /**
     * Test the compareWith method.
     *
     * @return void
     */
    public function testCompareWith()
    {
        $context = [
            'data' => [
                'other' => 'a value'
            ]
        ];
        $this->assertTrue(Validation::compareWith('a value', 'other', $context));

        $context = [
            'data' => [
                'other' => 'different'
            ]
        ];
        $this->assertFalse(Validation::compareWith('a value', 'other', $context));

        $context = [];
        $this->assertFalse(Validation::compareWith('a value', 'other', $context));
    }

    /**
     * testContainsNonAlphaNumeric method
     *
     * @return void
     */
    public function testContainNonAlphaNumeric()
    {
        $this->assertFalse(Validation::containsNonAlphaNumeric('abcdefghijklmnopqrstuvwxyz'));
        $this->assertFalse(Validation::containsNonAlphaNumeric('ABCDEFGHIJKLMNOPQRSTUVWXYZ'));
        $this->assertFalse(Validation::containsNonAlphaNumeric('0123456789'));
        $this->assertFalse(Validation::containsNonAlphaNumeric('abcdefghijklmnopqrstuvwxyzABCDEFGHIJKLMNOPQRSTUVWXYZ0123456789'));

        $this->assertTrue(Validation::containsNonAlphaNumeric('#'));
        $this->assertTrue(Validation::containsNonAlphaNumeric("0\n"));
        $this->assertTrue(Validation::containsNonAlphaNumeric("\n"));
        $this->assertTrue(Validation::containsNonAlphaNumeric("\t"));
        $this->assertTrue(Validation::containsNonAlphaNumeric("\r"));
        $this->assertTrue(Validation::containsNonAlphaNumeric(" "));

        $this->assertTrue(Validation::containsNonAlphaNumeric('#abcdef'));
        $this->assertTrue(Validation::containsNonAlphaNumeric('abc#def'));
        $this->assertTrue(Validation::containsNonAlphaNumeric('abcdef#'));
        $this->assertTrue(Validation::containsNonAlphaNumeric('abc def'));
        $this->assertTrue(Validation::containsNonAlphaNumeric("abcdef\n"));

        $this->assertTrue(Validation::containsNonAlphaNumeric('##abcdef', 2));
        $this->assertTrue(Validation::containsNonAlphaNumeric('abcdef##', 2));
        $this->assertTrue(Validation::containsNonAlphaNumeric('#abcdef#', 2));
        $this->assertTrue(Validation::containsNonAlphaNumeric('#abc#def', 2));
        $this->assertTrue(Validation::containsNonAlphaNumeric('abc#def#', 2));

        $this->assertTrue(Validation::containsNonAlphaNumeric('#♥abcdef', 2));
        $this->assertTrue(Validation::containsNonAlphaNumeric('abcdef#♥', 2));
        $this->assertTrue(Validation::containsNonAlphaNumeric('#abcdef♥', 2));
        $this->assertTrue(Validation::containsNonAlphaNumeric('#abc♥def', 2));
        $this->assertTrue(Validation::containsNonAlphaNumeric('abc#def♥', 2));

        $this->assertTrue(Validation::containsNonAlphaNumeric('#♥abcdef', 2));
        $this->assertTrue(Validation::containsNonAlphaNumeric('abcdef#♥', 2));
        $this->assertTrue(Validation::containsNonAlphaNumeric('#abcdef♥', 2));
        $this->assertTrue(Validation::containsNonAlphaNumeric('#abc♥def', 2));
        $this->assertTrue(Validation::containsNonAlphaNumeric('abc#def♥', 2));

        $this->assertTrue(Validation::containsNonAlphaNumeric('###abcdef', 2));
        $this->assertTrue(Validation::containsNonAlphaNumeric('abc###def', 2));
        $this->assertTrue(Validation::containsNonAlphaNumeric('abcdef###', 2));
        $this->assertTrue(Validation::containsNonAlphaNumeric('#abc#def#', 2));

        $this->assertFalse(Validation::containsNonAlphaNumeric('##abcdef', 3));
        $this->assertFalse(Validation::containsNonAlphaNumeric('abcdef##', 3));
        $this->assertFalse(Validation::containsNonAlphaNumeric('abc##def', 3));
        $this->assertFalse(Validation::containsNonAlphaNumeric('ab#cd#ef', 3));
    }

    /**
     * Test the geoCoordinate method.
     *
     * @return void
     */
    public function testGeoCoordinate()
    {
        $this->assertTrue(Validation::geoCoordinate('51.165691, 10.451526'));
        $this->assertTrue(Validation::geoCoordinate('-25.274398, 133.775136'));
        $this->assertFalse(Validation::geoCoordinate('51.165691 10.451526'));
        $this->assertFalse(Validation::geoCoordinate('-245.274398, -133.775136'));
        $this->assertTrue(Validation::geoCoordinate('51.165691', ['format' => 'lat']));
        $this->assertTrue(Validation::geoCoordinate('10.451526', ['format' => 'long']));
    }

    /**
     * Test the geoCoordinate method.
     *
     * @return void
     */
    public function testLatitude()
    {
        $this->assertTrue(Validation::latitude('0'));
        $this->assertTrue(Validation::latitude('0.000000'));
        $this->assertTrue(Validation::latitude('51.165691'));
        $this->assertFalse(Validation::latitude('200.23552'));
    }

    /**
     * Test the geoCoordinate method.
     *
     * @return void
     */
    public function testLongitude()
    {
        $this->assertTrue(Validation::longitude('0'));
        $this->assertTrue(Validation::longitude('0.000000'));
        $this->assertTrue(Validation::longitude('0.123456'));
        $this->assertTrue(Validation::longitude('10.451526'));
        $this->assertFalse(Validation::longitude('-190.52236'));
    }

    /**
     * Test isArray
     *
     * @return void
     */
    public function testIsArray()
    {
        $this->assertTrue(Validation::isArray([]));
        $this->assertTrue(Validation::isArray([1, 2, 3]));
        $this->assertTrue(Validation::isArray(['key' => 'value']));
        $this->assertFalse(Validation::isArray('[1,2,3]'));
        $this->assertFalse(Validation::isArray(new Collection([])));
        $this->assertFalse(Validation::isArray(10));
    }

    /**
     * Test isInteger
     *
     * @return void
     */
    public function testIsInteger()
    {
        $this->assertTrue(Validation::isInteger(-10));
        $this->assertTrue(Validation::isInteger(0));
        $this->assertTrue(Validation::isInteger(10));
        $this->assertTrue(Validation::isInteger('-10'));
        $this->assertTrue(Validation::isInteger('0'));
        $this->assertTrue(Validation::isInteger('10'));

        $this->assertFalse(Validation::isInteger('2.5'));
        $this->assertFalse(Validation::isInteger([]));
        $this->assertFalse(Validation::isInteger(new \StdClass));
        $this->assertFalse(Validation::isInteger('2 bears'));
    }

    /**
     * Test ascii
     *
     * @return void
     */
    public function testAscii()
    {
        $this->assertTrue(Validation::ascii('1 big blue bus.'));
        $this->assertTrue(Validation::ascii(',.<>[]{;/?\)()'));

        $this->assertFalse(Validation::ascii([]));
        $this->assertFalse(Validation::ascii(1001));
        $this->assertFalse(Validation::ascii(3.14));
        $this->assertFalse(Validation::ascii(new \StdClass));

        // Latin-1 supplement
        $this->assertFalse(Validation::ascii('some' . "\xc2\x82" . 'value'));
        $this->assertFalse(Validation::ascii('some' . "\xc3\xbf" . 'value'));

        // End of BMP
        $this->assertFalse(Validation::ascii('some' . "\xef\xbf\xbd" . 'value'));

        // Start of supplementary multilingual plane
        $this->assertFalse(Validation::ascii('some' . "\xf0\x90\x80\x80" . 'value'));
    }

    /**
     * Test utf8 basic
     *
     * @return void
     */
    public function testUtf8Basic()
    {
        $this->assertFalse(Validation::utf8([]));
        $this->assertFalse(Validation::utf8(1001));
        $this->assertFalse(Validation::utf8(3.14));
        $this->assertFalse(Validation::utf8(new \StdClass));
        $this->assertTrue(Validation::utf8('1 big blue bus.'));
        $this->assertTrue(Validation::utf8(',.<>[]{;/?\)()'));

        // Latin-1 supplement
        $this->assertTrue(Validation::utf8('some' . "\xc2\x82" . 'value'));
        $this->assertTrue(Validation::utf8('some' . "\xc3\xbf" . 'value'));

        // End of BMP
        $this->assertTrue(Validation::utf8('some' . "\xef\xbf\xbd" . 'value'));

        // Start of supplementary multilingual plane
        $this->assertFalse(Validation::utf8('some' . "\xf0\x90\x80\x80" . 'value'));

        // Grinning face
        $this->assertFalse(Validation::utf8('some' . "\xf0\x9f\x98\x80" . 'value'));
    }

    /**
     * Test utf8 extended
     *
     * @return void
     */
    public function testUtf8Extended()
    {
        $this->assertFalse(Validation::utf8([], ['extended' => true]));
        $this->assertFalse(Validation::utf8(1001, ['extended' => true]));
        $this->assertFalse(Validation::utf8(3.14, ['extended' => true]));
        $this->assertFalse(Validation::utf8(new \StdClass, ['extended' => true]));
        $this->assertTrue(Validation::utf8('1 big blue bus.', ['extended' => true]));
        $this->assertTrue(Validation::utf8(',.<>[]{;/?\)()', ['extended' => true]));

        // Latin-1 supplement
        $this->assertTrue(Validation::utf8('some' . "\xc2\x82" . 'value', ['extended' => true]));
        $this->assertTrue(Validation::utf8('some' . "\xc3\xbf" . 'value', ['extended' => true]));

        // End of BMP
        $this->assertTrue(Validation::utf8('some' . "\xef\xbf\xbd" . 'value', ['extended' => true]));

        // Start of supplementary multilingual plane
        $this->assertTrue(Validation::utf8('some' . "\xf0\x90\x80\x80" . 'value', ['extended' => true]));

        // Grinning face
        $this->assertTrue(Validation::utf8('some' . "\xf0\x9f\x98\x80" . 'value', ['extended' => true]));
    }

    /**
     * Test numElements
     *
     * @return void
     */
    public function testNumElements()
    {
        $array = ['cake', 'php'];
        $this->assertTrue(Validation::numElements($array, '==', 2));
        $this->assertFalse(Validation::numElements($array, '>', 3));
        $this->assertFalse(Validation::numElements($array, '<', 1));

        $callable = function () {
            return '';
        };

        $this->assertFalse(Validation::numElements(null, '==', 0));
        $this->assertFalse(Validation::numElements(new \stdClass(), '==', 0));
        $this->assertFalse(Validation::numElements($callable, '==', 0));
        $this->assertFalse(Validation::numElements(false, '==', 0));
        $this->assertFalse(Validation::numElements(true, '==', 0));
    }

    /**
     * Test ImageSize InvalidArgumentException
     *
     * @expectedException \InvalidArgumentException
     * @return void
     */
    public function testImageSizeInvalidArgumentException()
    {
        $this->assertTrue(Validation::imageSize([], []));
    }

    /**
     * Test imageSize
     *
     * @return void
     */
    public function testImageSize()
    {
        $image = WWW_ROOT . 'test_theme' . DS . 'img' . DS . 'test.jpg';
        $upload = [
            'tmp_name' => $image
        ];

        $this->assertTrue(Validation::imageSize($upload, [
            'width' => ['>', 100],
            'height' => ['>', 100],
        ]));

        $this->assertFalse(Validation::imageSize($upload, [
            'width' => ['>', 100],
            'height' => ['<', 100],
        ]));

        $this->assertFalse(Validation::imageSize($upload, [
            'width' => ['==', 100],
            'height' => ['==', 300],
        ]));

        $this->assertTrue(Validation::imageSize($upload, [
            'width' => ['>=', 300],
            'height' => ['>=', 300],
        ]));

        $this->assertTrue(Validation::imageSize($upload, [
            'width' => ['<=', 300],
            'height' => ['<=', 300],
        ]));

        $this->assertTrue(Validation::imageSize($upload, [
            'width' => ['<=', 300],
            'height' => ['>=', 300],
        ]));

        $this->assertFalse(Validation::imageSize($upload, [
            'width' => ['<=', 299],
            'height' => ['>=', 300],
        ]));
    }

    /**
     * Test imageHeight
     *
     * @return void
     */
    public function testImageHeight()
    {
        $image = WWW_ROOT . 'test_theme' . DS . 'img' . DS . 'test.jpg';
        $upload = [
            'tmp_name' => $image
        ];

        $this->assertTrue(Validation::imageHeight($upload, '>', 100));
        $this->assertTrue(Validation::imageHeight($upload, '<', 2000));
        $this->assertTrue(Validation::imageHeight($upload, '==', 300));

        $this->assertFalse(Validation::imageHeight($upload, '<', 100));
        $this->assertFalse(Validation::imageHeight($upload, '>', 2000));
        $this->assertFalse(Validation::imageHeight($upload, '==', 3000));
    }

    /**
     * Test imageWidth
     *
     * @return void
     */
    public function testImageWidth()
    {
        $image = WWW_ROOT . 'test_theme' . DS . 'img' . DS . 'test.jpg';
        $upload = [
            'tmp_name' => $image
        ];

        $this->assertTrue(Validation::imageWidth($upload, '>', 100));
        $this->assertTrue(Validation::imageWidth($upload, '<', 2000));
        $this->assertTrue(Validation::imageWidth($upload, '==', 300));

        $this->assertFalse(Validation::imageWidth($upload, '<', 100));
        $this->assertFalse(Validation::imageWidth($upload, '>', 2000));
        $this->assertFalse(Validation::imageWidth($upload, '==', 3000));
    }
}<|MERGE_RESOLUTION|>--- conflicted
+++ resolved
@@ -22,11 +22,8 @@
 use Cake\Validation\Validation;
 use Cake\Validation\Validator;
 use Locale;
-<<<<<<< HEAD
+use stdClass;
 use Zend\Diactoros\UploadedFile;
-=======
-use stdClass;
->>>>>>> 9e41f111
 
 require_once __DIR__ . '/stubs.php';
 
