<?php
declare(strict_types=1);
/**
 * CakePHP(tm) : Rapid Development Framework (https://cakephp.org)
 * Copyright (c) Cake Software Foundation, Inc. (https://cakefoundation.org)
 *
 * Licensed under The MIT License
 * For full copyright and license information, please see the LICENSE.txt
 * Redistributions of files must retain the above copyright notice.
 *
 * @copyright     Copyright (c) Cake Software Foundation, Inc. (https://cakefoundation.org)
 * @link          https://cakephp.org CakePHP(tm) Project
 * @since         3.0.0
 * @license       https://opensource.org/licenses/mit-license.php MIT License
 */
namespace Cake\Test\TestCase\Validation;

use Cake\TestSuite\TestCase;
use Cake\Validation\Validation;
use Cake\Validation\ValidationRule;
use Cake\Validation\ValidationSet;
use Cake\Validation\Validator;

/**
 * Tests Validator class
 */
class ValidatorTest extends TestCase
{
    /**
     * tests getRequiredMessage
     *
     * @return void
     */
    public function testGetRequiredMessage()
    {
        $validator = new Validator();
        $this->assertNull($validator->getRequiredMessage('field'));

        $validator = new Validator();
        $validator->requirePresence('field');
        $this->assertSame('This field is required', $validator->getRequiredMessage('field'));

        $validator = new Validator();
        $validator->requirePresence('field', true, 'Custom message');
        $this->assertSame('Custom message', $validator->getRequiredMessage('field'));
    }

    /**
     * tests getNotEmptyMessage
     *
     * @return void
     */
    public function testGetNotEmptyMessage()
    {
        $validator = new Validator();
        $this->assertNull($validator->getNotEmptyMessage('field'));

        $validator = new Validator();
        $validator->requirePresence('field');
        $this->assertSame('This field cannot be left empty', $validator->getNotEmptyMessage('field'));

        $validator = new Validator();
        $validator->notEmpty('field', 'Custom message');
        $this->assertSame('Custom message', $validator->getNotEmptyMessage('field'));

        $validator = new Validator();
        $validator->notBlank('field', 'Cannot be blank');
        $this->assertSame('Cannot be blank', $validator->getNotEmptyMessage('field'));

        $validator = new Validator();
        $validator->notEmpty('field', 'Cannot be empty');
        $validator->notBlank('field', 'Cannot be blank');
        $this->assertSame('Cannot be blank', $validator->getNotEmptyMessage('field'));
    }

    /**
     * Testing you can dynamically add rules to a field
     *
     * @return void
     */
    public function testAddingRulesToField()
    {
        $validator = new Validator();
        $validator->add('title', 'not-blank', ['rule' => 'notBlank']);
        $set = $validator->field('title');
        $this->assertInstanceOf('Cake\Validation\ValidationSet', $set);
        $this->assertCount(1, $set);

        $validator->add('title', 'another', ['rule' => 'alphanumeric']);
        $this->assertCount(2, $set);

        $validator->add('body', 'another', ['rule' => 'crazy']);
        $this->assertCount(1, $validator->field('body'));
        $this->assertCount(2, $validator);

        $validator->add('email', 'notBlank');
        $result = $validator->field('email')->rule('notBlank')->get('rule');
        $this->assertEquals('notBlank', $result);

        $rule = new ValidationRule();
        $validator->add('field', 'myrule', $rule);
        $result = $validator->field('field')->rule('myrule');
        $this->assertSame($rule, $result);
    }

    /**
     * Testing addNested field rules
     *
     * @return void
     */
    public function testAddNestedSingle()
    {
        $validator = new Validator();
        $inner = new Validator();
        $inner->add('username', 'not-blank', ['rule' => 'notBlank']);
        $this->assertSame($validator, $validator->addNested('user', $inner));

        $this->assertCount(1, $validator->field('user'));
    }

    /**
     * Testing addNested connects providers
     *
     * @return void
     */
    public function testAddNestedSingleProviders()
    {
        $validator = new Validator();
        $validator->setProvider('test', $this);

        $inner = new Validator();
        $inner->add('username', 'not-blank', ['rule' => function () use ($inner, $validator) {
            $this->assertSame($validator->providers(), $inner->providers(), 'Providers should match');

            return false;
        }]);
        $validator->addNested('user', $inner);

        $result = $validator->errors(['user' => ['username' => 'example']]);
        $this->assertNotEmpty($result, 'Validation should fail');
    }

    /**
     * Testing addNested with extra `$message` and `$when` params
     *
     * @return void
     */
    public function testAddNestedWithExtra()
    {
        $inner = new Validator();
        $inner->requirePresence('username');

        $validator = new Validator();
        $validator->addNested('user', $inner, 'errors found', 'create');

        $this->assertCount(1, $validator->field('user'));

        $rule = $validator->field('user')->rule(Validator::NESTED);
        $this->assertSame('create', $rule->get('on'));

        $errors = $validator->errors(['user' => 'string']);
        $this->assertArrayHasKey('user', $errors);
        $this->assertArrayHasKey(Validator::NESTED, $errors['user']);
        $this->assertSame('errors found', $errors['user'][Validator::NESTED]);

        $errors = $validator->errors(['user' => ['key' => 'value']]);
        $this->assertArrayHasKey('user', $errors);
        $this->assertArrayHasKey(Validator::NESTED, $errors['user']);

        $this->assertEmpty($validator->errors(['user' => ['key' => 'value']], false));
    }

    /**
     * Testing addNestedMany field rules
     *
     * @return void
     */
    public function testAddNestedMany()
    {
        $validator = new Validator();
        $inner = new Validator();
        $inner->add('comment', 'not-blank', ['rule' => 'notBlank']);
        $this->assertSame($validator, $validator->addNestedMany('comments', $inner));

        $this->assertCount(1, $validator->field('comments'));
    }

    /**
     * Testing addNestedMany connects providers
     *
     * @return void
     */
    public function testAddNestedManyProviders()
    {
        $validator = new Validator();
        $validator->setProvider('test', $this);

        $inner = new Validator();
        $inner->add('comment', 'not-blank', ['rule' => function () use ($inner, $validator) {
            $this->assertSame($validator->providers(), $inner->providers(), 'Providers should match');

            return false;
        }]);
        $validator->addNestedMany('comments', $inner);

        $result = $validator->errors(['comments' => [['comment' => 'example']]]);
        $this->assertNotEmpty($result, 'Validation should fail');
    }

    /**
     * Testing addNestedMany with extra `$message` and `$when` params
     *
     * @return void
     */
    public function testAddNestedManyWithExtra()
    {
        $inner = new Validator();
        $inner->requirePresence('body');

        $validator = new Validator();
        $validator->addNestedMany('comments', $inner, 'errors found', 'create');

        $this->assertCount(1, $validator->field('comments'));

        $rule = $validator->field('comments')->rule(Validator::NESTED);
        $this->assertSame('create', $rule->get('on'));

        $errors = $validator->errors(['comments' => 'string']);
        $this->assertArrayHasKey('comments', $errors);
        $this->assertArrayHasKey(Validator::NESTED, $errors['comments']);
        $this->assertSame('errors found', $errors['comments'][Validator::NESTED]);

        $errors = $validator->errors(['comments' => ['string']]);
        $this->assertArrayHasKey('comments', $errors);
        $this->assertArrayHasKey(Validator::NESTED, $errors['comments']);
        $this->assertSame('errors found', $errors['comments'][Validator::NESTED]);

        $errors = $validator->errors(['comments' => [['body' => null]]]);
        $this->assertArrayHasKey('comments', $errors);
        $this->assertArrayHasKey(Validator::NESTED, $errors['comments']);

        $this->assertEmpty($validator->errors(['comments' => [['body' => null]]], false));
    }

    /**
     * Tests that calling field will create a default validation set for it
     *
     * @return void
     */
    public function testFieldDefault()
    {
        $validator = new Validator();
        $this->assertFalse($validator->hasField('foo'));

        $field = $validator->field('foo');
        $this->assertInstanceOf('Cake\Validation\ValidationSet', $field);
        $this->assertCount(0, $field);
        $this->assertTrue($validator->hasField('foo'));
    }

    /**
     * Tests that field method can be used as a setter
     *
     * @return void
     */
    public function testFieldSetter()
    {
        $validator = new Validator();
        $validationSet = new ValidationSet();
        $validator->field('thing', $validationSet);
        $this->assertSame($validationSet, $validator->field('thing'));
    }

    /**
     * Tests the remove method
     *
     * @return void
     */
    public function testRemove()
    {
        $validator = new Validator();
        $validator->add('title', 'not-blank', ['rule' => 'notBlank']);
        $validator->add('title', 'foo', ['rule' => 'bar']);
        $this->assertCount(2, $validator->field('title'));
        $validator->remove('title');
        $this->assertCount(0, $validator->field('title'));
        $validator->remove('title');

        $validator->add('title', 'not-blank', ['rule' => 'notBlank']);
        $validator->add('title', 'foo', ['rule' => 'bar']);
        $this->assertCount(2, $validator->field('title'));
        $validator->remove('title', 'foo');
        $this->assertCount(1, $validator->field('title'));
        $this->assertNull($validator->field('title')->rule('foo'));
    }

    /**
     * Tests the requirePresence method
     *
     * @return void
     */
    public function testRequirePresence()
    {
        $validator = new Validator();
        $this->assertSame($validator, $validator->requirePresence('title'));
        $this->assertTrue($validator->field('title')->isPresenceRequired());

        $validator->requirePresence('title', false);
        $this->assertFalse($validator->field('title')->isPresenceRequired());

        $validator->requirePresence('title', 'create');
        $this->assertEquals('create', $validator->field('title')->isPresenceRequired());

        $validator->requirePresence('title', 'update');
        $this->assertEquals('update', $validator->field('title')->isPresenceRequired());
    }

    /**
     * Tests the requirePresence method
     *
     * @return void
     */
    public function testRequirePresenceAsArray()
    {
        $validator = new Validator();
        $validator->requirePresence(['title', 'created']);
        $this->assertTrue($validator->field('title')->isPresenceRequired());
        $this->assertTrue($validator->field('created')->isPresenceRequired());

        $validator->requirePresence([
            'title' => [
                'mode' => false,
            ],
            'content' => [
                'mode' => 'update',
            ],
            'subject',
        ], true);
        $this->assertFalse($validator->field('title')->isPresenceRequired());
        $this->assertEquals('update', $validator->field('content')->isPresenceRequired());
        $this->assertTrue($validator->field('subject')->isPresenceRequired());
    }

    /**
     * Tests the requirePresence failure case
     *
     * @return void
     */
    public function testRequirePresenceAsArrayFailure()
    {
        $this->expectException(\InvalidArgumentException::class);
        $validator = new Validator();
        $validator->requirePresence(['title' => 'derp', 'created' => false]);
    }

    /**
     * Tests the requirePresence method when passing a callback
     *
     * @return void
     */
    public function testRequirePresenceCallback()
    {
        $validator = new Validator();
        $require = true;
        $validator->requirePresence('title', function ($context) use (&$require) {
            $this->assertEquals([], $context['data']);
            $this->assertEquals([], $context['providers']);
            $this->assertEquals('title', $context['field']);
            $this->assertTrue($context['newRecord']);

            return $require;
        });
        $this->assertTrue($validator->isPresenceRequired('title', true));

        $require = false;
        $this->assertFalse($validator->isPresenceRequired('title', true));
    }

    /**
     * Tests the isPresenceRequired method
     *
     * @return void
     */
    public function testIsPresenceRequired()
    {
        $validator = new Validator();
        $this->assertSame($validator, $validator->requirePresence('title'));
        $this->assertTrue($validator->isPresenceRequired('title', true));
        $this->assertTrue($validator->isPresenceRequired('title', false));

        $validator->requirePresence('title', false);
        $this->assertFalse($validator->isPresenceRequired('title', true));
        $this->assertFalse($validator->isPresenceRequired('title', false));

        $validator->requirePresence('title', 'create');
        $this->assertTrue($validator->isPresenceRequired('title', true));
        $this->assertFalse($validator->isPresenceRequired('title', false));

        $validator->requirePresence('title', 'update');
        $this->assertTrue($validator->isPresenceRequired('title', false));
        $this->assertFalse($validator->isPresenceRequired('title', true));
    }

    /**
     * Tests errors generated when a field presence is required
     *
     * @return void
     */
    public function testErrorsWithPresenceRequired()
    {
        $validator = new Validator();
        $validator->requirePresence('title');
        $errors = $validator->errors(['foo' => 'something']);
        $expected = ['title' => ['_required' => 'This field is required']];
        $this->assertEquals($expected, $errors);

        $this->assertEmpty($validator->errors(['title' => 'bar']));

        $validator->requirePresence('title', false);
        $this->assertEmpty($validator->errors(['foo' => 'bar']));
    }

    /**
     * Test that validation on a certain condition generate errors
     *
     * @return void
     */
    public function testErrorsWithPresenceRequiredOnCreate()
    {
        $validator = new Validator();
        $validator->requirePresence('id', 'update');
        $validator->allowEmpty('id', 'create');
        $validator->requirePresence('title');

        $data = [
            'title' => 'Example title',
        ];

        $expected = [];
        $result = $validator->errors($data);

        $this->assertEquals($expected, $result);
    }

    /**
     * Test that errors() can work with nested data.
     *
     * @return void
     */
    public function testErrorsWithNestedFields()
    {
        $validator = new Validator();
        $user = new Validator();
        $user->add('username', 'letter', ['rule' => 'alphanumeric']);

        $comments = new Validator();
        $comments->add('comment', 'letter', ['rule' => 'alphanumeric']);

        $validator->addNested('user', $user);
        $validator->addNestedMany('comments', $comments);

        $data = [
            'user' => [
                'username' => 'is wrong',
            ],
            'comments' => [
                ['comment' => 'is wrong'],
            ],
        ];
        $errors = $validator->errors($data);
        $expected = [
            'user' => [
                'username' => ['letter' => 'The provided value is invalid'],
            ],
            'comments' => [
                0 => ['comment' => ['letter' => 'The provided value is invalid']],
            ],
        ];
        $this->assertEquals($expected, $errors);
    }

    /**
     * Test nested fields with many, but invalid data.
     *
     * @return void
     */
    public function testErrorsWithNestedSingleInvalidType()
    {
        $validator = new Validator();

        $user = new Validator();
        $user->add('user', 'letter', ['rule' => 'alphanumeric']);
        $validator->addNested('user', $user);

        $data = [
            'user' => 'a string',
        ];
        $errors = $validator->errors($data);
        $expected = [
            'user' => ['_nested' => 'The provided value is invalid'],
        ];
        $this->assertEquals($expected, $errors);
    }

    /**
     * Test nested fields with many, but invalid data.
     *
     * @return void
     */
    public function testErrorsWithNestedManyInvalidType()
    {
        $validator = new Validator();

        $comments = new Validator();
        $comments->add('comment', 'letter', ['rule' => 'alphanumeric']);
        $validator->addNestedMany('comments', $comments);

        $data = [
            'comments' => 'a string',
        ];
        $errors = $validator->errors($data);
        $expected = [
            'comments' => ['_nested' => 'The provided value is invalid'],
        ];
        $this->assertEquals($expected, $errors);
    }

    /**
     * Test nested fields with many, but invalid data.
     *
     * @return void
     */
    public function testErrorsWithNestedManySomeInvalid()
    {
        $validator = new Validator();

        $comments = new Validator();
        $comments->add('comment', 'letter', ['rule' => 'alphanumeric']);
        $validator->addNestedMany('comments', $comments);

        $data = [
            'comments' => [
                'a string',
                ['comment' => 'letters'],
                ['comment' => 'more invalid'],
            ],
        ];
        $errors = $validator->errors($data);
        $expected = [
            'comments' => [
                '_nested' => 'The provided value is invalid',
            ],
        ];
        $this->assertEquals($expected, $errors);
    }

    /**
     * Tests custom error messages generated when a field presence is required
     *
     * @return void
     */
    public function testCustomErrorsWithPresenceRequired()
    {
        $validator = new Validator();
        $validator->requirePresence('title', true, 'Custom message');
        $errors = $validator->errors(['foo' => 'something']);
        $expected = ['title' => ['_required' => 'Custom message']];
        $this->assertEquals($expected, $errors);
    }

    /**
     * Tests custom error messages generated when a field presence is required
     *
     * @return void
     */
    public function testCustomErrorsWithPresenceRequiredAsArray()
    {
        $validator = new Validator();
        $validator->requirePresence(['title', 'content'], true, 'Custom message');
        $errors = $validator->errors(['foo' => 'something']);
        $expected = [
            'title' => ['_required' => 'Custom message'],
            'content' => ['_required' => 'Custom message'],
        ];
        $this->assertEquals($expected, $errors);

        $validator->requirePresence([
            'title' => [
                'message' => 'Test message',
            ],
            'content',
        ], true, 'Custom message');
        $errors = $validator->errors(['foo' => 'something']);
        $expected = [
            'title' => ['_required' => 'Test message'],
            'content' => ['_required' => 'Custom message'],
        ];
        $this->assertEquals($expected, $errors);
    }

    /**
     * Tests the allowEmpty method
     *
     * @return void
     */
    public function testAllowEmpty()
    {
        $validator = new Validator();
        $this->assertSame($validator, $validator->allowEmpty('title'));
        $this->assertTrue($validator->field('title')->isEmptyAllowed());

        $validator->allowEmpty('title', 'create');
        $this->assertEquals('create', $validator->field('title')->isEmptyAllowed());

        $validator->allowEmpty('title', 'update');
        $this->assertEquals('update', $validator->field('title')->isEmptyAllowed());
    }

    /**
     * Tests the allowEmpty method with date/time fields.
     *
     * @return void
     */
    public function testAllowEmptyWithDateTimeFields()
    {
        $validator = new Validator();
        $validator->allowEmpty('created')
            ->add('created', 'date', ['rule' => 'date']);

        $data = [
            'created' => [
                'year' => '',
                'month' => '',
                'day' => '',
            ],
        ];
        $result = $validator->errors($data);
        $this->assertEmpty($result, 'No errors on empty date');

        $data = [
            'created' => [
                'year' => '',
                'month' => '',
                'day' => '',
                'hour' => '',
                'minute' => '',
                'second' => '',
                'meridian' => '',
            ],
        ];
        $result = $validator->errors($data);
        $this->assertEmpty($result, 'No errors on empty datetime');

        $data = [
            'created' => [
                'hour' => '',
                'minute' => '',
                'meridian' => '',
            ],
        ];
        $result = $validator->errors($data);
        $this->assertEmpty($result, 'No errors on empty time');
    }

    /**
     * Tests the allowEmpty method with file fields.
     *
     * @return void
     */
    public function testAllowEmptyWithFileFields()
    {
        $validator = new Validator();
        $validator->allowEmpty('picture')
            ->add('picture', 'file', ['rule' => 'uploadedFile']);

        $data = [
            'picture' => [
                'name' => '',
                'type' => '',
                'tmp_name' => '',
                'error' => UPLOAD_ERR_NO_FILE,
            ],
        ];
        $result = $validator->errors($data);
        $this->assertEmpty($result, 'No errors on empty date');

        $data = [
            'picture' => [
                'name' => 'fake.png',
                'type' => '',
                'tmp_name' => '',
                'error' => UPLOAD_ERR_OK,
            ],
        ];
        $result = $validator->errors($data);
        $this->assertNotEmpty($result, 'Invalid file should be caught still.');
    }

    /**
     * Tests the allowEmpty as array method
     *
     * @return void
     */
    public function testAllowEmptyAsArray()
    {
        $validator = new Validator();

        $validator->allowEmpty([
            'title',
            'subject',
            'posted_at' => [
                'when' => false,
                'message' => 'Post time cannot be empty',
            ],
            'updated_at' => [
                'when' => true,
            ],
            'show_at' => [
                'when' => Validator::WHEN_UPDATE,
            ],
        ], 'create', 'Cannot be empty');
        $this->assertEquals('create', $validator->field('title')->isEmptyAllowed());
        $this->assertEquals('create', $validator->field('subject')->isEmptyAllowed());
        $this->assertFalse($validator->field('posted_at')->isEmptyAllowed());
        $this->assertTrue($validator->field('updated_at')->isEmptyAllowed());
        $this->assertEquals('update', $validator->field('show_at')->isEmptyAllowed());

        $errors = $validator->errors([
            'title' => '',
            'subject' => null,
            'posted_at' => null,
            'updated_at' => null,
            'show_at' => '',
        ], false);

        $expected = [
            'title' => ['_empty' => 'Cannot be empty'],
            'subject' => ['_empty' => 'Cannot be empty'],
            'posted_at' => ['_empty' => 'Post time cannot be empty'],
        ];
        $this->assertEquals($expected, $errors);
    }

    /**
     * Tests the allowEmpty failure case
     *
     * @return void
     */
    public function testAllowEmptyAsArrayFailure()
    {
        $this->expectException(\InvalidArgumentException::class);
        $validator = new Validator();
        $validator->allowEmpty(['title' => 'derp', 'created' => false]);
    }

    /**
     * Tests the allowEmptyString method
     *
     * @return void
     */
    public function testAllowEmptyString()
    {
        $validator = new Validator();
        $validator->allowEmptyString('title')
            ->scalar('title');

        $this->assertTrue($validator->isEmptyAllowed('title', true));
        $this->assertTrue($validator->isEmptyAllowed('title', false));

        $data = [
            'title' => '',
        ];
        $this->assertEmpty($validator->errors($data));

        $data = [
            'title' => null,
        ];
        $this->assertEmpty($validator->errors($data));

        $data = [
            'title' => [],
        ];
        $this->assertNotEmpty($validator->errors($data));

        $validator = new Validator();
        $validator->allowEmptyString('title', 'update', 'message');
        $this->assertFalse($validator->isEmptyAllowed('title', true));
        $this->assertTrue($validator->isEmptyAllowed('title', false));

        $data = [
            'title' => null,
        ];
        $expected = [
            'title' => ['_empty' => 'message'],
        ];
        $this->assertSame($expected, $validator->errors($data, true));
        $this->assertEmpty($validator->errors($data, false));
    }

    /**
     * Tests the allowEmptyArray method
     *
     * @return void
     */
    public function testAllowEmptyArray()
    {
        $validator = new Validator();
        $validator->allowEmptyArray('items')
            ->hasAtMost('items', 3);

        $this->assertTrue($validator->field('items')->isEmptyAllowed());

        $data = [
            'items' => '',
        ];
        $result = $validator->errors($data);
        $this->assertEmpty($result);

        $data = [
            'items' => null,
        ];
        $result = $validator->errors($data);
        $this->assertEmpty($result);

        $data = [
            'items' => [],
        ];
        $result = $validator->errors($data);
        $this->assertEmpty($result);

        $data = [
            'items' => [1, 2, 3, 4, 5],
        ];
        $expected = [
            'items' => [
                'hasAtMost' => 'The provided value is invalid',
            ],
        ];
        $result = $validator->errors($data);
        $this->assertSame($expected, $result);

        $validator = new Validator();
        $validator->allowEmptyArray('items', 'update', 'message');
        $this->assertFalse($validator->isEmptyAllowed('items', true));
        $this->assertTrue($validator->isEmptyAllowed('items', false));

        $data = [
            'items' => null,
        ];
        $expected = [
            'items' => ['_empty' => 'message'],
        ];
        $this->assertSame($expected, $validator->errors($data, true));
        $this->assertEmpty($validator->errors($data, false));
    }

    /**
     * Tests the allowEmptyFile method
     *
     * @return void
     */
    public function testAllowEmptyFile()
    {
        $validator = new Validator();
        $validator->allowEmptyFile('photo')
            ->uploadedFile('photo', []);

        $this->assertTrue($validator->field('photo')->isEmptyAllowed());

        $data = [
            'photo' => [
                'name' => '',
                'type' => '',
                'tmp_name' => '',
                'error' => UPLOAD_ERR_NO_FILE,
            ],
        ];
        $result = $validator->errors($data);
        $this->assertEmpty($result);

        $data = [
            'photo' => null,
        ];
        $result = $validator->errors($data);
        $this->assertEmpty($result);

        $data = [
            'photo' => [
                'name' => '',
                'type' => '',
                'tmp_name' => '',
                'error' => UPLOAD_ERR_FORM_SIZE,
            ],
        ];
        $expected = [
            'photo' => [
                'uploadedFile' => 'The provided value is invalid',
            ],
        ];
        $result = $validator->errors($data);
        $this->assertSame($expected, $result);

        $data = [
            'photo' => '',
        ];
        $expected = [
            'photo' => [
                'uploadedFile' => 'The provided value is invalid',
            ],
        ];
        $result = $validator->errors($data);
        $this->assertSame($expected, $result);

        $data = ['photo' => []];
        $result = $validator->errors($data);
<<<<<<< HEAD
        $expected = [
            'photo' => [
                'uploadedFile' => 'The provided value is invalid',
            ],
        ];
=======
>>>>>>> dd18cc06
        $this->assertSame($expected, $result);

        $validator = new Validator();
        $validator->allowEmptyArray('photo', 'update', 'message');
        $this->assertFalse($validator->isEmptyAllowed('photo', true));
        $this->assertTrue($validator->isEmptyAllowed('photo', false));

        $data = [
            'photo' => null,
        ];
        $expected = [
            'photo' => ['_empty' => 'message'],
        ];
        $this->assertSame($expected, $validator->errors($data, true));
        $this->assertEmpty($validator->errors($data, false));
    }

    /**
     * Tests the allowEmptyDate method
     *
     * @return void
     */
    public function testAllowEmptyDate()
    {
        $validator = new Validator();
        $validator->allowEmptyDate('date')
            ->date('date');

        $this->assertTrue($validator->field('date')->isEmptyAllowed());

        $data = [
            'date' => [
                'year' => '',
                'month' => '',
                'day' => '',
            ],
        ];
        $result = $validator->errors($data);
        $this->assertEmpty($result);

        $data = [
            'date' => '',
        ];
        $result = $validator->errors($data);
        $this->assertEmpty($result);

        $data = [
            'date' => null,
        ];
        $result = $validator->errors($data);
        $this->assertEmpty($result);

<<<<<<< HEAD
        $data = [
            'date' => [],
        ];
        $expected = [
            'date' => [
                'date' => 'The provided value is invalid',
            ],
        ];
=======
        $data = ['date' => []];
>>>>>>> dd18cc06
        $result = $validator->errors($data);
        $this->assertEmpty($result);

        $validator = new Validator();
        $validator->allowEmptyArray('date', 'update', 'message');
        $this->assertFalse($validator->isEmptyAllowed('date', true));
        $this->assertTrue($validator->isEmptyAllowed('date', false));

        $data = [
            'date' => null,
        ];
        $expected = [
            'date' => ['_empty' => 'message'],
        ];
        $this->assertSame($expected, $validator->errors($data, true));
        $this->assertEmpty($validator->errors($data, false));
    }

    /**
     * Tests the allowEmptyTime method
     *
     * @return void
     */
    public function testAllowEmptyTime()
    {
        $validator = new Validator();
        $validator->allowEmptyTime('time')
            ->time('time');

        $this->assertTrue($validator->field('time')->isEmptyAllowed());

        $data = [
            'time' => [
                'hour' => '',
                'minute' => '',
                'second' => '',
            ],
        ];
        $result = $validator->errors($data);
        $this->assertEmpty($result);

        $data = [
            'time' => '',
        ];
        $result = $validator->errors($data);
        $this->assertEmpty($result);

        $data = [
            'time' => null,
        ];
        $result = $validator->errors($data);
        $this->assertEmpty($result);

<<<<<<< HEAD
        $data = [
            'time' => [],
        ];
        $expected = [
            'time' => [
                'time' => 'The provided value is invalid',
            ],
        ];
=======
        $data = ['time' => []];
>>>>>>> dd18cc06
        $result = $validator->errors($data);
        $this->assertEmpty($result);

        $validator = new Validator();
        $validator->allowEmptyArray('time', 'update', 'message');
        $this->assertFalse($validator->isEmptyAllowed('time', true));
        $this->assertTrue($validator->isEmptyAllowed('time', false));

        $data = [
            'time' => null,
        ];
        $expected = [
            'time' => ['_empty' => 'message'],
        ];
        $this->assertSame($expected, $validator->errors($data, true));
        $this->assertEmpty($validator->errors($data, false));
    }

    /**
     * Tests the allowEmptyDate method
     *
     * @return void
     */
    public function testAllowEmptyDateTime()
    {
        $validator = new Validator();
        $validator->allowEmptyDate('published')
            ->dateTime('published');

        $this->assertTrue($validator->field('published')->isEmptyAllowed());

        $data = [
            'published' => [
                'year' => '',
                'month' => '',
                'day' => '',
                'hour' => '',
                'minute' => '',
                'second' => '',
            ],
        ];
        $result = $validator->errors($data);
        $this->assertEmpty($result);

        $data = [
            'published' => '',
        ];
        $result = $validator->errors($data);
        $this->assertEmpty($result);

        $data = [
            'published' => null,
        ];
        $result = $validator->errors($data);
        $this->assertEmpty($result);

        $data = [
            'published' => [],
        ];
<<<<<<< HEAD
        $expected = [
            'published' => [
                'dateTime' => 'The provided value is invalid',
            ],
        ];
=======
>>>>>>> dd18cc06
        $result = $validator->errors($data);
        $this->assertEmpty($result);

        $validator = new Validator();
        $validator->allowEmptyArray('published', 'update', 'message');
        $this->assertFalse($validator->isEmptyAllowed('published', true));
        $this->assertTrue($validator->isEmptyAllowed('published', false));

        $data = [
            'published' => null,
        ];
        $expected = [
            'published' => ['_empty' => 'message'],
        ];
        $this->assertSame($expected, $validator->errors($data, true));
        $this->assertEmpty($validator->errors($data, false));
    }

    /**
     * Test the notEmpty() method.
     *
     * @return void
     */
    public function testNotEmpty()
    {
        $validator = new Validator();
        $validator->notEmpty('title');
        $this->assertFalse($validator->field('title')->isEmptyAllowed());

        $validator->allowEmpty('title');
        $this->assertTrue($validator->field('title')->isEmptyAllowed());
    }

    /**
     * Tests the notEmpty as array method
     *
     * @return void
     */
    public function testNotEmptyAsArray()
    {
        $validator = new Validator();
        $validator->notEmpty(['title', 'created']);
        $this->assertFalse($validator->field('title')->isEmptyAllowed());
        $this->assertFalse($validator->field('created')->isEmptyAllowed());

        $validator->notEmpty([
            'title' => [
                'when' => false,
            ],
            'content' => [
                'when' => Validator::WHEN_UPDATE,
            ],
            'posted_at' => [
                'when' => Validator::WHEN_CREATE,
            ],
            'show_at' => [
                'message' => 'Show date cannot be empty',
                'when' => false,
            ],
            'subject',
        ], 'Not empty', true);

        $this->assertFalse($validator->field('title')->isEmptyAllowed());
        $this->assertTrue($validator->isEmptyAllowed('content', true));
        $this->assertFalse($validator->isEmptyAllowed('content', false));
        $this->assertFalse($validator->isEmptyAllowed('posted_at', true));
        $this->assertTrue($validator->isEmptyAllowed('posted_at', false));
        $this->assertTrue($validator->field('subject')->isEmptyAllowed());

        $errors = $validator->errors([
            'title' => '',
            'content' => '',
            'posted_at' => null,
            'show_at' => null,
            'subject' => '',
        ], false);

        $expected = [
            'title' => ['_empty' => 'Not empty'],
            'content' => ['_empty' => 'Not empty'],
            'show_at' => ['_empty' => 'Show date cannot be empty'],
        ];
        $this->assertEquals($expected, $errors);
    }

    /**
     * Tests the notEmpty failure case
     *
     * @return void
     */
    public function testNotEmptyAsArrayFailure()
    {
        $this->expectException(\InvalidArgumentException::class);
        $validator = new Validator();
        $validator->notEmpty(['title' => 'derp', 'created' => false]);
    }

    /**
     * Test the notEmpty() method.
     *
     * @return void
     */
    public function testNotEmptyModes()
    {
        $validator = new Validator();
        $validator->notEmpty('title', 'Need a title', 'create');
        $this->assertFalse($validator->isEmptyAllowed('title', true));
        $this->assertTrue($validator->isEmptyAllowed('title', false));

        $validator->notEmpty('title', 'Need a title', 'update');
        $this->assertTrue($validator->isEmptyAllowed('title', true));
        $this->assertFalse($validator->isEmptyAllowed('title', false));

        $validator->notEmpty('title', 'Need a title');
        $this->assertFalse($validator->isEmptyAllowed('title', true));
        $this->assertFalse($validator->isEmptyAllowed('title', false));

        $validator->notEmpty('title');
        $this->assertFalse($validator->isEmptyAllowed('title', true));
        $this->assertFalse($validator->isEmptyAllowed('title', false));
    }

    /**
     * Test interactions between notEmpty() and isAllowed().
     *
     * @return void
     */
    public function testNotEmptyAndIsAllowed()
    {
        $validator = new Validator();
        $validator->allowEmpty('title')
            ->notEmpty('title', 'Need it', 'update');
        $this->assertTrue($validator->isEmptyAllowed('title', true));
        $this->assertFalse($validator->isEmptyAllowed('title', false));

        $validator->allowEmpty('title')
            ->notEmpty('title');
        $this->assertFalse($validator->isEmptyAllowed('title', true));
        $this->assertFalse($validator->isEmptyAllowed('title', false));

        $validator->notEmpty('title')
            ->allowEmpty('title', 'create');
        $this->assertTrue($validator->isEmptyAllowed('title', true));
        $this->assertFalse($validator->isEmptyAllowed('title', false));
    }

    /**
     * Tests the allowEmpty method when passing a callback
     *
     * @return void
     */
    public function testAllowEmptyCallback()
    {
        $validator = new Validator();
        $allow = true;
        $validator->allowEmpty('title', function ($context) use (&$allow) {
            $this->assertEquals([], $context['data']);
            $this->assertEquals([], $context['providers']);
            $this->assertTrue($context['newRecord']);

            return $allow;
        });
        $this->assertTrue($validator->isEmptyAllowed('title', true));

        $allow = false;
        $this->assertFalse($validator->isEmptyAllowed('title', true));
    }

    /**
     * Tests the notEmpty method when passing a callback
     *
     * @return void
     */
    public function testNotEmptyCallback()
    {
        $validator = new Validator();
        $prevent = true;
        $validator->notEmpty('title', 'error message', function ($context) use (&$prevent) {
            $this->assertEquals([], $context['data']);
            $this->assertEquals([], $context['providers']);
            $this->assertFalse($context['newRecord']);

            return $prevent;
        });
        $this->assertFalse($validator->isEmptyAllowed('title', false));

        $prevent = false;
        $this->assertTrue($validator->isEmptyAllowed('title', false));
    }

    /**
     * Tests the isEmptyAllowed method
     *
     * @return void
     */
    public function testIsEmptyAllowed()
    {
        $validator = new Validator();
        $this->assertSame($validator, $validator->allowEmpty('title'));
        $this->assertTrue($validator->isEmptyAllowed('title', true));
        $this->assertTrue($validator->isEmptyAllowed('title', false));

        $validator->notEmpty('title');
        $this->assertFalse($validator->isEmptyAllowed('title', true));
        $this->assertFalse($validator->isEmptyAllowed('title', false));

        $validator->allowEmpty('title', 'create');
        $this->assertTrue($validator->isEmptyAllowed('title', true));
        $this->assertFalse($validator->isEmptyAllowed('title', false));

        $validator->allowEmpty('title', 'update');
        $this->assertTrue($validator->isEmptyAllowed('title', false));
        $this->assertFalse($validator->isEmptyAllowed('title', true));
    }

    /**
     * Tests errors generated when a field is not allowed to be empty
     *
     * @return void
     */
    public function testErrorsWithEmptyNotAllowed()
    {
        $validator = new Validator();
        $validator->notEmpty('title');
        $errors = $validator->errors(['title' => '']);
        $expected = ['title' => ['_empty' => 'This field cannot be left empty']];
        $this->assertEquals($expected, $errors);

        $errors = $validator->errors(['title' => []]);
        $expected = ['title' => ['_empty' => 'This field cannot be left empty']];
        $this->assertEquals($expected, $errors);

        $errors = $validator->errors(['title' => null]);
        $expected = ['title' => ['_empty' => 'This field cannot be left empty']];
        $this->assertEquals($expected, $errors);

        $errors = $validator->errors(['title' => 0]);
        $this->assertEmpty($errors);

        $errors = $validator->errors(['title' => '0']);
        $this->assertEmpty($errors);

        $errors = $validator->errors(['title' => false]);
        $this->assertEmpty($errors);
    }

    /**
     * Tests custom error messages generated when a field is allowed to be empty
     *
     * @return void
     */
    public function testCustomErrorsWithAllowedEmpty()
    {
        $validator = new Validator();
        $validator->allowEmpty('title', false, 'Custom message');
        $errors = $validator->errors(['title' => null]);
        $expected = ['title' => ['_empty' => 'Custom message']];
        $this->assertEquals($expected, $errors);
    }

    /**
     * Tests custom error messages generated when a field is not allowed to be empty
     *
     * @return void
     */
    public function testCustomErrorsWithEmptyNotAllowed()
    {
        $validator = new Validator();
        $validator->notEmpty('title', 'Custom message');
        $errors = $validator->errors(['title' => '']);
        $expected = ['title' => ['_empty' => 'Custom message']];
        $this->assertEquals($expected, $errors);
    }

    /**
     * Tests errors generated when a field is allowed to be empty
     *
     * @return void
     */
    public function testErrorsWithEmptyAllowed()
    {
        $validator = new Validator();
        $validator->allowEmpty('title');
        $errors = $validator->errors(['title' => '']);
        $this->assertEmpty($errors);

        $errors = $validator->errors(['title' => []]);
        $this->assertEmpty($errors);

        $errors = $validator->errors(['title' => null]);
        $this->assertEmpty($errors);

        $errors = $validator->errors(['title' => 0]);
        $this->assertEmpty($errors);

        $errors = $validator->errors(['title' => 0.0]);
        $this->assertEmpty($errors);

        $errors = $validator->errors(['title' => '0']);
        $this->assertEmpty($errors);

        $errors = $validator->errors(['title' => false]);
        $this->assertEmpty($errors);
    }

    /**
     * Test the provider() method
     *
     * @return void
     */
    public function testProvider()
    {
        $validator = new Validator();
        $object = new \stdClass();
        $this->assertSame($validator, $validator->setProvider('foo', $object));
        $this->assertSame($object, $validator->getProvider('foo'));
        $this->assertNull($validator->getProvider('bar'));

        $another = new \stdClass();
        $this->assertSame($validator, $validator->setProvider('bar', $another));
        $this->assertSame($another, $validator->getProvider('bar'));

        $this->assertEquals(new \Cake\Validation\RulesProvider(), $validator->getProvider('default'));
    }

    /**
     * Tests errors() method when using validators from the default provider, this proves
     * that it returns a default validation message and the custom one set in the rule
     *
     * @return void
     */
    public function testErrorsFromDefaultProvider()
    {
        $validator = new Validator();
        $validator
            ->add('email', 'alpha', ['rule' => 'alphanumeric'])
            ->add('email', 'notBlank', ['rule' => 'notBlank'])
            ->add('email', 'email', ['rule' => 'email', 'message' => 'Y u no write email?']);
        $errors = $validator->errors(['email' => 'not an email!']);
        $expected = [
            'email' => [
                'alpha' => 'The provided value is invalid',
                'email' => 'Y u no write email?',
            ],
        ];
        $this->assertEquals($expected, $errors);
    }

    /**
     * Tests using validation methods from different providers and returning the error
     * as a string
     *
     * @return void
     */
    public function testErrorsFromCustomProvider()
    {
        $validator = new Validator();
        $validator
            ->add('email', 'alpha', ['rule' => 'alphanumeric'])
            ->add('title', 'cool', ['rule' => 'isCool', 'provider' => 'thing']);

        $thing = $this->getMockBuilder('\stdClass')
            ->setMethods(['isCool'])
            ->getMock();
        $thing->expects($this->once())->method('isCool')
            ->will($this->returnCallback(function ($data, $context) use ($thing) {
                $this->assertEquals('bar', $data);
                $expected = [
                    'default' => new \Cake\Validation\RulesProvider(),
                    'thing' => $thing,
                ];
                $expected = [
                    'newRecord' => true,
                    'providers' => $expected,
                    'data' => [
                        'email' => '!',
                        'title' => 'bar',
                    ],
                    'field' => 'title',
                ];
                $this->assertEquals($expected, $context);

                return "That ain't cool, yo";
            }));

        $validator->setProvider('thing', $thing);
        $errors = $validator->errors(['email' => '!', 'title' => 'bar']);
        $expected = [
            'email' => ['alpha' => 'The provided value is invalid'],
            'title' => ['cool' => "That ain't cool, yo"],
        ];
        $this->assertEquals($expected, $errors);
    }

    /**
     * Tests that it is possible to pass extra arguments to the validation function
     * and it still gets the providers as last argument
     *
     * @return void
     */
    public function testMethodsWithExtraArguments()
    {
        $validator = new Validator();
        $validator->add('title', 'cool', [
            'rule' => ['isCool', 'and', 'awesome'],
            'provider' => 'thing',
        ]);
        $thing = $this->getMockBuilder('\stdClass')
            ->setMethods(['isCool'])
            ->getMock();
        $thing->expects($this->once())->method('isCool')
            ->will($this->returnCallback(function ($data, $a, $b, $context) use ($thing) {
                $this->assertEquals('bar', $data);
                $this->assertEquals('and', $a);
                $this->assertEquals('awesome', $b);
                $expected = [
                    'default' => new \Cake\Validation\RulesProvider(),
                    'thing' => $thing,
                ];
                $expected = [
                    'newRecord' => true,
                    'providers' => $expected,
                    'data' => [
                        'email' => '!',
                        'title' => 'bar',
                    ],
                    'field' => 'title',
                ];
                $this->assertEquals($expected, $context);

                return "That ain't cool, yo";
            }));
        $validator->setProvider('thing', $thing);
        $errors = $validator->errors(['email' => '!', 'title' => 'bar']);
        $expected = [
            'title' => ['cool' => "That ain't cool, yo"],
        ];
        $this->assertEquals($expected, $errors);
    }

    /**
     * Tests that it is possible to use a closure as a rule
     *
     * @return void
     */
    public function testUsingClosureAsRule()
    {
        $validator = new Validator();
        $validator->add('name', 'myRule', [
            'rule' => function ($data, $provider) {
                $this->assertEquals('foo', $data);

                return 'You fail';
            },
        ]);
        $expected = ['name' => ['myRule' => 'You fail']];
        $this->assertEquals($expected, $validator->errors(['name' => 'foo']));
    }

    /**
     * Tests that setting last to a rule will stop validating the rest of the rules
     *
     * @return void
     */
    public function testErrorsWithLastRule()
    {
        $validator = new Validator();
        $validator
            ->add('email', 'alpha', ['rule' => 'alphanumeric', 'last' => true])
            ->add('email', 'email', ['rule' => 'email', 'message' => 'Y u no write email?']);
        $errors = $validator->errors(['email' => 'not an email!']);
        $expected = [
            'email' => [
                'alpha' => 'The provided value is invalid',
            ],
        ];

        $this->assertEquals($expected, $errors);
    }

    /**
     * Tests it is possible to get validation sets for a field using an array interface
     *
     * @return void
     */
    public function testArrayAccessGet()
    {
        $validator = new Validator();
        $validator
            ->add('email', 'alpha', ['rule' => 'alphanumeric'])
            ->add('title', 'cool', ['rule' => 'isCool', 'provider' => 'thing']);
        $this->assertSame($validator['email'], $validator->field('email'));
        $this->assertSame($validator['title'], $validator->field('title'));
    }

    /**
     * Tests it is possible to check for validation sets for a field using an array interface
     *
     * @return void
     */
    public function testArrayAccessExists()
    {
        $validator = new Validator();
        $validator
            ->add('email', 'alpha', ['rule' => 'alphanumeric'])
            ->add('title', 'cool', ['rule' => 'isCool', 'provider' => 'thing']);
        $this->assertArrayHasKey('email', $validator);
        $this->assertArrayHasKey('title', $validator);
        $this->assertArrayNotHasKey('foo', $validator);
    }

    /**
     * Tests it is possible to set validation rules for a field using an array interface
     *
     * @return void
     */
    public function testArrayAccessSet()
    {
        $validator = new Validator();
        $validator
            ->add('email', 'alpha', ['rule' => 'alphanumeric'])
            ->add('title', 'cool', ['rule' => 'isCool', 'provider' => 'thing']);
        $validator['name'] = $validator->field('title');
        $this->assertSame($validator->field('title'), $validator->field('name'));
        $validator['name'] = ['alpha' => ['rule' => 'alphanumeric']];
        $this->assertEquals($validator->field('email'), $validator->field('email'));
    }

    /**
     * Tests it is possible to unset validation rules
     *
     * @return void
     */
    public function testArrayAccessUnset()
    {
        $validator = new Validator();
        $validator
            ->add('email', 'alpha', ['rule' => 'alphanumeric'])
            ->add('title', 'cool', ['rule' => 'isCool', 'provider' => 'thing']);
        $this->assertArrayHasKey('title', $validator);
        unset($validator['title']);
        $this->assertArrayNotHasKey('title', $validator);
    }

    /**
     * Tests the countable interface
     *
     * @return void
     */
    public function testCount()
    {
        $validator = new Validator();
        $validator
            ->add('email', 'alpha', ['rule' => 'alphanumeric'])
            ->add('title', 'cool', ['rule' => 'isCool', 'provider' => 'thing']);
        $this->assertCount(2, $validator);
    }

    /**
     * Tests adding rules via alternative syntax
     *
     * @return void
     */
    public function testAddMultiple()
    {
        $validator = new Validator();
        $validator->add('title', [
            'notBlank' => [
                'rule' => 'notBlank',
            ],
            'length' => [
                'rule' => ['minLength', 10],
                'message' => 'Titles need to be at least 10 characters long',
            ],
        ]);
        $set = $validator->field('title');
        $this->assertInstanceOf('Cake\Validation\ValidationSet', $set);
        $this->assertCount(2, $set);
    }

    /**
     * Integration test for compareWith validator.
     *
     * @return void
     */
    public function testCompareWithIntegration()
    {
        $validator = new Validator();
        $validator->add('password', [
            'compare' => [
                'rule' => ['compareWith', 'password_compare'],
            ],
        ]);
        $data = [
            'password' => 'test',
            'password_compare' => 'not the same',
        ];
        $this->assertNotEmpty($validator->errors($data), 'Validation should fail.');
    }

    /**
     * Test debugInfo helper method.
     *
     * @return void
     */
    public function testDebugInfo()
    {
        $validator = new Validator();
        $validator->setProvider('test', $this);
        $validator->add('title', 'not-empty', ['rule' => 'notBlank']);
        $validator->requirePresence('body');
        $validator->allowEmpty('published');

        $result = $validator->__debugInfo();
        $expected = [
            '_providers' => ['test'],
            '_fields' => [
                'title' => [
                    'isPresenceRequired' => false,
                    'isEmptyAllowed' => false,
                    'rules' => ['not-empty'],
                ],
                'body' => [
                    'isPresenceRequired' => true,
                    'isEmptyAllowed' => false,
                    'rules' => [],
                ],
                'published' => [
                    'isPresenceRequired' => false,
                    'isEmptyAllowed' => true,
                    'rules' => [],
                ],
            ],
            '_presenceMessages' => [],
            '_allowEmptyMessages' => [],
            '_allowEmptyFlags' => [],
            '_useI18n' => true,
        ];
        $this->assertEquals($expected, $result);
    }

    /**
     * Tests that the 'create' and 'update' modes are preserved when using
     * nested validators
     *
     * @return void
     */
    public function testNestedValidatorCreate()
    {
        $validator = new Validator();
        $inner = new Validator();
        $inner->add('username', 'email', ['rule' => 'email', 'on' => 'create']);
        $validator->addNested('user', $inner);
        $this->assertNotEmpty($validator->errors(['user' => ['username' => 'example']], true));
        $this->assertEmpty($validator->errors(['user' => ['username' => 'a']], false));
    }

    /**
     * Tests that the 'create' and 'update' modes are preserved when using
     * nested validators
     *
     * @return void
     */
    public function testNestedManyValidatorCreate()
    {
        $validator = new Validator();
        $inner = new Validator();
        $inner->add('username', 'email', ['rule' => 'email', 'on' => 'create']);
        $validator->addNestedMany('user', $inner);
        $this->assertNotEmpty($validator->errors(['user' => [['username' => 'example']]], true));
        $this->assertEmpty($validator->errors(['user' => [['username' => 'a']]], false));
    }

    /**
     * Tests the notBlank proxy method
     *
     * @return void
     */
    public function testNotBlank()
    {
        $validator = new Validator();
        $this->assertProxyMethod($validator, 'notBlank');
        $this->assertNotEmpty($validator->errors(['username' => '  ']));
    }

    /**
     * Tests the alphanumeric proxy method
     *
     * @return void
     */
    public function testAlphanumeric()
    {
        $validator = new Validator();
        $this->assertProxyMethod($validator, 'alphaNumeric');
        $this->assertNotEmpty($validator->errors(['username' => '$']));
    }

    /**
     * Tests the lengthBetween proxy method
     *
     * @return void
     */
    public function testLengthBetween()
    {
        $validator = new Validator();
        $this->assertProxyMethod($validator, 'lengthBetween', [5, 7], [5, 7]);
        $this->assertNotEmpty($validator->errors(['username' => 'foo']));
    }

    /**
     * Tests the lengthBetween proxy method
     *
     * @return void
     */
    public function testLengthBetweenFailure()
    {
        $this->expectException(\InvalidArgumentException::class);
        $validator = new Validator();
        $validator->lengthBetween('username', [7]);
    }

    /**
     * Tests the creditCard proxy method
     *
     * @return void
     */
    public function testCreditCard()
    {
        $validator = new Validator();
        $this->assertProxyMethod($validator, 'creditCard', 'all', ['all', true], 'creditCard');
        $this->assertNotEmpty($validator->errors(['username' => 'foo']));
    }

    /**
     * Tests the greaterThan proxy method
     *
     * @return void
     */
    public function testGreaterThan()
    {
        $validator = new Validator();
        $this->assertProxyMethod($validator, 'greaterThan', 5, [Validation::COMPARE_GREATER, 5], 'comparison');
        $this->assertNotEmpty($validator->errors(['username' => 2]));
    }

    /**
     * Tests the greaterThanOrEqual proxy method
     *
     * @return void
     */
    public function testGreaterThanOrEqual()
    {
        $validator = new Validator();
        $this->assertProxyMethod($validator, 'greaterThanOrEqual', 5, [Validation::COMPARE_GREATER_OR_EQUAL, 5], 'comparison');
        $this->assertNotEmpty($validator->errors(['username' => 2]));
    }

    /**
     * Tests the lessThan proxy method
     *
     * @return void
     */
    public function testLessThan()
    {
        $validator = new Validator();
        $this->assertProxyMethod($validator, 'lessThan', 5, [Validation::COMPARE_LESS, 5], 'comparison');
        $this->assertNotEmpty($validator->errors(['username' => 5]));
    }

    /**
     * Tests the lessThanOrEqual proxy method
     *
     * @return void
     */
    public function testLessThanOrEqual()
    {
        $validator = new Validator();
        $this->assertProxyMethod($validator, 'lessThanOrEqual', 5, [Validation::COMPARE_LESS_OR_EQUAL, 5], 'comparison');
        $this->assertNotEmpty($validator->errors(['username' => 6]));
    }

    /**
     * Tests the equals proxy method
     *
     * @return void
     */
    public function testEquals()
    {
        $validator = new Validator();
        $this->assertProxyMethod($validator, 'equals', 5, [Validation::COMPARE_EQUAL, 5], 'comparison');
        $this->assertEmpty($validator->errors(['username' => 5]));
        $this->assertNotEmpty($validator->errors(['username' => 6]));
    }

    /**
     * Tests the notEquals proxy method
     *
     * @return void
     */
    public function testNotEquals()
    {
        $validator = new Validator();
        $this->assertProxyMethod($validator, 'notEquals', 5, [Validation::COMPARE_NOT_EQUAL, 5], 'comparison');
        $this->assertNotEmpty($validator->errors(['username' => 5]));
    }

    /**
     * Tests the sameAs proxy method
     *
     * @return void
     */
    public function testSameAs()
    {
        $validator = new Validator();
        $this->assertProxyMethod($validator, 'sameAs', 'other', ['other', Validation::COMPARE_SAME], 'compareFields');
        $this->assertNotEmpty($validator->errors(['username' => 'foo']));
        $this->assertNotEmpty($validator->errors(['username' => 1, 'other' => '1']));
    }

    /**
     * Tests the notSameAs proxy method
     *
     * @return void
     */
    public function testNotSameAs()
    {
        $validator = new Validator();
        $this->assertProxyMethod($validator, 'notSameAs', 'other', ['other', Validation::COMPARE_NOT_SAME], 'compareFields');
        $this->assertNotEmpty($validator->errors(['username' => 'foo', 'other' => 'foo']));
    }

    /**
     * Tests the equalToField proxy method
     *
     * @return void
     */
    public function testEqualToField()
    {
        $validator = new Validator();
        $this->assertProxyMethod($validator, 'equalToField', 'other', ['other', Validation::COMPARE_EQUAL], 'compareFields');
        $this->assertNotEmpty($validator->errors(['username' => 'foo']));
        $this->assertNotEmpty($validator->errors(['username' => 'foo', 'other' => 'bar']));
    }

    /**
     * Tests the notEqualToField proxy method
     *
     * @return void
     */
    public function testNotEqualToField()
    {
        $validator = new Validator();
        $this->assertProxyMethod($validator, 'notEqualToField', 'other', ['other', Validation::COMPARE_NOT_EQUAL], 'compareFields');
        $this->assertNotEmpty($validator->errors(['username' => 'foo', 'other' => 'foo']));
    }

    /**
     * Tests the greaterThanField proxy method
     *
     * @return void
     */
    public function testGreaterThanField()
    {
        $validator = new Validator();
        $this->assertProxyMethod($validator, 'greaterThanField', 'other', ['other', Validation::COMPARE_GREATER], 'compareFields');
        $this->assertNotEmpty($validator->errors(['username' => 1, 'other' => 1]));
        $this->assertNotEmpty($validator->errors(['username' => 1, 'other' => 2]));
    }

    /**
     * Tests the greaterThanOrEqualToField proxy method
     *
     * @return void
     */
    public function testGreaterThanOrEqualToField()
    {
        $validator = new Validator();
        $this->assertProxyMethod($validator, 'greaterThanOrEqualToField', 'other', ['other', Validation::COMPARE_GREATER_OR_EQUAL], 'compareFields');
        $this->assertNotEmpty($validator->errors(['username' => 1, 'other' => 2]));
    }

    /**
     * Tests the lessThanField proxy method
     *
     * @return void
     */
    public function testLessThanField()
    {
        $validator = new Validator();
        $this->assertProxyMethod($validator, 'lessThanField', 'other', ['other', Validation::COMPARE_LESS], 'compareFields');
        $this->assertNotEmpty($validator->errors(['username' => 1, 'other' => 1]));
        $this->assertNotEmpty($validator->errors(['username' => 2, 'other' => 1]));
    }

    /**
     * Tests the lessThanOrEqualToField proxy method
     *
     * @return void
     */
    public function testLessThanOrEqualToField()
    {
        $validator = new Validator();
        $this->assertProxyMethod($validator, 'lessThanOrEqualToField', 'other', ['other', Validation::COMPARE_LESS_OR_EQUAL], 'compareFields');
        $this->assertNotEmpty($validator->errors(['username' => 2, 'other' => 1]));
    }

    /**
     * Tests the containsNonAlphaNumeric proxy method
     *
     * @return void
     */
    public function testContainsNonAlphaNumeric()
    {
        $validator = new Validator();
        $this->assertProxyMethod($validator, 'containsNonAlphaNumeric', 2, [2]);
        $this->assertNotEmpty($validator->errors(['username' => '$']));
    }

    /**
     * Tests the date proxy method
     *
     * @return void
     */
    public function testDate()
    {
        $validator = new Validator();
        $this->assertProxyMethod($validator, 'date', ['ymd'], [['ymd']]);
        $this->assertNotEmpty($validator->errors(['username' => 'not a date']));
    }

    /**
     * Tests the dateTime proxy method
     *
     * @return void
     */
    public function testDateTime()
    {
        $validator = new Validator();
        $this->assertProxyMethod($validator, 'dateTime', ['ymd'], [['ymd']], 'datetime');
        $this->assertNotEmpty($validator->errors(['username' => 'not a date']));
    }

    /**
     * Tests the time proxy method
     *
     * @return void
     */
    public function testTime()
    {
        $validator = new Validator();
        $this->assertProxyMethod($validator, 'time');
        $this->assertNotEmpty($validator->errors(['username' => 'not a time']));
    }

    /**
     * Tests the localizedTime proxy method
     *
     * @return void
     */
    public function testLocalizedTime()
    {
        $validator = new Validator();
        $this->assertProxyMethod($validator, 'localizedTime', 'date', ['date']);
        $this->assertNotEmpty($validator->errors(['username' => 'not a date']));
    }

    /**
     * Tests the boolean proxy method
     *
     * @return void
     */
    public function testBoolean()
    {
        $validator = new Validator();
        $this->assertProxyMethod($validator, 'boolean');
        $this->assertNotEmpty($validator->errors(['username' => 'not a boolean']));
    }

    /**
     * Tests the decimal proxy method
     *
     * @return void
     */
    public function testDecimal()
    {
        $validator = new Validator();
        $this->assertProxyMethod($validator, 'decimal', 2, [2]);
        $this->assertNotEmpty($validator->errors(['username' => 10.1]));
    }

    /**
     * Tests the ip proxy methods
     *
     * @return void
     */
    public function testIps()
    {
        $validator = new Validator();
        $this->assertProxyMethod($validator, 'ip');
        $this->assertNotEmpty($validator->errors(['username' => 'not ip']));

        $this->assertProxyMethod($validator, 'ipv4', null, ['ipv4'], 'ip');
        $this->assertNotEmpty($validator->errors(['username' => 'not ip']));

        $this->assertProxyMethod($validator, 'ipv6', null, ['ipv6'], 'ip');
        $this->assertNotEmpty($validator->errors(['username' => 'not ip']));
    }

    /**
     * Tests the minLength proxy method
     *
     * @return void
     */
    public function testMinLength()
    {
        $validator = new Validator();
        $this->assertProxyMethod($validator, 'minLength', 2, [2]);
        $this->assertNotEmpty($validator->errors(['username' => 'a']));
    }

    /**
     * Tests the minLengthBytes proxy method
     *
     * @return void
     */
    public function testMinLengthBytes()
    {
        $validator = new Validator();
        $this->assertProxyMethod($validator, 'minLengthBytes', 11, [11]);
        $this->assertNotEmpty($validator->errors(['username' => 'ÆΔΩЖÇ']));
    }

    /**
     * Tests the maxLength proxy method
     *
     * @return void
     */
    public function testMaxLength()
    {
        $validator = new Validator();
        $this->assertProxyMethod($validator, 'maxLength', 2, [2]);
        $this->assertNotEmpty($validator->errors(['username' => 'aaa']));
    }

    /**
     * Tests the maxLengthBytes proxy method
     *
     * @return void
     */
    public function testMaxLengthBytes()
    {
        $validator = new Validator();
        $this->assertProxyMethod($validator, 'maxLengthBytes', 9, [9]);
        $this->assertNotEmpty($validator->errors(['username' => 'ÆΔΩЖÇ']));
    }

    /**
     * Tests the numeric proxy method
     *
     * @return void
     */
    public function testNumeric()
    {
        $validator = new Validator();
        $this->assertProxyMethod($validator, 'numeric');
        $this->assertEmpty($validator->errors(['username' => '22']));
        $this->assertNotEmpty($validator->errors(['username' => 'a']));
    }

    /**
     * Tests the naturalNumber proxy method
     *
     * @return void
     */
    public function testNaturalNumber()
    {
        $validator = new Validator();
        $this->assertProxyMethod($validator, 'naturalNumber', null, [false]);
        $this->assertNotEmpty($validator->errors(['username' => 0]));
    }

    /**
     * Tests the nonNegativeInteger proxy method
     *
     * @return void
     */
    public function testNonNegativeInteger()
    {
        $validator = new Validator();
        $this->assertProxyMethod($validator, 'nonNegativeInteger', null, [true], 'naturalNumber');
        $this->assertNotEmpty($validator->errors(['username' => -1]));
    }

    /**
     * Tests the range proxy method
     *
     * @return void
     */
    public function testRange()
    {
        $validator = new Validator();
        $this->assertProxyMethod($validator, 'range', [1, 4], [1, 4]);
        $this->assertNotEmpty($validator->errors(['username' => 5]));
    }

    /**
     * Tests the range failure case
     *
     * @return void
     */
    public function testRangeFailure()
    {
        $this->expectException(\InvalidArgumentException::class);
        $validator = new Validator();
        $validator->range('username', [1]);
    }

    /**
     * Tests the url proxy method
     *
     * @return void
     */
    public function testUrl()
    {
        $validator = new Validator();
        $this->assertProxyMethod($validator, 'url', null, [false]);
        $this->assertNotEmpty($validator->errors(['username' => 'not url']));
    }

    /**
     * Tests the urlWithProtocol proxy method
     *
     * @return void
     */
    public function testUrlWithProtocol()
    {
        $validator = new Validator();
        $this->assertProxyMethod($validator, 'urlWithProtocol', null, [true], 'url');
        $this->assertNotEmpty($validator->errors(['username' => 'google.com']));
    }

    /**
     * Tests the inList proxy method
     *
     * @return void
     */
    public function testInList()
    {
        $validator = new Validator();
        $this->assertProxyMethod($validator, 'inList', ['a', 'b'], [['a', 'b']]);
        $this->assertNotEmpty($validator->errors(['username' => 'c']));
    }

    /**
     * Tests the uuid proxy method
     *
     * @return void
     */
    public function testUuid()
    {
        $validator = new Validator();
        $this->assertProxyMethod($validator, 'uuid');
        $this->assertNotEmpty($validator->errors(['username' => 'not uuid']));
    }

    /**
     * Tests the uploadedFile proxy method
     *
     * @return void
     */
    public function testUploadedFile()
    {
        $validator = new Validator();
        $this->assertProxyMethod($validator, 'uploadedFile', ['foo' => 'bar'], [['foo' => 'bar']]);
        $this->assertNotEmpty($validator->errors(['username' => []]));
    }

    /**
     * Tests the latlog proxy methods
     *
     * @return void
     */
    public function testLatLong()
    {
        $validator = new Validator();
        $this->assertProxyMethod($validator, 'latLong', null, [], 'geoCoordinate');
        $this->assertNotEmpty($validator->errors(['username' => 2000]));

        $this->assertProxyMethod($validator, 'latitude');
        $this->assertNotEmpty($validator->errors(['username' => 2000]));

        $this->assertProxyMethod($validator, 'longitude');
        $this->assertNotEmpty($validator->errors(['username' => 2000]));
    }

    /**
     * Tests the ascii proxy method
     *
     * @return void
     */
    public function testAscii()
    {
        $validator = new Validator();
        $this->assertProxyMethod($validator, 'ascii');
        $this->assertNotEmpty($validator->errors(['username' => 'ü']));
    }

    /**
     * Tests the utf8 proxy methods
     *
     * @return void
     */
    public function testUtf8()
    {
        // Grinning face
        $extended = 'some' . "\xf0\x9f\x98\x80" . 'value';
        $validator = new Validator();

        $this->assertProxyMethod($validator, 'utf8', null, [['extended' => false]]);
        $this->assertEmpty($validator->errors(['username' => 'ü']));
        $this->assertNotEmpty($validator->errors(['username' => $extended]));
    }

    /**
     * Test utf8extended proxy method.
     *
     * @return void
     */
    public function testUtf8Extended()
    {
        // Grinning face
        $extended = 'some' . "\xf0\x9f\x98\x80" . 'value';
        $validator = new Validator();

        $this->assertProxyMethod($validator, 'utf8Extended', null, [['extended' => true]], 'utf8');
        $this->assertEmpty($validator->errors(['username' => 'ü']));
        $this->assertEmpty($validator->errors(['username' => $extended]));
    }

    /**
     * Tests the email proxy method
     *
     * @return void
     */
    public function testEmail()
    {
        $validator = new Validator();
        $validator->email('username');
        $this->assertEmpty($validator->errors(['username' => 'test@example.com']));
        $this->assertNotEmpty($validator->errors(['username' => 'not an email']));
    }

    /**
     * Tests the integer proxy method
     *
     * @return void
     */
    public function testInteger()
    {
        $validator = new Validator();
        $this->assertProxyMethod($validator, 'integer', null, [], 'isInteger');
        $this->assertNotEmpty($validator->errors(['username' => 'not integer']));
    }

    /**
     * Tests the isArray proxy method
     *
     * @return void
     */
    public function testIsArray()
    {
        $validator = new Validator();
        $validator->isArray('username');
        $this->assertEmpty($validator->errors(['username' => [1, 2, 3]]));
        $this->assertNotEmpty($validator->errors(['username' => 'is not an array']));
    }

    /**
     * Tests the scalar proxy method
     *
     * @return void
     */
    public function testScalar()
    {
        $validator = new Validator();
        $validator->scalar('username');
        $this->assertEmpty($validator->errors(['username' => 'scalar']));
        $this->assertNotEmpty($validator->errors(['username' => ['array']]));
    }

    /**
     * Tests the hexColor proxy method
     *
     * @return void
     */
    public function testHexColor()
    {
        $validator = new Validator();
        $this->assertProxyMethod($validator, 'hexColor');
        $this->assertEmpty($validator->errors(['username' => '#FFFFFF']));
        $this->assertNotEmpty($validator->errors(['username' => 'FFFFFF']));
    }

    /**
     * Tests the multiple proxy method
     *
     * @return void
     */
    public function testMultiple()
    {
        $validator = new Validator();
        $this->assertProxyMethod(
            $validator,
            'multipleOptions',
            ['min' => 1, 'caseInsensitive' => true],
            [['min' => 1], true],
            'multiple'
        );

        $this->assertProxyMethod(
            $validator,
            'multipleOptions',
            ['min' => 1, 'caseInsensitive' => false],
            [['min' => 1], false],
            'multiple'
        );

        $this->assertNotEmpty($validator->errors(['username' => '']));
    }

    /**
     * Tests the hasAtLeast method
     *
     * @return void
     */
    public function testHasAtLeast()
    {
        $validator = new Validator();
        $validator->hasAtLeast('things', 3);
        $this->assertEmpty($validator->errors(['things' => [1, 2, 3]]));
        $this->assertEmpty($validator->errors(['things' => [1, 2, 3, 4]]));
        $this->assertNotEmpty($validator->errors(['things' => [1, 2]]));
        $this->assertNotEmpty($validator->errors(['things' => []]));
        $this->assertNotEmpty($validator->errors(['things' => 'string']));

        $this->assertEmpty($validator->errors(['things' => ['_ids' => [1, 2, 3]]]));
        $this->assertEmpty($validator->errors(['things' => ['_ids' => [1, 2, 3, 4]]]));
        $this->assertNotEmpty($validator->errors(['things' => ['_ids' => [1, 2]]]));
        $this->assertNotEmpty($validator->errors(['things' => ['_ids' => []]]));
        $this->assertNotEmpty($validator->errors(['things' => ['_ids' => 'string']]));
    }

    /**
     * Tests the hasAtMost method
     *
     * @return void
     */
    public function testHasAtMost()
    {
        $validator = new Validator();
        $validator->hasAtMost('things', 3);
        $this->assertEmpty($validator->errors(['things' => [1, 2, 3]]));
        $this->assertEmpty($validator->errors(['things' => [1]]));
        $this->assertNotEmpty($validator->errors(['things' => [1, 2, 3, 4]]));

        $this->assertEmpty($validator->errors(['things' => ['_ids' => [1, 2, 3]]]));
        $this->assertEmpty($validator->errors(['things' => ['_ids' => [1, 2]]]));
        $this->assertNotEmpty($validator->errors(['things' => ['_ids' => [1, 2, 3, 4]]]));
    }

    /**
     * Tests the regex proxy method
     *
     * @return void
     */
    public function testRegex()
    {
        $validator = new Validator();
        $this->assertProxyMethod($validator, 'regex', '/(?<!\\S)\\d++(?!\\S)/', ['/(?<!\\S)\\d++(?!\\S)/'], 'custom');
        $this->assertEmpty($validator->errors(['username' => '123']));
        $this->assertNotEmpty($validator->errors(['username' => 'Foo']));
    }

    /**
     * Tests that a rule in the Validator class exists and was configured as expected.
     *
     * @param Validator $validator
     * @param string $method
     * @param mixed $extra
     * @param array $pass
     * @param string|null $name
     */
    protected function assertProxyMethod($validator, $method, $extra = null, $pass = [], $name = null)
    {
        $name = $name ?: $method;
        if ($extra !== null) {
            $this->assertSame($validator, $validator->{$method}('username', $extra));
        } else {
            $this->assertSame($validator, $validator->{$method}('username'));
        }

        $rule = $validator->field('username')->rule($method);
        $this->assertNotEmpty($rule, "Rule was not found for $method");
        $this->assertNull($rule->get('message'), 'Message is present when it should not be');
        $this->assertNull($rule->get('on'), 'On clause is present when it should not be');
        $this->assertEquals($name, $rule->get('rule'), 'Rule name does not match');
        $this->assertEquals($pass, $rule->get('pass'), 'Passed options are different');
        $this->assertEquals('default', $rule->get('provider'), 'Provider does not match');

        if ($extra !== null) {
            $validator->{$method}('username', $extra, 'the message', 'create');
        } else {
            $validator->{$method}('username', 'the message', 'create');
        }

        $rule = $validator->field('username')->rule($method);
        $this->assertEquals('the message', $rule->get('message'), 'Error messages are not the same');
        $this->assertEquals('create', $rule->get('on'), 'On clause is wrong');
    }

    /**
     * Testing adding DefaultProvider
     *
     * @return void
     */
    public function testAddingDefaultProvider()
    {
        $validator = new Validator();
        $this->assertEmpty($validator->providers(), 'Providers should be empty');

        Validator::addDefaultProvider('test-provider', 'MyNameSpace\Validation\MyProvider');
        $validator = new Validator();
        $this->assertEquals($validator->providers(), ['test-provider'], 'Default provider `test-provider` is missing');
    }

    /**
     * Testing getting DefaultProvider(s)
     *
     * @return void
     */
    public function testGetDefaultProvider()
    {
        Validator::addDefaultProvider('test-provider', 'MyNameSpace\Validation\MyProvider');
        $this->assertEquals(Validator::getDefaultProvider('test-provider'), 'MyNameSpace\Validation\MyProvider', 'Default provider `test-provider` is missing');

        $this->assertNull(Validator::getDefaultProvider('invalid-provider'), 'Default provider (`invalid-provider`) should be missing');

        Validator::addDefaultProvider('test-provider2', 'MyNameSpace\Validation\MySecondProvider');
        $this->assertEquals(Validator::getDefaultProviders(), ['test-provider', 'test-provider2'], 'Default providers incorrect');
    }
}<|MERGE_RESOLUTION|>--- conflicted
+++ resolved
@@ -913,14 +913,6 @@
 
         $data = ['photo' => []];
         $result = $validator->errors($data);
-<<<<<<< HEAD
-        $expected = [
-            'photo' => [
-                'uploadedFile' => 'The provided value is invalid',
-            ],
-        ];
-=======
->>>>>>> dd18cc06
         $this->assertSame($expected, $result);
 
         $validator = new Validator();
@@ -973,18 +965,7 @@
         $result = $validator->errors($data);
         $this->assertEmpty($result);
 
-<<<<<<< HEAD
-        $data = [
-            'date' => [],
-        ];
-        $expected = [
-            'date' => [
-                'date' => 'The provided value is invalid',
-            ],
-        ];
-=======
         $data = ['date' => []];
->>>>>>> dd18cc06
         $result = $validator->errors($data);
         $this->assertEmpty($result);
 
@@ -1038,18 +1019,7 @@
         $result = $validator->errors($data);
         $this->assertEmpty($result);
 
-<<<<<<< HEAD
-        $data = [
-            'time' => [],
-        ];
-        $expected = [
-            'time' => [
-                'time' => 'The provided value is invalid',
-            ],
-        ];
-=======
         $data = ['time' => []];
->>>>>>> dd18cc06
         $result = $validator->errors($data);
         $this->assertEmpty($result);
 
@@ -1109,14 +1079,6 @@
         $data = [
             'published' => [],
         ];
-<<<<<<< HEAD
-        $expected = [
-            'published' => [
-                'dateTime' => 'The provided value is invalid',
-            ],
-        ];
-=======
->>>>>>> dd18cc06
         $result = $validator->errors($data);
         $this->assertEmpty($result);
 
