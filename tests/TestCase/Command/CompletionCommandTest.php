<?php
declare(strict_types=1);

/**
 * CakePHP :  Rapid Development Framework (https://cakephp.org)
 * Copyright (c) Cake Software Foundation, Inc. (https://cakefoundation.org)
 *
 * Licensed under The MIT License
 * For full copyright and license information, please see the LICENSE.txt
 * Redistributions of files must retain the above copyright notice.
 *
 * @copyright     Copyright (c) Cake Software Foundation, Inc. (https://cakefoundation.org)
 * @link          https://cakephp.org CakePHP Project
 * @since         2.5.0
 * @license       https://opensource.org/licenses/mit-license.php MIT License
 */
namespace Cake\Test\TestCase\Command;

use Cake\Command\Command;
use Cake\Core\Configure;
use Cake\Routing\Router;
use Cake\TestSuite\ConsoleIntegrationTestTrait;
use Cake\TestSuite\TestCase;

/**
 * CompletionCommandTest
 */
class CompletionCommandTest extends TestCase
{
    use ConsoleIntegrationTestTrait;

    /**
     * setUp method
     */
    public function setUp(): void
    {
        parent::setUp();
        static::setAppNamespace();
        Configure::write('Plugins.autoload', ['TestPlugin', 'TestPluginTwo']);
    }

    /**
     * tearDown
     */
    public function tearDown(): void
    {
        parent::tearDown();
        Router::reload();
        $this->clearPlugins();
    }

    /**
     * test that the startup method suppresses the command header
     */
    public function testStartup(): void
    {
        $this->exec('completion');
        $this->assertExitCode(Command::CODE_ERROR);

        $this->assertOutputNotContains('Welcome to CakePHP');
    }

    /**
     * test commands method that list all available commands
     */
    public function testCommands(): void
    {
        $this->exec('completion commands');
        $this->assertExitCode(Command::CODE_SUCCESS);

        $expected = [
            'test_plugin.example',
            'test_plugin.sample',
            'test_plugin_two.example',
            'unique',
            'welcome',
            'cache',
            'help',
            'i18n',
            'plugin',
            'routes',
            'schema_cache',
            'server',
            'version',
            'abort',
            'auto_load_model',
            'demo',
            'integration',
            'sample',
        ];
        foreach ($expected as $value) {
            $this->assertOutputContains($value);
        }
    }

    /**
     * test that options without argument returns nothing
     */
    public function testOptionsNoArguments(): void
    {
        $this->exec('completion options');
        $this->assertExitCode(Command::CODE_SUCCESS);
        $this->assertOutputEmpty();
    }

    /**
     * test that options with a nonexistent command returns nothing
     */
    public function testOptionsNonExistentCommand(): void
    {
        $this->exec('completion options foo');
        $this->assertExitCode(Command::CODE_SUCCESS);
        $this->assertOutputEmpty();
    }

    /**
     * test that options with an existing command returns the proper options
     */
    public function testOptionsCommand(): void
    {
        $this->exec('completion options schema_cache');
        $this->assertExitCode(Command::CODE_SUCCESS);

        $expected = [
            '--connection -c',
            '--help -h',
            '--quiet -q',
            '--verbose -v',
        ];
        foreach ($expected as $value) {
            $this->assertOutputContains($value);
        }
    }

    /**
     * test that options with an existing command / subcommand pair returns the proper options
     */
<<<<<<< HEAD
    public function testOptionsSubCommand()
=======
    public function testOptionsShellTask(): void
    {
        //details: https://github.com/cakephp/cakephp/pull/13533
        $this->markTestIncomplete(
            'This test does not work correctly with shells.'
        );
        $this->exec('completion options sample sample');
        $this->assertExitCode(Command::CODE_SUCCESS);

        $expected = [
            '--help -h',
            '--quiet -q',
            '--sample -s',
            '--verbose -v',
        ];
        foreach ($expected as $value) {
            $this->assertOutputContains($value);
        }
    }

    /**
     * test that options with an existing command / subcommand pair returns the proper options
     */
    public function testOptionsSubCommand(): void
>>>>>>> 68d84d47
    {
        $this->exec('completion options cache list');
        $this->assertExitCode(Command::CODE_SUCCESS);

        $expected = [
            '--help -h',
            '--quiet -q',
            '--verbose -v',
        ];
        foreach ($expected as $value) {
            $this->assertOutputContains($value);
        }
    }

    /**
     * test that nested command returns subcommand's options not command.
     */
    public function testOptionsNestedCommand(): void
    {
        $this->exec('completion options i18n extract');
        $this->assertExitCode(Command::CODE_SUCCESS);

        $expected = [
            '--plugin',
            '--app',
        ];
        foreach ($expected as $value) {
            $this->assertOutputContains($value);
        }
    }

    /**
     * test that subCommands with a existing CORE command returns the proper sub commands
     */
    public function testSubCommandsCorePlugin(): void
    {
        $this->exec('completion subcommands schema_cache');
        $this->assertExitCode(Command::CODE_SUCCESS);

        $expected = 'build clear';
        $this->assertOutputContains($expected);
    }

    /**
     * test that subCommands with a existing APP command returns the proper sub commands (in this case none)
     */
    public function testSubCommandsAppPlugin(): void
    {
        $this->exec('completion subcommands sample');
        $this->assertExitCode(Command::CODE_SUCCESS);
        $this->assertOutputContains('sub');
    }

    /**
     * test that subCommands with a existing CORE command
     */
    public function testSubCommandsCoreMultiwordCommand(): void
    {
        $this->exec('completion subcommands cache');
        $this->assertExitCode(Command::CODE_SUCCESS);

        $expected = [
            'list', 'clear', 'clear_all',
        ];
        foreach ($expected as $value) {
            $this->assertOutputContains($value);
        }
    }

    /**
     * test that subCommands with an existing plugin command returns the proper sub commands
<<<<<<< HEAD
     * when the command name is unique and the dot notation not mandatory
     *
     * @return void
=======
     * when the Shell name is unique and the dot notation not mandatory
>>>>>>> 68d84d47
     */
    public function testSubCommandsPlugin(): void
    {
        $this->exec('completion subcommands welcome');
        $this->assertExitCode(Command::CODE_SUCCESS);

        $expected = 'say_hello';
        $this->assertOutputContains($expected);
    }

    /**
     * test that using the dot notation when not mandatory works to provide backward compatibility
     */
    public function testSubCommandsPluginDotNotationBackwardCompatibility(): void
    {
        $this->exec('completion subcommands test_plugin_two.welcome');
        $this->assertExitCode(Command::CODE_SUCCESS);

        $expected = 'say_hello';
        $this->assertOutputContains($expected);
    }

    /**
<<<<<<< HEAD
     * test that subCommands with an app command that is also defined in a plugin and without the prefix "app."
=======
     * test that subCommands with an existing plugin command returns the proper sub commands
     */
    public function testSubCommandsPluginDotNotation(): void
    {
        $this->exec('completion subcommands test_plugin_two.example');
        $this->assertExitCode(Command::CODE_SUCCESS);

        $expected = 'say_hello';
        $this->assertOutputContains($expected);
    }

    /**
     * test that subCommands with an app shell that is also defined in a plugin and without the prefix "app."
>>>>>>> 68d84d47
     * returns proper sub commands
     */
    public function testSubCommandsAppDuplicatePluginNoDot(): void
    {
        $this->exec('completion subcommands sample');
        $this->assertExitCode(Command::CODE_SUCCESS);
        $this->assertOutputContains('sub');
    }

    /**
<<<<<<< HEAD
     * test that subCommands with a plugin command that is also defined in the returns proper sub commands
     *
     * @return void
=======
     * test that subCommands with a plugin shell that is also defined in the returns proper sub commands
>>>>>>> 68d84d47
     */
    public function testSubCommandsPluginDuplicateApp(): void
    {
        $this->exec('completion subcommands test_plugin.sample');
        $this->assertExitCode(Command::CODE_SUCCESS);

        $expected = 'sub';
        $this->assertOutputContains($expected);
    }

    /**
     * test that subcommands without arguments returns nothing
     */
    public function testSubCommandsNoArguments(): void
    {
        $this->exec('completion subcommands');
        $this->assertExitCode(Command::CODE_SUCCESS);

        $this->assertOutputEmpty();
    }

    /**
     * test that subcommands with a nonexistent command returns nothing
     */
    public function testSubCommandsNonExistentCommand(): void
    {
        $this->exec('completion subcommands foo');
        $this->assertExitCode(Command::CODE_SUCCESS);

        $this->assertOutputEmpty();
    }

    /**
     * test that subcommands returns the available subcommands for the given command
     */
    public function testSubCommands(): void
    {
        $this->exec('completion subcommands schema_cache');
        $this->assertExitCode(Command::CODE_SUCCESS);

        $expected = 'build clear';
        $this->assertOutputContains($expected);
    }

    /**
     * test that fuzzy returns nothing
     */
    public function testFuzzy(): void
    {
        $this->exec('completion fuzzy');
        $this->assertOutputEmpty();
    }

    /**
     * test that help returns content
     */
    public function testHelp(): void
    {
        $this->exec('completion --help');
        $this->assertExitCode(Command::CODE_SUCCESS);

        $this->assertOutputContains('Output a list of available commands');
        $this->assertOutputContains('Output a list of available sub-commands');
    }
}<|MERGE_RESOLUTION|>--- conflicted
+++ resolved
@@ -135,34 +135,7 @@
     /**
      * test that options with an existing command / subcommand pair returns the proper options
      */
-<<<<<<< HEAD
-    public function testOptionsSubCommand()
-=======
-    public function testOptionsShellTask(): void
-    {
-        //details: https://github.com/cakephp/cakephp/pull/13533
-        $this->markTestIncomplete(
-            'This test does not work correctly with shells.'
-        );
-        $this->exec('completion options sample sample');
-        $this->assertExitCode(Command::CODE_SUCCESS);
-
-        $expected = [
-            '--help -h',
-            '--quiet -q',
-            '--sample -s',
-            '--verbose -v',
-        ];
-        foreach ($expected as $value) {
-            $this->assertOutputContains($value);
-        }
-    }
-
-    /**
-     * test that options with an existing command / subcommand pair returns the proper options
-     */
     public function testOptionsSubCommand(): void
->>>>>>> 68d84d47
     {
         $this->exec('completion options cache list');
         $this->assertExitCode(Command::CODE_SUCCESS);
@@ -234,13 +207,7 @@
 
     /**
      * test that subCommands with an existing plugin command returns the proper sub commands
-<<<<<<< HEAD
      * when the command name is unique and the dot notation not mandatory
-     *
-     * @return void
-=======
-     * when the Shell name is unique and the dot notation not mandatory
->>>>>>> 68d84d47
      */
     public function testSubCommandsPlugin(): void
     {
@@ -264,23 +231,7 @@
     }
 
     /**
-<<<<<<< HEAD
      * test that subCommands with an app command that is also defined in a plugin and without the prefix "app."
-=======
-     * test that subCommands with an existing plugin command returns the proper sub commands
-     */
-    public function testSubCommandsPluginDotNotation(): void
-    {
-        $this->exec('completion subcommands test_plugin_two.example');
-        $this->assertExitCode(Command::CODE_SUCCESS);
-
-        $expected = 'say_hello';
-        $this->assertOutputContains($expected);
-    }
-
-    /**
-     * test that subCommands with an app shell that is also defined in a plugin and without the prefix "app."
->>>>>>> 68d84d47
      * returns proper sub commands
      */
     public function testSubCommandsAppDuplicatePluginNoDot(): void
@@ -291,13 +242,7 @@
     }
 
     /**
-<<<<<<< HEAD
      * test that subCommands with a plugin command that is also defined in the returns proper sub commands
-     *
-     * @return void
-=======
-     * test that subCommands with a plugin shell that is also defined in the returns proper sub commands
->>>>>>> 68d84d47
      */
     public function testSubCommandsPluginDuplicateApp(): void
     {
