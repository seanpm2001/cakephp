<?php
declare(strict_types=1);
/**
 * CakePHP(tm) : Rapid Development Framework (https://cakephp.org)
 * Copyright (c) Cake Software Foundation, Inc. (https://cakefoundation.org)
 *
 * Licensed under The MIT License
 * For full copyright and license information, please see the LICENSE.txt
 * Redistributions of files must retain the above copyright notice.
 *
 * @copyright     Copyright (c) Cake Software Foundation, Inc. (https://cakefoundation.org)
 * @link          https://cakephp.org CakePHP(tm) Project
 * @since         3.0.0
 * @license       https://opensource.org/licenses/mit-license.php MIT License
 */
namespace Cake\Test\TestCase\ORM\Association;

use Cake\Database\Expression\OrderByExpression;
use Cake\Database\Expression\QueryExpression;
use Cake\Database\Expression\TupleComparison;
use Cake\Database\IdentifierQuoter;
use Cake\Database\TypeMap;
use Cake\Datasource\ConnectionManager;
use Cake\ORM\Association;
use Cake\ORM\Association\HasMany;
use Cake\ORM\Entity;
use Cake\TestSuite\TestCase;

/**
 * Tests HasMany class
 */
class HasManyTest extends TestCase
{
    /**
     * Fixtures
     *
     * @var array
     */
    public $fixtures = [
        'core.Comments',
        'core.Articles',
        'core.Authors',
    ];

    /**
     * Set up
     *
     * @return void
     */
    public function setUp()
    {
        parent::setUp();
        $this->author = $this->getTableLocator()->get('Authors', [
            'schema' => [
                'id' => ['type' => 'integer'],
                'name' => ['type' => 'string'],
                '_constraints' => [
                    'primary' => ['type' => 'primary', 'columns' => ['id']],
                ],
            ],
        ]);
        $connection = ConnectionManager::get('test');
        $this->article = $this->getMockBuilder('Cake\ORM\Table')
            ->setMethods(['find', 'deleteAll', 'delete'])
            ->setConstructorArgs([['alias' => 'Articles', 'table' => 'articles', 'connection' => $connection]])
            ->getMock();
        $this->article->setSchema([
            'id' => ['type' => 'integer'],
            'title' => ['type' => 'string'],
            'author_id' => ['type' => 'integer'],
            '_constraints' => [
                'primary' => ['type' => 'primary', 'columns' => ['id']],
            ],
        ]);

        $this->articlesTypeMap = new TypeMap([
            'Articles.id' => 'integer',
            'id' => 'integer',
            'Articles.title' => 'string',
            'title' => 'string',
            'Articles.author_id' => 'integer',
            'author_id' => 'integer',
            'Articles__id' => 'integer',
            'Articles__title' => 'string',
            'Articles__author_id' => 'integer',
        ]);
        $this->autoQuote = $connection->getDriver()->isAutoQuotingEnabled();
    }

    /**
     * Tear down
     *
     * @return void
     */
    public function tearDown()
    {
        parent::tearDown();
        $this->getTableLocator()->clear();
    }

    /**
     * Tests that foreignKey() returns the correct configured value
     *
     * @return void
     */
    public function testSetForeignKey()
    {
        $assoc = new HasMany('Articles', [
            'sourceTable' => $this->author,
        ]);
        $this->assertEquals('author_id', $assoc->getForeignKey());
        $this->assertSame($assoc, $assoc->setForeignKey('another_key'));
        $this->assertEquals('another_key', $assoc->getForeignKey());
    }

    /**
     * Test that foreignKey generation ignores database names in target table.
     *
     * @return void
     */
    public function testForeignKeyIgnoreDatabaseName()
    {
        $this->author->setTable('schema.authors');
        $assoc = new HasMany('Articles', [
            'sourceTable' => $this->author,
        ]);
        $this->assertEquals('author_id', $assoc->getForeignKey());
    }

    /**
     * Tests that the association reports it can be joined
     *
     * @return void
     */
    public function testCanBeJoined()
    {
        $assoc = new HasMany('Test');
        $this->assertFalse($assoc->canBeJoined());
    }

    /**
     * Tests setSort() method
     *
     * @return void
     */
    public function testSetSort()
    {
        $assoc = new HasMany('Test');
        $this->assertNull($assoc->getSort());
        $assoc->setSort(['id' => 'ASC']);
        $this->assertEquals(['id' => 'ASC'], $assoc->getSort());
    }

    /**
     * Tests requiresKeys() method
     *
     * @return void
     */
    public function testRequiresKeys()
    {
        $assoc = new HasMany('Test');
        $this->assertTrue($assoc->requiresKeys());

        $assoc->setStrategy(HasMany::STRATEGY_SUBQUERY);
        $this->assertFalse($assoc->requiresKeys());

        $assoc->setStrategy(HasMany::STRATEGY_SELECT);
        $this->assertTrue($assoc->requiresKeys());
    }

    /**
     * Tests that HasMany can't use the join strategy
     *
     * @return void
     */
    public function testStrategyFailure()
    {
        $this->expectException(\InvalidArgumentException::class);
        $this->expectExceptionMessage('Invalid strategy "join" was provided');
        $assoc = new HasMany('Test');
        $assoc->setStrategy(HasMany::STRATEGY_JOIN);
    }

    /**
     * Test the eager loader method with no extra options
     *
     * @return void
     */
    public function testEagerLoader()
    {
        $config = [
            'sourceTable' => $this->author,
            'targetTable' => $this->article,
            'strategy' => 'select',
        ];
        $association = new HasMany('Articles', $config);
        $query = $this->article->query();
        $this->article->method('find')
            ->with('all')
            ->will($this->returnValue($query));
        $keys = [1, 2, 3, 4];

        $callable = $association->eagerLoader(compact('keys', 'query'));
        $row = ['Authors__id' => 1];

        $result = $callable($row);
        $this->assertArrayHasKey('Articles', $result);
        $this->assertEquals($row['Authors__id'], $result['Articles'][0]->author_id);
        $this->assertEquals($row['Authors__id'], $result['Articles'][1]->author_id);

        $row = ['Authors__id' => 2];
        $result = $callable($row);
        $this->assertArrayNotHasKey('Articles', $result);

        $row = ['Authors__id' => 3];
        $result = $callable($row);
        $this->assertArrayHasKey('Articles', $result);
        $this->assertEquals($row['Authors__id'], $result['Articles'][0]->author_id);

        $row = ['Authors__id' => 4];
        $result = $callable($row);
        $this->assertArrayNotHasKey('Articles', $result);
    }

    /**
     * Test the eager loader method with default query clauses
     *
     * @return void
     */
    public function testEagerLoaderWithDefaults()
    {
        $config = [
            'sourceTable' => $this->author,
            'targetTable' => $this->article,
            'conditions' => ['Articles.published' => 'Y'],
            'sort' => ['id' => 'ASC'],
            'strategy' => 'select',
        ];
        $association = new HasMany('Articles', $config);
        $keys = [1, 2, 3, 4];

        $query = $this->article->query();
        $this->article->method('find')
            ->with('all')
            ->will($this->returnValue($query));

        $association->eagerLoader(compact('keys', 'query'));

        $expected = new QueryExpression(
            ['Articles.published' => 'Y', 'Articles.author_id IN' => $keys],
            $this->articlesTypeMap
        );
        $this->assertWhereClause($expected, $query);

        $expected = new OrderByExpression(['id' => 'ASC']);
        $this->assertOrderClause($expected, $query);
    }

    /**
     * Test the eager loader method with overridden query clauses
     *
     * @return void
     */
    public function testEagerLoaderWithOverrides()
    {
        $config = [
            'sourceTable' => $this->author,
            'targetTable' => $this->article,
            'conditions' => ['Articles.published' => 'Y'],
            'sort' => ['id' => 'ASC'],
            'strategy' => 'select',
        ];
        $this->article->hasMany('Comments');

        $association = new HasMany('Articles', $config);
        $keys = [1, 2, 3, 4];

        /** @var \Cake\ORM\Query $query */
        $query = $this->article->query();
        $query->addDefaultTypes($this->article->Comments->getSource());

        $this->article->method('find')
            ->with('all')
            ->will($this->returnValue($query));

        $association->eagerLoader([
            'conditions' => ['Articles.id !=' => 3],
            'sort' => ['title' => 'DESC'],
            'fields' => ['title', 'author_id'],
            'contain' => ['Comments' => ['fields' => ['comment', 'article_id']]],
            'keys' => $keys,
            'query' => $query,
        ]);
        $expected = [
            'Articles__title' => 'Articles.title',
            'Articles__author_id' => 'Articles.author_id',
        ];
        $this->assertSelectClause($expected, $query);

        $expected = new QueryExpression(
            [
                'Articles.published' => 'Y',
                'Articles.id !=' => 3,
                'Articles.author_id IN' => $keys,
            ],
            $query->getTypeMap()
        );
        $this->assertWhereClause($expected, $query);

        $expected = new OrderByExpression(['title' => 'DESC']);
        $this->assertOrderClause($expected, $query);
        $this->assertArrayHasKey('Comments', $query->getContain());
    }

    /**
     * Test that failing to add the foreignKey to the list of fields will throw an
     * exception
     *
     * @return void
     */
    public function testEagerLoaderFieldsException()
    {
        $this->expectException(\InvalidArgumentException::class);
        $this->expectExceptionMessage('You are required to select the "Articles.author_id"');
        $config = [
            'sourceTable' => $this->author,
            'targetTable' => $this->article,
            'strategy' => 'select',
        ];
        $association = new HasMany('Articles', $config);
        $keys = [1, 2, 3, 4];
        $query = $this->article->query();
        $this->article->method('find')
            ->with('all')
            ->will($this->returnValue($query));

        $association->eagerLoader([
            'fields' => ['id', 'title'],
            'keys' => $keys,
            'query' => $query,
        ]);
    }

    /**
     * Tests that eager loader accepts a queryBuilder option
     *
     * @return void
     */
    public function testEagerLoaderWithQueryBuilder()
    {
        $config = [
            'sourceTable' => $this->author,
            'targetTable' => $this->article,
            'strategy' => 'select',
        ];
        $association = new HasMany('Articles', $config);
        $keys = [1, 2, 3, 4];

        /** @var \Cake\ORM\Query $query */
        $query = $this->article->query();
        $this->article->method('find')
            ->with('all')
            ->will($this->returnValue($query));

        $queryBuilder = function ($query) {
            return $query->select(['author_id'])->join('comments')->where(['comments.id' => 1]);
        };
        $association->eagerLoader(compact('keys', 'query', 'queryBuilder'));

        $expected = [
            'Articles__author_id' => 'Articles.author_id',
        ];
        $this->assertSelectClause($expected, $query);

        $expected = [
            [
                'type' => 'INNER',
                'alias' => null,
                'table' => 'comments',
                'conditions' => new QueryExpression([], $query->getTypeMap()),
            ],
        ];
        $this->assertJoin($expected, $query);

        $expected = new QueryExpression(
            [
                'Articles.author_id IN' => $keys,
                'comments.id' => 1,
            ],
            $query->getTypeMap()
        );
        $this->assertWhereClause($expected, $query);
    }

    /**
     * Test the eager loader method with no extra options
     *
     * @return void
     */
    public function testEagerLoaderMultipleKeys()
    {
        $config = [
            'sourceTable' => $this->author,
            'targetTable' => $this->article,
            'strategy' => 'select',
            'foreignKey' => ['author_id', 'site_id'],
        ];

        $this->author->setPrimaryKey(['id', 'site_id']);
        $association = new HasMany('Articles', $config);
        $keys = [[1, 10], [2, 20], [3, 30], [4, 40]];
        $query = $this->getMockBuilder('Cake\ORM\Query')
            ->setMethods(['all', 'andWhere'])
            ->disableOriginalConstructor()
            ->getMock();
        $this->article->method('find')
            ->with('all')
            ->will($this->returnValue($query));

        $results = [
            ['id' => 1, 'title' => 'article 1', 'author_id' => 2, 'site_id' => 10],
            ['id' => 2, 'title' => 'article 2', 'author_id' => 1, 'site_id' => 20],
        ];
        $query->method('all')
            ->will($this->returnValue($results));

        $tuple = new TupleComparison(
            ['Articles.author_id', 'Articles.site_id'],
            $keys,
            [],
            'IN'
        );
        $query->expects($this->once())->method('andWhere')
            ->with($tuple)
            ->will($this->returnSelf());

        $callable = $association->eagerLoader(compact('keys', 'query'));
        $row = ['Authors__id' => 2, 'Authors__site_id' => 10, 'username' => 'author 1'];
        $result = $callable($row);
        $row['Articles'] = [
            ['id' => 1, 'title' => 'article 1', 'author_id' => 2, 'site_id' => 10],
        ];
        $this->assertEquals($row, $result);

        $row = ['Authors__id' => 1, 'username' => 'author 2', 'Authors__site_id' => 20];
        $result = $callable($row);
        $row['Articles'] = [
            ['id' => 2, 'title' => 'article 2', 'author_id' => 1, 'site_id' => 20],
        ];
        $this->assertEquals($row, $result);
    }

    /**
     * Test cascading deletes.
     *
     * @return void
     */
    public function testCascadeDelete()
    {
        $config = [
            'dependent' => true,
            'sourceTable' => $this->author,
            'targetTable' => $this->article,
            'conditions' => ['Articles.is_active' => true],
        ];
        $association = new HasMany('Articles', $config);

        $this->article->expects($this->once())
            ->method('deleteAll')
            ->with([
                'Articles.is_active' => true,
                'Articles.author_id' => 1,
            ]);

        $entity = new Entity(['id' => 1, 'name' => 'PHP']);
        $association->cascadeDelete($entity);
    }

    /**
     * Test cascading delete with has many.
     *
     * @return void
     */
    public function testCascadeDeleteCallbacks()
    {
        $articles = $this->getTableLocator()->get('Articles');
        $config = [
            'dependent' => true,
            'sourceTable' => $this->author,
            'targetTable' => $articles,
            'conditions' => ['Articles.published' => 'Y'],
            'cascadeCallbacks' => true,
        ];
        $association = new HasMany('Articles', $config);

        $author = new Entity(['id' => 1, 'name' => 'mark']);
        $this->assertTrue($association->cascadeDelete($author));

        $query = $articles->query()->where(['author_id' => 1]);
        $this->assertEquals(0, $query->count(), 'Cleared related rows');

        $query = $articles->query()->where(['author_id' => 3]);
        $this->assertEquals(1, $query->count(), 'other records left behind');
    }

    /**
     * Test that saveAssociated() ignores non entity values.
     *
     * @return void
     */
    public function testSaveAssociatedOnlyEntities()
    {
        $mock = $this->getMockBuilder('Cake\ORM\Table')
            ->setMethods(['saveAssociated'])
            ->disableOriginalConstructor()
            ->getMock();
        $config = [
            'sourceTable' => $this->author,
            'targetTable' => $mock,
        ];

        $entity = new Entity([
            'username' => 'Mark',
            'email' => 'mark@example.com',
            'articles' => [
                ['title' => 'First Post'],
                new Entity(['title' => 'Second Post']),
            ],
        ]);

        $mock->expects($this->never())
            ->method('saveAssociated');

        $association = new HasMany('Articles', $config);
        $association->saveAssociated($entity);
    }

    /**
     * Tests that property is being set using the constructor options.
     *
     * @return void
     */
    public function testPropertyOption()
    {
        $config = ['propertyName' => 'thing_placeholder'];
        $association = new HasMany('Thing', $config);
        $this->assertEquals('thing_placeholder', $association->getProperty());
    }

    /**
     * Test that plugin names are omitted from property()
     *
     * @return void
     */
    public function testPropertyNoPlugin()
    {
        $mock = $this->getMockBuilder('Cake\ORM\Table')
            ->disableOriginalConstructor()
            ->getMock();
        $config = [
            'sourceTable' => $this->author,
            'targetTable' => $mock,
        ];
        $association = new HasMany('Contacts.Addresses', $config);
        $this->assertEquals('addresses', $association->getProperty());
    }

    /**
     * Test that the ValueBinder is reset when using strategy = Association::STRATEGY_SUBQUERY
     *
     * @return void
     */
    public function testValueBinderUpdateOnSubQueryStrategy()
    {
        $Authors = $this->getTableLocator()->get('Authors');
        $Authors->hasMany('Articles', [
            'strategy' => Association::STRATEGY_SUBQUERY,
        ]);

        $query = $Authors->find();
        $authorsAndArticles = $query
            ->select([
                'id',
                'slug' => $query->func()->concat([
                    '---',
                    'name' => 'identifier',
                ]),
            ])
            ->contain('Articles')
            ->where(['name' => 'mariano'])
            ->first();

        $this->assertCount(2, $authorsAndArticles->get('articles'));
    }

    /**
     * Assertion method for order by clause contents.
     *
     * @param array $expected The expected join clause.
     * @param \Cake\ORM\Query $query The query to check.
     * @return void
     */
    protected function assertJoin($expected, $query)
    {
        if ($this->autoQuote) {
            $driver = $query->getConnection()->getDriver();
            $quoter = new IdentifierQuoter($driver);
            foreach ($expected as &$join) {
                $join['table'] = $driver->quoteIdentifier($join['table']);
                if ($join['conditions']) {
                    $quoter->quoteExpression($join['conditions']);
                }
            }
        }
        $this->assertEquals($expected, array_values($query->clause('join')));
    }

    /**
     * Assertion method for where clause contents.
     *
     * @param \Cake\Database\QueryExpression $expected The expected where clause.
     * @param \Cake\ORM\Query $query The query to check.
     * @return void
     */
    protected function assertWhereClause($expected, $query)
    {
        if ($this->autoQuote) {
            $quoter = new IdentifierQuoter($query->getConnection()->getDriver());
            $expected->traverse([$quoter, 'quoteExpression']);
        }
        $this->assertEquals($expected, $query->clause('where'));
    }

    /**
     * Assertion method for order by clause contents.
     *
     * @param \Cake\Database\QueryExpression $expected The expected where clause.
     * @param \Cake\ORM\Query $query The query to check.
     * @return void
     */
    protected function assertOrderClause($expected, $query)
    {
        if ($this->autoQuote) {
            $quoter = new IdentifierQuoter($query->getConnection()->getDriver());
            $quoter->quoteExpression($expected);
        }
        $this->assertEquals($expected, $query->clause('order'));
    }

    /**
     * Assertion method for select clause contents.
     *
     * @param array $expected Array of expected fields.
     * @param \Cake\ORM\Query $query The query to check.
     * @return void
     */
    protected function assertSelectClause($expected, $query)
    {
        if ($this->autoQuote) {
            $connection = $query->getConnection();
            foreach ($expected as $key => $value) {
                $expected[$connection->quoteIdentifier($key)] = $connection->quoteIdentifier($value);
                unset($expected[$key]);
            }
        }
        $this->assertEquals($expected, $query->clause('select'));
    }

    /**
     * Tests that unlinking calls the right methods
     *
     * @return void
     */
    public function testUnlinkSuccess()
    {
        $articles = $this->getTableLocator()->get('Articles');
        $assoc = $this->author->hasMany('Articles', [
            'sourceTable' => $this->author,
            'targetTable' => $articles,
        ]);

        $entity = $this->author->get(1, ['contain' => 'Articles']);
        $initial = $entity->articles;
        $this->assertCount(2, $initial);

        $assoc->unlink($entity, $entity->articles);
        $this->assertEmpty($entity->get('articles'), 'Property should be empty');

        $new = $this->author->get(2, ['contain' => 'Articles']);
        $this->assertCount(0, $new->articles, 'DB should be clean');
        $this->assertSame(4, $this->author->find()->count(), 'Authors should still exist');
        $this->assertSame(3, $articles->find()->count(), 'Articles should still exist');
    }

    /**
     * Tests that unlink with an empty array does nothing
     *
     * @return void
     */
    public function testUnlinkWithEmptyArray()
    {
        $articles = $this->getTableLocator()->get('Articles');
        $assoc = $this->author->hasMany('Articles', [
            'sourceTable' => $this->author,
            'targetTable' => $articles,
        ]);

        $entity = $this->author->get(1, ['contain' => 'Articles']);
        $initial = $entity->articles;
        $this->assertCount(2, $initial);

        $assoc->unlink($entity, []);

        $new = $this->author->get(1, ['contain' => 'Articles']);
        $this->assertCount(2, $new->articles, 'Articles should remain linked');
        $this->assertSame(4, $this->author->find()->count(), 'Authors should still exist');
        $this->assertSame(3, $articles->find()->count(), 'Articles should still exist');
    }

    /**
     * Tests that link only uses a single database transaction
     *
     * @return void
     */
    public function testLinkUsesSingleTransaction()
    {
        $articles = $this->getTableLocator()->get('Articles');
        $assoc = $this->author->hasMany('Articles', [
            'sourceTable' => $this->author,
            'targetTable' => $articles,
        ]);

        // Ensure author in fixture has zero associated articles
        $entity = $this->author->get(2, ['contain' => 'Articles']);
        $initial = $entity->articles;
        $this->assertCount(0, $initial);

        // Ensure that after each model is saved, we are still within a transaction.
        $listenerAfterSave = function ($e, $entity, $options) use ($articles) {
            $this->assertTrue(
                $articles->getConnection()->inTransaction(),
                'Multiple transactions used to save associated models.'
            );
        };
        $articles->getEventManager()->on('Model.afterSave', $listenerAfterSave);

        $options = ['atomic' => false];
        $assoc->link($entity, $articles->find('all')->toArray(), $options);

        // Ensure that link was successful.
        $new = $this->author->get(2, ['contain' => 'Articles']);
        $this->assertCount(3, $new->articles);
    }

    /**
     * Test that saveAssociated() fails on non-empty, non-iterable value
     *
     * @return void
     */
    public function testSaveAssociatedNotEmptyNotIterable()
    {
        $this->expectException(\InvalidArgumentException::class);
        $this->expectExceptionMessage('Could not save comments, it cannot be traversed');
        $articles = $this->getTableLocator()->get('Articles');
        $association = $articles->hasMany('Comments', [
            'saveStrategy' => HasMany::SAVE_APPEND,
        ]);

        $entity = $articles->newEntity();
        $entity->set('comments', 'oh noes');

        $association->saveAssociated($entity);
    }

    /**
     * Data provider for empty values.
     *
     * @return array
     */
    public function emptySetDataProvider()
    {
        return [
            [''],
            [false],
            [null],
            [[]],
        ];
    }

    /**
     * Test that saving empty sets with the `append` strategy does not
     * affect the associated records for not yet persisted parent entities.
     *
     * @dataProvider emptySetDataProvider
     * @param mixed $value Empty value.
     * @return void
     */
    public function testSaveAssociatedEmptySetWithAppendStrategyDoesNotAffectAssociatedRecordsOnCreate($value)
    {
        $articles = $this->getTableLocator()->get('Articles');
        $association = $articles->hasMany('Comments', [
            'saveStrategy' => HasMany::SAVE_APPEND,
        ]);

        $comments = $association->find();
        $this->assertNotEmpty($comments);

        $entity = $articles->newEntity();
        $entity->set('comments', $value);

        $this->assertSame($entity, $association->saveAssociated($entity));
        $this->assertEquals($value, $entity->get('comments'));
        $this->assertEquals($comments, $association->find());
    }

    /**
     * Test that saving empty sets with the `append` strategy does not
     * affect the associated records for already persisted parent entities.
     *
     * @dataProvider emptySetDataProvider
     * @param mixed $value Empty value.
     * @return void
     */
    public function testSaveAssociatedEmptySetWithAppendStrategyDoesNotAffectAssociatedRecordsOnUpdate($value)
    {
        $articles = $this->getTableLocator()->get('Articles');
        $association = $articles->hasMany('Comments', [
            'saveStrategy' => HasMany::SAVE_APPEND,
        ]);

        $entity = $articles->get(1, [
            'contain' => ['Comments'],
        ]);
        $comments = $entity->get('comments');
        $this->assertNotEmpty($comments);

        $entity->set('comments', $value);
        $this->assertSame($entity, $association->saveAssociated($entity));
        $this->assertEquals($value, $entity->get('comments'));

        $entity = $articles->get(1, [
            'contain' => ['Comments'],
        ]);
        $this->assertEquals($comments, $entity->get('comments'));
    }

    /**
     * Test that saving empty sets with the `replace` strategy does not
     * affect the associated records for not yet persisted parent entities.
     *
     * @dataProvider emptySetDataProvider
     * @param mixed $value Empty value.
     * @return void
     */
    public function testSaveAssociatedEmptySetWithReplaceStrategyDoesNotAffectAssociatedRecordsOnCreate($value)
    {
        $articles = $this->getTableLocator()->get('Articles');
        $association = $articles->hasMany('Comments', [
            'saveStrategy' => HasMany::SAVE_REPLACE,
        ]);

        $comments = $association->find();
        $this->assertNotEmpty($comments);

        $entity = $articles->newEntity();
        $entity->set('comments', $value);

        $this->assertSame($entity, $association->saveAssociated($entity));
        $this->assertEquals($value, $entity->get('comments'));
        $this->assertEquals($comments, $association->find());
    }

    /**
     * Test that saving empty sets with the `replace` strategy does remove
     * the associated records for already persisted parent entities.
     *
     * @dataProvider emptySetDataProvider
     * @param mixed $value Empty value.
     * @return void
     */
    public function testSaveAssociatedEmptySetWithReplaceStrategyRemovesAssociatedRecordsOnUpdate($value)
    {
        $articles = $this->getTableLocator()->get('Articles');
        $association = $articles->hasMany('Comments', [
            'saveStrategy' => HasMany::SAVE_REPLACE,
        ]);

        $entity = $articles->get(1, [
            'contain' => ['Comments'],
        ]);
        $comments = $entity->get('comments');
        $this->assertNotEmpty($comments);

        $entity->set('comments', $value);
        $this->assertSame($entity, $association->saveAssociated($entity));
        $this->assertEquals([], $entity->get('comments'));

        $entity = $articles->get(1, [
            'contain' => ['Comments'],
        ]);
        $this->assertEmpty($entity->get('comments'));
    }

    /**
     * Tests that providing an invalid strategy throws an exception
     *
     * @return void
     */
    public function testInvalidSaveStrategy()
    {
        $this->expectException(\InvalidArgumentException::class);
        $articles = $this->getTableLocator()->get('Articles');

        $association = $articles->hasMany('Comments');
        $association->setSaveStrategy('anotherThing');
    }

    /**
     * Tests saveStrategy
     *
     * @return void
     */
    public function testSetSaveStrategy()
    {
        $articles = $this->getTableLocator()->get('Articles');

        $association = $articles->hasMany('Comments');
        $this->assertSame($association, $association->setSaveStrategy(HasMany::SAVE_REPLACE));
        $this->assertSame(HasMany::SAVE_REPLACE, $association->getSaveStrategy());
    }
<<<<<<< HEAD
=======

    /**
     * Tests saveStrategy
     *
     * @group deprecated
     * @return void
     */
    public function testSaveStrategy()
    {
        $this->deprecated(function () {
            $articles = $this->getTableLocator()->get('Articles');

            $association = $articles->hasMany('Comments');
            $this->assertSame(HasMany::SAVE_REPLACE, $association->saveStrategy(HasMany::SAVE_REPLACE));
            $this->assertSame(HasMany::SAVE_REPLACE, $association->saveStrategy());
        });
    }

    /**
     * Test that save works with replace saveStrategy and are not deleted once they are not null
     *
     * @return void
     */
    public function testSaveReplaceSaveStrategy()
    {
        $authors = $this->getTableLocator()->get('Authors');
        $authors->hasMany('Articles', ['saveStrategy' => HasMany::SAVE_REPLACE]);

        $entity = $authors->newEntity([
            'name' => 'mylux',
            'articles' => [
                ['title' => 'One Random Post', 'body' => 'The cake is not a lie'],
                ['title' => 'Another Random Post', 'body' => 'The cake is nice'],
                ['title' => 'One more random post', 'body' => 'The cake is forever']
            ]
        ], ['associated' => ['Articles']]);

        $entity = $authors->save($entity, ['associated' => ['Articles']]);
        $sizeArticles = count($entity->articles);
        $this->assertEquals($sizeArticles, $authors->Articles->find('all')->where(['author_id' => $entity['id']])->count());

        $articleId = $entity->articles[0]->id;
        unset($entity->articles[0]);
        $entity->setDirty('articles', true);

        $authors->save($entity, ['associated' => ['Articles']]);

        $this->assertEquals($sizeArticles - 1, $authors->Articles->find('all')->where(['author_id' => $entity['id']])->count());
        $this->assertTrue($authors->Articles->exists(['id' => $articleId]));
    }

    /**
     * Test that save works with replace saveStrategy, replacing the already persisted entities even if no new entities are passed
     *
     * @return void
     */
    public function testSaveReplaceSaveStrategyNotAdding()
    {
        $authors = $this->getTableLocator()->get('Authors');
        $authors->hasMany('Articles', ['saveStrategy' => 'replace']);

        $entity = $authors->newEntity([
            'name' => 'mylux',
            'articles' => [
                ['title' => 'One Random Post', 'body' => 'The cake is not a lie'],
                ['title' => 'Another Random Post', 'body' => 'The cake is nice'],
                ['title' => 'One more random post', 'body' => 'The cake is forever']
            ]
        ], ['associated' => ['Articles']]);

        $entity = $authors->save($entity, ['associated' => ['Articles']]);
        $sizeArticles = count($entity->articles);
        $this->assertCount($sizeArticles, $authors->Articles->find('all')->where(['author_id' => $entity['id']]));

        $entity->set('articles', []);

        $entity = $authors->save($entity, ['associated' => ['Articles']]);

        $this->assertCount(0, $authors->Articles->find('all')->where(['author_id' => $entity['id']]));
    }

    /**
     * Test that save works with append saveStrategy not deleting or setting null anything
     *
     * @return void
     */
    public function testSaveAppendSaveStrategy()
    {
        $authors = $this->getTableLocator()->get('Authors');
        $authors->hasMany('Articles', ['saveStrategy' => 'append']);

        $entity = $authors->newEntity([
            'name' => 'mylux',
            'articles' => [
                ['title' => 'One Random Post', 'body' => 'The cake is not a lie'],
                ['title' => 'Another Random Post', 'body' => 'The cake is nice'],
                ['title' => 'One more random post', 'body' => 'The cake is forever']
            ]
        ], ['associated' => ['Articles']]);

        $entity = $authors->save($entity, ['associated' => ['Articles']]);
        $sizeArticles = count($entity->articles);

        $this->assertEquals($sizeArticles, $authors->Articles->find('all')->where(['author_id' => $entity['id']])->count());

        $articleId = $entity->articles[0]->id;
        unset($entity->articles[0]);
        $entity->setDirty('articles', true);

        $authors->save($entity, ['associated' => ['Articles']]);

        $this->assertEquals($sizeArticles, $authors->Articles->find('all')->where(['author_id' => $entity['id']])->count());
        $this->assertTrue($authors->Articles->exists(['id' => $articleId]));
    }

    /**
     * Test that save has append as the default save strategy
     *
     * @return void
     */
    public function testSaveDefaultSaveStrategy()
    {
        $authors = $this->getTableLocator()->get('Authors');
        $authors->hasMany('Articles', ['saveStrategy' => HasMany::SAVE_APPEND]);
        $this->assertEquals(HasMany::SAVE_APPEND, $authors->getAssociation('articles')->getSaveStrategy());
    }

    /**
     * Test that the associated entities are unlinked and deleted when they are dependent
     *
     * @return void
     */
    public function testSaveReplaceSaveStrategyDependent()
    {
        $authors = $this->getTableLocator()->get('Authors');
        $authors->hasMany('Articles', ['saveStrategy' => HasMany::SAVE_REPLACE, 'dependent' => true]);

        $entity = $authors->newEntity([
            'name' => 'mylux',
            'articles' => [
                ['title' => 'One Random Post', 'body' => 'The cake is not a lie'],
                ['title' => 'Another Random Post', 'body' => 'The cake is nice'],
                ['title' => 'One more random post', 'body' => 'The cake is forever']
            ]
        ], ['associated' => ['Articles']]);

        $entity = $authors->save($entity, ['associated' => ['Articles']]);
        $sizeArticles = count($entity->articles);
        $this->assertEquals($sizeArticles, $authors->Articles->find('all')->where(['author_id' => $entity['id']])->count());

        $articleId = $entity->articles[0]->id;
        unset($entity->articles[0]);
        $entity->setDirty('articles', true);

        $authors->save($entity, ['associated' => ['Articles']]);

        $this->assertEquals($sizeArticles - 1, $authors->Articles->find('all')->where(['author_id' => $entity['id']])->count());
        $this->assertFalse($authors->Articles->exists(['id' => $articleId]));
    }

    /**
     * Test that the associated entities are unlinked and deleted when they are dependent
     *
     * In the future this should change and apply the finder.
     *
     * @return void
     */
    public function testSaveReplaceSaveStrategyDependentWithConditions()
    {
        $this->getTableLocator()->clear();
        $this->setAppNamespace('TestApp');

        $authors = $this->getTableLocator()->get('Authors');
        $authors->hasMany('Articles', [
            'finder' => 'published',
            'saveStrategy' => HasMany::SAVE_REPLACE,
            'dependent' => true,
        ]);
        $articles = $authors->Articles->getTarget();
        $articles->updateAll(['published' => 'N'], ['author_id' => 1, 'title' => 'Third Article']);

        $entity = $authors->get(1, ['contain' => ['Articles']]);
        $data = [
            'name' => 'updated',
            'articles' => [
                ['title' => 'First Article', 'body' => 'New First', 'published' => 'N']
            ]
        ];
        $entity = $authors->patchEntity($entity, $data, ['associated' => ['Articles']]);
        $entity = $authors->save($entity, ['associated' => ['Articles']]);

        // Should only have one article left as we 'replaced' the others.
        $this->assertCount(1, $entity->articles);
        $this->assertCount(1, $authors->Articles->find()->toArray());

        $others = $articles->find('all')
            ->where(['Articles.author_id' => 1])
            ->orderAsc('title')
            ->toArray();
        $this->assertCount(
            1,
            $others,
            'Record not matching condition should stay. But does not'
        );
        $this->assertSame('First Article', $others[0]->title);
    }

    /**
     * Test that the associated entities are unlinked and deleted when they have a not nullable foreign key
     *
     * @return void
     */
    public function testSaveReplaceSaveStrategyNotNullable()
    {
        $articles = $this->getTableLocator()->get('Articles');
        $articles->hasMany('Comments', ['saveStrategy' => HasMany::SAVE_REPLACE]);

        $article = $articles->newEntity([
            'title' => 'Bakeries are sky rocketing',
            'body' => 'All because of cake',
            'comments' => [
                [
                    'user_id' => 1,
                    'comment' => 'That is true!'
                ],
                [
                    'user_id' => 2,
                    'comment' => 'Of course'
                ]
            ]
        ], ['associated' => ['Comments']]);

        $article = $articles->save($article, ['associated' => ['Comments']]);
        $commentId = $article->comments[0]->id;
        $sizeComments = count($article->comments);

        $this->assertEquals($sizeComments, $articles->Comments->find('all')->where(['article_id' => $article->id])->count());
        $this->assertTrue($articles->Comments->exists(['id' => $commentId]));

        unset($article->comments[0]);
        $article->setDirty('comments', true);
        $article = $articles->save($article, ['associated' => ['Comments']]);

        $this->assertEquals($sizeComments - 1, $articles->Comments->find('all')->where(['article_id' => $article->id])->count());
        $this->assertFalse($articles->Comments->exists(['id' => $commentId]));
    }

    /**
     * Test that the associated entities are unlinked and deleted when they have a not nullable foreign key
     *
     * @return void
     */
    public function testSaveReplaceSaveStrategyAdding()
    {
        $articles = $this->getTableLocator()->get('Articles');
        $articles->hasMany('Comments', ['saveStrategy' => HasMany::SAVE_REPLACE]);

        $article = $articles->newEntity([
            'title' => 'Bakeries are sky rocketing',
            'body' => 'All because of cake',
            'comments' => [
                [
                    'user_id' => 1,
                    'comment' => 'That is true!'
                ],
                [
                    'user_id' => 2,
                    'comment' => 'Of course'
                ]
            ]
        ], ['associated' => ['Comments']]);

        $article = $articles->save($article, ['associated' => ['Comments']]);
        $commentId = $article->comments[0]->id;
        $sizeComments = count($article->comments);
        $articleId = $article->id;

        $this->assertEquals($sizeComments, $articles->Comments->find('all')->where(['article_id' => $article->id])->count());
        $this->assertTrue($articles->Comments->exists(['id' => $commentId]));

        unset($article->comments[0]);
        $article->comments[] = $articles->Comments->newEntity([
            'user_id' => 1,
            'comment' => 'new comment'
        ]);

        $article->setDirty('comments', true);
        $article = $articles->save($article, ['associated' => ['Comments']]);

        $this->assertEquals($sizeComments, $articles->Comments->find('all')->where(['article_id' => $article->id])->count());
        $this->assertFalse($articles->Comments->exists(['id' => $commentId]));
        $this->assertTrue($articles->Comments->exists(['comment' => 'new comment', 'article_id' => $articleId]));
    }

    /**
     * Tests that dependent, non-cascading deletes are using the association
     * conditions for deleting associated records.
     *
     * @return void
     */
    public function testHasManyNonCascadingUnlinkDeleteUsesAssociationConditions()
    {
        $Articles = $this->getTableLocator()->get('Articles');
        $Comments = $Articles->hasMany('Comments', [
            'dependent' => true,
            'cascadeCallbacks' => false,
            'saveStrategy' => HasMany::SAVE_REPLACE,
            'conditions' => [
                'Comments.published' => 'Y'
            ]
        ]);

        $article = $Articles->newEntity([
            'title' => 'Title',
            'body' => 'Body',
            'comments' => [
                [
                    'user_id' => 1,
                    'comment' => 'First comment',
                    'published' => 'Y'
                ],
                [
                    'user_id' => 1,
                    'comment' => 'Second comment',
                    'published' => 'Y'
                ]
            ]
        ]);
        $article = $Articles->save($article);
        $this->assertNotEmpty($article);

        $comment3 = $Comments->getTarget()->newEntity([
            'article_id' => $article->get('id'),
            'user_id' => 1,
            'comment' => 'Third comment',
            'published' => 'N'
        ]);
        $comment3 = $Comments->getTarget()->save($comment3);
        $this->assertNotEmpty($comment3);

        $this->assertEquals(3, $Comments->getTarget()->find()->where(['Comments.article_id' => $article->get('id')])->count());

        unset($article->comments[1]);
        $article->setDirty('comments', true);

        $article = $Articles->save($article);
        $this->assertNotEmpty($article);

        // Given the association condition of `'Comments.published' => 'Y'`,
        // it is expected that only one of the three linked comments are
        // actually being deleted, as only one of them matches the
        // association condition.
        $this->assertEquals(2, $Comments->getTarget()->find()->where(['Comments.article_id' => $article->get('id')])->count());
    }

    /**
     * Tests that non-dependent, non-cascading deletes are using the association
     * conditions for updating associated records.
     *
     * @return void
     */
    public function testHasManyNonDependentNonCascadingUnlinkUpdateUsesAssociationConditions()
    {
        $Authors = $this->getTableLocator()->get('Authors');
        $Authors->associations()->removeAll();
        $Articles = $Authors->hasMany('Articles', [
            'dependent' => false,
            'cascadeCallbacks' => false,
            'saveStrategy' => HasMany::SAVE_REPLACE,
            'conditions' => [
                'Articles.published' => 'Y'
            ]
        ]);

        $author = $Authors->newEntity([
            'name' => 'Name',
            'articles' => [
                [
                    'title' => 'First article',
                    'body' => 'First article',
                    'published' => 'Y'
                ],
                [
                    'title' => 'Second article',
                    'body' => 'Second article',
                    'published' => 'Y'
                ]
            ]
        ]);
        $author = $Authors->save($author);
        $this->assertNotEmpty($author);

        $article3 = $Articles->getTarget()->newEntity([
            'author_id' => $author->get('id'),
            'title' => 'Third article',
            'body' => 'Third article',
            'published' => 'N'
        ]);
        $article3 = $Articles->getTarget()->save($article3);
        $this->assertNotEmpty($article3);

        $this->assertEquals(3, $Articles->getTarget()->find()->where(['Articles.author_id' => $author->get('id')])->count());

        $article2 = $author->articles[1];
        unset($author->articles[1]);
        $author->setDirty('articles', true);

        $author = $Authors->save($author);
        $this->assertNotEmpty($author);

        // Given the association condition of `'Articles.published' => 'Y'`,
        // it is expected that only one of the three linked articles are
        // actually being unlinked (nulled), as only one of them matches the
        // association condition.
        $this->assertEquals(2, $Articles->getTarget()->find()->where(['Articles.author_id' => $author->get('id')])->count());
        $this->assertNull($Articles->get($article2->get('id'))->get('author_id'));
        $this->assertEquals($author->get('id'), $Articles->get($article3->get('id'))->get('author_id'));
    }
>>>>>>> f36d8b01
}<|MERGE_RESOLUTION|>--- conflicted
+++ resolved
@@ -928,25 +928,6 @@
         $this->assertSame($association, $association->setSaveStrategy(HasMany::SAVE_REPLACE));
         $this->assertSame(HasMany::SAVE_REPLACE, $association->getSaveStrategy());
     }
-<<<<<<< HEAD
-=======
-
-    /**
-     * Tests saveStrategy
-     *
-     * @group deprecated
-     * @return void
-     */
-    public function testSaveStrategy()
-    {
-        $this->deprecated(function () {
-            $articles = $this->getTableLocator()->get('Articles');
-
-            $association = $articles->hasMany('Comments');
-            $this->assertSame(HasMany::SAVE_REPLACE, $association->saveStrategy(HasMany::SAVE_REPLACE));
-            $this->assertSame(HasMany::SAVE_REPLACE, $association->saveStrategy());
-        });
-    }
 
     /**
      * Test that save works with replace saveStrategy and are not deleted once they are not null
@@ -963,8 +944,8 @@
             'articles' => [
                 ['title' => 'One Random Post', 'body' => 'The cake is not a lie'],
                 ['title' => 'Another Random Post', 'body' => 'The cake is nice'],
-                ['title' => 'One more random post', 'body' => 'The cake is forever']
-            ]
+                ['title' => 'One more random post', 'body' => 'The cake is forever'],
+            ],
         ], ['associated' => ['Articles']]);
 
         $entity = $authors->save($entity, ['associated' => ['Articles']]);
@@ -996,8 +977,8 @@
             'articles' => [
                 ['title' => 'One Random Post', 'body' => 'The cake is not a lie'],
                 ['title' => 'Another Random Post', 'body' => 'The cake is nice'],
-                ['title' => 'One more random post', 'body' => 'The cake is forever']
-            ]
+                ['title' => 'One more random post', 'body' => 'The cake is forever'],
+            ],
         ], ['associated' => ['Articles']]);
 
         $entity = $authors->save($entity, ['associated' => ['Articles']]);
@@ -1026,8 +1007,8 @@
             'articles' => [
                 ['title' => 'One Random Post', 'body' => 'The cake is not a lie'],
                 ['title' => 'Another Random Post', 'body' => 'The cake is nice'],
-                ['title' => 'One more random post', 'body' => 'The cake is forever']
-            ]
+                ['title' => 'One more random post', 'body' => 'The cake is forever'],
+            ],
         ], ['associated' => ['Articles']]);
 
         $entity = $authors->save($entity, ['associated' => ['Articles']]);
@@ -1072,8 +1053,8 @@
             'articles' => [
                 ['title' => 'One Random Post', 'body' => 'The cake is not a lie'],
                 ['title' => 'Another Random Post', 'body' => 'The cake is nice'],
-                ['title' => 'One more random post', 'body' => 'The cake is forever']
-            ]
+                ['title' => 'One more random post', 'body' => 'The cake is forever'],
+            ],
         ], ['associated' => ['Articles']]);
 
         $entity = $authors->save($entity, ['associated' => ['Articles']]);
@@ -1115,8 +1096,8 @@
         $data = [
             'name' => 'updated',
             'articles' => [
-                ['title' => 'First Article', 'body' => 'New First', 'published' => 'N']
-            ]
+                ['title' => 'First Article', 'body' => 'New First', 'published' => 'N'],
+            ],
         ];
         $entity = $authors->patchEntity($entity, $data, ['associated' => ['Articles']]);
         $entity = $authors->save($entity, ['associated' => ['Articles']]);
@@ -1153,13 +1134,13 @@
             'comments' => [
                 [
                     'user_id' => 1,
-                    'comment' => 'That is true!'
+                    'comment' => 'That is true!',
                 ],
                 [
                     'user_id' => 2,
-                    'comment' => 'Of course'
-                ]
-            ]
+                    'comment' => 'Of course',
+                ],
+            ],
         ], ['associated' => ['Comments']]);
 
         $article = $articles->save($article, ['associated' => ['Comments']]);
@@ -1193,13 +1174,13 @@
             'comments' => [
                 [
                     'user_id' => 1,
-                    'comment' => 'That is true!'
+                    'comment' => 'That is true!',
                 ],
                 [
                     'user_id' => 2,
-                    'comment' => 'Of course'
-                ]
-            ]
+                    'comment' => 'Of course',
+                ],
+            ],
         ], ['associated' => ['Comments']]);
 
         $article = $articles->save($article, ['associated' => ['Comments']]);
@@ -1213,7 +1194,7 @@
         unset($article->comments[0]);
         $article->comments[] = $articles->Comments->newEntity([
             'user_id' => 1,
-            'comment' => 'new comment'
+            'comment' => 'new comment',
         ]);
 
         $article->setDirty('comments', true);
@@ -1238,8 +1219,8 @@
             'cascadeCallbacks' => false,
             'saveStrategy' => HasMany::SAVE_REPLACE,
             'conditions' => [
-                'Comments.published' => 'Y'
-            ]
+                'Comments.published' => 'Y',
+            ],
         ]);
 
         $article = $Articles->newEntity([
@@ -1249,14 +1230,14 @@
                 [
                     'user_id' => 1,
                     'comment' => 'First comment',
-                    'published' => 'Y'
+                    'published' => 'Y',
                 ],
                 [
                     'user_id' => 1,
                     'comment' => 'Second comment',
-                    'published' => 'Y'
-                ]
-            ]
+                    'published' => 'Y',
+                ],
+            ],
         ]);
         $article = $Articles->save($article);
         $this->assertNotEmpty($article);
@@ -1265,7 +1246,7 @@
             'article_id' => $article->get('id'),
             'user_id' => 1,
             'comment' => 'Third comment',
-            'published' => 'N'
+            'published' => 'N',
         ]);
         $comment3 = $Comments->getTarget()->save($comment3);
         $this->assertNotEmpty($comment3);
@@ -1300,8 +1281,8 @@
             'cascadeCallbacks' => false,
             'saveStrategy' => HasMany::SAVE_REPLACE,
             'conditions' => [
-                'Articles.published' => 'Y'
-            ]
+                'Articles.published' => 'Y',
+            ],
         ]);
 
         $author = $Authors->newEntity([
@@ -1310,14 +1291,14 @@
                 [
                     'title' => 'First article',
                     'body' => 'First article',
-                    'published' => 'Y'
+                    'published' => 'Y',
                 ],
                 [
                     'title' => 'Second article',
                     'body' => 'Second article',
-                    'published' => 'Y'
-                ]
-            ]
+                    'published' => 'Y',
+                ],
+            ],
         ]);
         $author = $Authors->save($author);
         $this->assertNotEmpty($author);
@@ -1326,7 +1307,7 @@
             'author_id' => $author->get('id'),
             'title' => 'Third article',
             'body' => 'Third article',
-            'published' => 'N'
+            'published' => 'N',
         ]);
         $article3 = $Articles->getTarget()->save($article3);
         $this->assertNotEmpty($article3);
@@ -1348,5 +1329,4 @@
         $this->assertNull($Articles->get($article2->get('id'))->get('author_id'));
         $this->assertEquals($author->get('id'), $Articles->get($article3->get('id'))->get('author_id'));
     }
->>>>>>> f36d8b01
 }