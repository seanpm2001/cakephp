<?php
/**
 * CakePHP(tm) : Rapid Development Framework (https://cakephp.org)
 * Copyright (c) Cake Software Foundation, Inc. (https://cakefoundation.org)
 *
 * Licensed under The MIT License
 * For full copyright and license information, please see the LICENSE.txt
 * Redistributions of files must retain the above copyright notice.
 *
 * @copyright     Copyright (c) Cake Software Foundation, Inc. (https://cakefoundation.org)
 * @link          https://cakephp.org CakePHP(tm) Project
 * @since         3.0.0
 * @license       https://opensource.org/licenses/mit-license.php MIT License
 */
namespace Cake\Test\TestCase\ORM;

use ArrayObject;
use Cake\Collection\Collection;
use Cake\Core\Plugin;
use Cake\Database\Exception;
use Cake\Database\Expression\QueryExpression;
use Cake\Database\Schema\TableSchema;
use Cake\Database\TypeMap;
use Cake\Datasource\ConnectionManager;
use Cake\Datasource\EntityInterface;
use Cake\Event\EventInterface;
use Cake\Event\EventManager;
use Cake\I18n\Time;
use Cake\ORM\Association\BelongsTo;
use Cake\ORM\Association\BelongsToMany;
use Cake\ORM\Association\HasMany;
use Cake\ORM\Association\HasOne;
use Cake\ORM\AssociationCollection;
use Cake\ORM\Entity;
use Cake\ORM\Query;
use Cake\ORM\RulesChecker;
use Cake\ORM\SaveOptionsBuilder;
use Cake\ORM\Table;
use Cake\TestSuite\TestCase;
use Cake\Validation\Validator;
use InvalidArgumentException;

/**
 * Used to test correct class is instantiated when using $this->getTableLocator()->get();
 */
class UsersTable extends Table
{
}

/**
 * Tests Table class
 */
class TableTest extends TestCase
{
    public $fixtures = [
        'core.articles',
        'core.tags',
        'core.articles_tags',
        'core.authors',
        'core.categories',
        'core.comments',
        'core.groups',
        'core.groups_members',
        'core.members',
        'core.polymorphic_tagged',
        'core.site_articles',
        'core.users',
    ];

    /**
     * Handy variable containing the next primary key that will be inserted in the
     * users table
     *
     * @var int
     */
    public static $nextUserId = 5;

    public function setUp()
    {
        parent::setUp();
        $this->connection = ConnectionManager::get('test');
        static::setAppNamespace();

        $this->usersTypeMap = new TypeMap([
            'Users.id' => 'integer',
            'id' => 'integer',
            'Users__id' => 'integer',
            'Users.username' => 'string',
            'Users__username' => 'string',
            'username' => 'string',
            'Users.password' => 'string',
            'Users__password' => 'string',
            'password' => 'string',
            'Users.created' => 'timestamp',
            'Users__created' => 'timestamp',
            'created' => 'timestamp',
            'Users.updated' => 'timestamp',
            'Users__updated' => 'timestamp',
            'updated' => 'timestamp',
        ]);
        $this->articlesTypeMap = new TypeMap([
            'Articles.id' => 'integer',
            'Articles__id' => 'integer',
            'id' => 'integer',
            'Articles.title' => 'string',
            'Articles__title' => 'string',
            'title' => 'string',
            'Articles.author_id' => 'integer',
            'Articles__author_id' => 'integer',
            'author_id' => 'integer',
            'Articles.body' => 'text',
            'Articles__body' => 'text',
            'body' => 'text',
            'Articles.published' => 'string',
            'Articles__published' => 'string',
            'published' => 'string',
        ]);
    }

    /**
     * teardown method
     *
     * @return void
     */
    public function tearDown()
    {
        parent::tearDown();
        $this->getTableLocator()->clear();
        Plugin::unload();
    }

    /**
     * Tests the table method
     *
     * @return void
     */
    public function testTableMethod()
    {
        $table = new Table(['table' => 'users']);
        $this->assertEquals('users', $table->getTable());

        $table = new UsersTable;
        $this->assertEquals('users', $table->getTable());

        $table = $this->getMockBuilder('\Cake\ORM\Table')
            ->setMethods(['find'])
            ->setMockClassName('SpecialThingsTable')
            ->getMock();
        $this->assertEquals('special_things', $table->getTable());

        $table = new Table(['alias' => 'LoveBoats']);
        $this->assertEquals('love_boats', $table->getTable());

        $table->setTable('other');
        $this->assertEquals('other', $table->getTable());

        $table->setTable('database.other');
        $this->assertEquals('database.other', $table->getTable());
    }

    /**
     * Tests the setAlias method
     *
     * @return void
     */
    public function testSetAlias()
    {
        $table = new Table(['alias' => 'users']);
        $this->assertEquals('users', $table->getAlias());

        $table = new Table(['table' => 'stuffs']);
        $this->assertEquals('stuffs', $table->getAlias());

        $table = new UsersTable;
        $this->assertEquals('Users', $table->getAlias());

        $table = $this->getMockBuilder('\Cake\ORM\Table')
            ->setMethods(['find'])
            ->setMockClassName('SpecialThingTable')
            ->getMock();
        $this->assertEquals('SpecialThing', $table->getAlias());

        $table->setAlias('AnotherOne');
        $this->assertEquals('AnotherOne', $table->getAlias());
    }

    /**
     * Test that aliasField() works.
     *
     * @return void
     */
    public function testAliasField()
    {
        $table = new Table(['alias' => 'Users']);
        $this->assertEquals('Users.id', $table->aliasField('id'));

        $this->assertEquals('Users.id', $table->aliasField('Users.id'));
    }

    /**
     * Tests setConnection method
     *
     * @return void
     */
    public function testSetConnection()
    {
        $table = new Table(['table' => 'users']);
        $this->assertNull($table->getConnection());
        $this->assertSame($table, $table->setConnection($this->connection));
        $this->assertSame($this->connection, $table->getConnection());
    }

    /**
     * Tests primaryKey method
     *
     * @return void
     */
    public function testSetPrimaryKey()
    {
        $table = new Table([
            'table' => 'users',
            'schema' => [
                'id' => ['type' => 'integer'],
                '_constraints' => ['primary' => ['type' => 'primary', 'columns' => ['id']]],
            ],
        ]);
        $this->assertEquals('id', $table->getPrimaryKey());
        $this->assertSame($table, $table->setPrimaryKey('thingID'));
        $this->assertEquals('thingID', $table->getPrimaryKey());

        $table->setPrimaryKey(['thingID', 'user_id']);
        $this->assertEquals(['thingID', 'user_id'], $table->getPrimaryKey());
    }

    /**
     * Tests that name will be selected as a displayField
     *
     * @return void
     */
    public function testDisplayFieldName()
    {
        $table = new Table([
            'table' => 'users',
            'schema' => [
                'foo' => ['type' => 'string'],
                'name' => ['type' => 'string'],
            ],
        ]);
        $this->assertEquals('name', $table->getDisplayField());
    }

    /**
     * Tests that title will be selected as a displayField
     *
     * @return void
     */
    public function testDisplayFieldTitle()
    {
        $table = new Table([
            'table' => 'users',
            'schema' => [
                'foo' => ['type' => 'string'],
                'title' => ['type' => 'string'],
            ],
        ]);
        $this->assertEquals('title', $table->getDisplayField());
    }

    /**
     * Tests that no displayField will fallback to primary key
     *
     * @return void
     */
    public function testDisplayFallback()
    {
        $table = new Table([
            'table' => 'users',
            'schema' => [
                'id' => ['type' => 'string'],
                'foo' => ['type' => 'string'],
                '_constraints' => ['primary' => ['type' => 'primary', 'columns' => ['id']]],
            ],
        ]);
        $this->assertEquals('id', $table->getDisplayField());
    }

    /**
     * Tests that displayField can be changed
     *
     * @return void
     */
    public function testDisplaySet()
    {
        $table = new Table([
            'table' => 'users',
            'schema' => [
                'id' => ['type' => 'string'],
                'foo' => ['type' => 'string'],
                '_constraints' => ['primary' => ['type' => 'primary', 'columns' => ['id']]],
            ],
        ]);
        $this->assertEquals('id', $table->getDisplayField());
        $table->setDisplayField('foo');
        $this->assertEquals('foo', $table->getDisplayField());
    }

    /**
     * Tests schema method
     *
     * @return void
     */
    public function testSetSchema()
    {
        $schema = $this->connection->getSchemaCollection()->describe('users');
        $table = new Table([
            'table' => 'users',
            'connection' => $this->connection,
        ]);
        $this->assertEquals($schema, $table->getSchema());

        $table = new Table(['table' => 'stuff']);
        $table->setSchema($schema);
        $this->assertSame($schema, $table->getSchema());

        $table = new Table(['table' => 'another']);
        $schema = ['id' => ['type' => 'integer']];
        $table->setSchema($schema);
        $this->assertEquals(
            new TableSchema('another', $schema),
            $table->getSchema()
        );
    }

    /**
     * Tests that _initializeSchema can be used to alter the database schema
     *
     * @return void
     */
    public function testSchemaInitialize()
    {
        $schema = $this->connection->getSchemaCollection()->describe('users');
        $table = $this->getMockBuilder('Cake\ORM\Table')
            ->setMethods(['_initializeSchema'])
            ->setConstructorArgs([['table' => 'users', 'connection' => $this->connection]])
            ->getMock();
        $table->expects($this->once())
            ->method('_initializeSchema')
            ->with($schema)
            ->will($this->returnCallback(function ($schema) {
                $schema->setColumnType('username', 'integer');

                return $schema;
            }));
        $result = $table->getSchema();
        $schema->setColumnType('username', 'integer');
        $this->assertEquals($schema, $result);
        $this->assertEquals($schema, $table->getSchema(), '_initializeSchema should be called once');
    }

    /**
     * Tests that all fields for a table are added by default in a find when no
     * other fields are specified
     *
     * @return void
     */
    public function testFindAllNoFieldsAndNoHydration()
    {
        $table = new Table([
            'table' => 'users',
            'connection' => $this->connection,
        ]);
        $results = $table
            ->find('all')
            ->where(['id IN' => [1, 2]])
            ->order('id')
            ->enableHydration(false)
            ->toArray();
        $expected = [
            [
                'id' => 1,
                'username' => 'mariano',
                'password' => '$2a$10$u05j8FjsvLBNdfhBhc21LOuVMpzpabVXQ9OpC2wO3pSO0q6t7HHMO',
                'created' => new Time('2007-03-17 01:16:23'),
                'updated' => new Time('2007-03-17 01:18:31'),
            ],
            [
                'id' => 2,
                'username' => 'nate',
                'password' => '$2a$10$u05j8FjsvLBNdfhBhc21LOuVMpzpabVXQ9OpC2wO3pSO0q6t7HHMO',
                'created' => new Time('2008-03-17 01:18:23'),
                'updated' => new Time('2008-03-17 01:20:31'),
            ],
        ];
        $this->assertEquals($expected, $results);
    }

    /**
     * Tests that it is possible to select only a few fields when finding over a table
     *
     * @return void
     */
    public function testFindAllSomeFieldsNoHydration()
    {
        $table = new Table([
            'table' => 'users',
            'connection' => $this->connection,
        ]);
        $results = $table->find('all')
            ->select(['username', 'password'])
            ->enableHydration(false)
            ->order('username')->toArray();
        $expected = [
            ['username' => 'garrett', 'password' => '$2a$10$u05j8FjsvLBNdfhBhc21LOuVMpzpabVXQ9OpC2wO3pSO0q6t7HHMO'],
            ['username' => 'larry', 'password' => '$2a$10$u05j8FjsvLBNdfhBhc21LOuVMpzpabVXQ9OpC2wO3pSO0q6t7HHMO'],
            ['username' => 'mariano', 'password' => '$2a$10$u05j8FjsvLBNdfhBhc21LOuVMpzpabVXQ9OpC2wO3pSO0q6t7HHMO'],
            ['username' => 'nate', 'password' => '$2a$10$u05j8FjsvLBNdfhBhc21LOuVMpzpabVXQ9OpC2wO3pSO0q6t7HHMO'],
        ];
        $this->assertSame($expected, $results);

        $results = $table->find('all')
            ->select(['foo' => 'username', 'password'])
            ->order('username')
            ->enableHydration(false)
            ->toArray();
        $expected = [
            ['foo' => 'garrett', 'password' => '$2a$10$u05j8FjsvLBNdfhBhc21LOuVMpzpabVXQ9OpC2wO3pSO0q6t7HHMO'],
            ['foo' => 'larry', 'password' => '$2a$10$u05j8FjsvLBNdfhBhc21LOuVMpzpabVXQ9OpC2wO3pSO0q6t7HHMO'],
            ['foo' => 'mariano', 'password' => '$2a$10$u05j8FjsvLBNdfhBhc21LOuVMpzpabVXQ9OpC2wO3pSO0q6t7HHMO'],
            ['foo' => 'nate', 'password' => '$2a$10$u05j8FjsvLBNdfhBhc21LOuVMpzpabVXQ9OpC2wO3pSO0q6t7HHMO'],
        ];
        $this->assertSame($expected, $results);
    }

    /**
     * Tests that the query will automatically casts complex conditions to the correct
     * types when the columns belong to the default table
     *
     * @return void
     */
    public function testFindAllConditionAutoTypes()
    {
        $table = new Table([
            'table' => 'users',
            'connection' => $this->connection,
        ]);
        $query = $table->find('all')
            ->select(['id', 'username'])
            ->where(['created >=' => new Time('2010-01-22 00:00')])
            ->enableHydration(false)
            ->order('id');
        $expected = [
            ['id' => 3, 'username' => 'larry'],
            ['id' => 4, 'username' => 'garrett'],
        ];
        $this->assertSame($expected, $query->toArray());

        $query = $table->find()
            ->enableHydration(false)
            ->select(['id', 'username'])
            ->where(['OR' => [
                'created >=' => new Time('2010-01-22 00:00'),
                'users.created' => new Time('2008-03-17 01:18:23'),
            ]])
            ->order('id');
        $expected = [
            ['id' => 2, 'username' => 'nate'],
            ['id' => 3, 'username' => 'larry'],
            ['id' => 4, 'username' => 'garrett'],
        ];
        $this->assertSame($expected, $query->toArray());
    }

    /**
     * Test that beforeFind events can mutate the query.
     *
     * @return void
     */
    public function testFindBeforeFindEventMutateQuery()
    {
        $table = new Table([
            'table' => 'users',
            'connection' => $this->connection,
        ]);
        $table->getEventManager()->on(
            'Model.beforeFind',
            function (EventInterface $event, $query, $options) {
                $query->limit(1);
            }
        );

        $result = $table->find('all')->all();
        $this->assertCount(1, $result, 'Should only have 1 record, limit 1 applied.');
    }

    /**
     * Test that beforeFind events are fired and can stop the find and
     * return custom results.
     *
     * @return void
     */
    public function testFindBeforeFindEventOverrideReturn()
    {
        $table = new Table([
            'table' => 'users',
            'connection' => $this->connection,
        ]);
        $expected = ['One', 'Two', 'Three'];
        $table->getEventManager()->on(
            'Model.beforeFind',
            function (EventInterface $event, $query, $options) use ($expected) {
                $query->setResult($expected);
                $event->stopPropagation();
            }
        );

        $query = $table->find('all');
        $query->limit(1);
        $this->assertEquals($expected, $query->all()->toArray());
    }

    /**
     * Test that the getAssociation() method supports the dot syntax.
     *
     * @return void
     */
    public function testAssociationDotSyntax()
    {
        $groups = $this->getTableLocator()->get('Groups');
        $members = $this->getTableLocator()->get('Members');
        $groupsMembers = $this->getTableLocator()->get('GroupsMembers');

        $groups->belongsToMany('Members');
        $groups->hasMany('GroupsMembers');
        $groupsMembers->belongsTo('Members');
        $members->belongsToMany('Groups');

        $association = $groups->getAssociation('GroupsMembers.Members.Groups');
        $this->assertInstanceOf(BelongsToMany::class, $association);
        $this->assertSame(
            $groups->getAssociation('GroupsMembers')->getAssociation('Members')->getAssociation('Groups'),
            $association
        );
    }

    /**
     * Tests that the getAssociation() method throws an exception on non-existent ones.
     *
     * @return void
     */
    public function testGetAssociationNonExistent()
    {
        $this->expectException(InvalidArgumentException::class);

        $this->getTableLocator()->get('Groups')->getAssociation('FooBar');
    }

    /**
     * Tests that belongsTo() creates and configures correctly the association
     *
     * @return void
     */
    public function testBelongsTo()
    {
        $options = ['foreignKey' => 'fake_id', 'conditions' => ['a' => 'b']];
        $table = new Table(['table' => 'dates']);
        $belongsTo = $table->belongsTo('user', $options);
        $this->assertInstanceOf(BelongsTo::class, $belongsTo);
        $this->assertSame($belongsTo, $table->getAssociation('user'));
        $this->assertEquals('user', $belongsTo->getName());
        $this->assertEquals('fake_id', $belongsTo->getForeignKey());
        $this->assertEquals(['a' => 'b'], $belongsTo->getConditions());
        $this->assertSame($table, $belongsTo->getSource());
    }

    /**
     * Tests that hasOne() creates and configures correctly the association
     *
     * @return void
     */
    public function testHasOne()
    {
        $options = ['foreignKey' => 'user_id', 'conditions' => ['b' => 'c']];
        $table = new Table(['table' => 'users']);
        $hasOne = $table->hasOne('profile', $options);
        $this->assertInstanceOf(HasOne::class, $hasOne);
        $this->assertSame($hasOne, $table->getAssociation('profile'));
        $this->assertEquals('profile', $hasOne->getName());
        $this->assertEquals('user_id', $hasOne->getForeignKey());
        $this->assertEquals(['b' => 'c'], $hasOne->getConditions());
        $this->assertSame($table, $hasOne->getSource());
    }

    /**
     * Test has one with a plugin model
     *
     * @return void
     */
    public function testHasOnePlugin()
    {
        $options = ['className' => 'TestPlugin.Comments'];
        $table = new Table(['table' => 'users']);

        $hasOne = $table->hasOne('Comments', $options);
        $this->assertInstanceOf(HasOne::class, $hasOne);
        $this->assertSame('Comments', $hasOne->getName());

        $hasOneTable = $hasOne->getTarget();
        $this->assertSame('Comments', $hasOne->getAlias());
        $this->assertSame('TestPlugin.Comments', $hasOne->getRegistryAlias());

        $options = ['className' => 'TestPlugin.Comments'];
        $table = new Table(['table' => 'users']);

        $hasOne = $table->hasOne('TestPlugin.Comments', $options);
        $this->assertInstanceOf(HasOne::class, $hasOne);
        $this->assertSame('Comments', $hasOne->getName());

        $hasOneTable = $hasOne->getTarget();
        $this->assertSame('Comments', $hasOne->getAlias());
        $this->assertSame('TestPlugin.Comments', $hasOne->getRegistryAlias());
    }

    /**
     * testNoneUniqueAssociationsSameClass
     *
     * @return void
     */
    public function testNoneUniqueAssociationsSameClass()
    {
        $Users = new Table(['table' => 'users']);
        $options = ['className' => 'Comments'];
        $Users->hasMany('Comments', $options);

        $Articles = new Table(['table' => 'articles']);
        $options = ['className' => 'Comments'];
        $Articles->hasMany('Comments', $options);

        $Categories = new Table(['table' => 'categories']);
        $options = ['className' => 'TestPlugin.Comments'];
        $Categories->hasMany('Comments', $options);

        $this->assertInstanceOf('Cake\ORM\Table', $Users->Comments->getTarget());
        $this->assertInstanceOf('Cake\ORM\Table', $Articles->Comments->getTarget());
        $this->assertInstanceOf('TestPlugin\Model\Table\CommentsTable', $Categories->Comments->getTarget());
    }

    /**
     * Test associations which refer to the same table multiple times
     *
     * @return void
     */
    public function testSelfJoinAssociations()
    {
        $Categories = $this->getTableLocator()->get('Categories');
        $options = ['className' => 'Categories'];
        $Categories->hasMany('Children', ['foreignKey' => 'parent_id'] + $options);
        $Categories->belongsTo('Parent', $options);

        $this->assertSame('categories', $Categories->Children->getTarget()->getTable());
        $this->assertSame('categories', $Categories->Parent->getTarget()->getTable());

        $this->assertSame('Children', $Categories->Children->getAlias());
        $this->assertSame('Children', $Categories->Children->getTarget()->getAlias());

        $this->assertSame('Parent', $Categories->Parent->getAlias());
        $this->assertSame('Parent', $Categories->Parent->getTarget()->getAlias());

        $expected = [
            'id' => 2,
            'parent_id' => 1,
            'name' => 'Category 1.1',
            'parent' => [
                'id' => 1,
                'parent_id' => 0,
                'name' => 'Category 1',
            ],
            'children' => [
                [
                    'id' => 7,
                    'parent_id' => 2,
                    'name' => 'Category 1.1.1',
                ],
                [
                    'id' => 8,
                    'parent_id' => 2,
                    'name' => 'Category 1.1.2',
                ],
            ],
        ];

        $fields = ['id', 'parent_id', 'name'];
        $result = $Categories->find('all')
            ->select(['Categories.id', 'Categories.parent_id', 'Categories.name'])
            ->contain(['Children' => ['fields' => $fields], 'Parent' => ['fields' => $fields]])
            ->where(['Categories.id' => 2])
            ->first()
            ->toArray();

        $this->assertSame($expected, $result);
    }

    /**
     * Tests that hasMany() creates and configures correctly the association
     *
     * @return void
     */
    public function testHasMany()
    {
        $options = [
            'foreignKey' => 'author_id',
            'conditions' => ['b' => 'c'],
            'sort' => ['foo' => 'asc'],
        ];
        $table = new Table(['table' => 'authors']);
        $hasMany = $table->hasMany('article', $options);
        $this->assertInstanceOf(HasMany::class, $hasMany);
        $this->assertSame($hasMany, $table->getAssociation('article'));
        $this->assertEquals('article', $hasMany->getName());
        $this->assertEquals('author_id', $hasMany->getForeignKey());
        $this->assertEquals(['b' => 'c'], $hasMany->getConditions());
        $this->assertEquals(['foo' => 'asc'], $hasMany->getSort());
        $this->assertSame($table, $hasMany->getSource());
    }

    /**
     * testHasManyWithClassName
     *
     * @return void
     */
    public function testHasManyWithClassName()
    {
        $table = $this->getTableLocator()->get('Articles');
        $table->hasMany('Comments', [
            'className' => 'Comments',
            'conditions' => ['published' => 'Y'],
        ]);

        $table->hasMany('UnapprovedComments', [
            'className' => 'Comments',
            'conditions' => ['published' => 'N'],
            'propertyName' => 'unaproved_comments',
        ]);

        $expected = [
            'id' => 1,
            'title' => 'First Article',
            'unaproved_comments' => [
                [
                    'id' => 4,
                    'article_id' => 1,
                    'comment' => 'Fourth Comment for First Article',
                ],
            ],
            'comments' => [
                [
                    'id' => 1,
                    'article_id' => 1,
                    'comment' => 'First Comment for First Article',
                ],
                [
                    'id' => 2,
                    'article_id' => 1,
                    'comment' => 'Second Comment for First Article',
                ],
                [
                    'id' => 3,
                    'article_id' => 1,
                    'comment' => 'Third Comment for First Article',
                ],
            ],
        ];
        $result = $table->find()
            ->select(['id', 'title'])
            ->contain([
                'Comments' => ['fields' => ['id', 'article_id', 'comment']],
                'UnapprovedComments' => ['fields' => ['id', 'article_id', 'comment']],
            ])
            ->where(['id' => 1])
            ->first();

        $this->assertSame($expected, $result->toArray());
    }

    /**
     * Ensure associations use the plugin-prefixed model
     *
     * @return void
     */
    public function testHasManyPluginOverlap()
    {
        $this->getTableLocator()->get('Comments');
        $this->loadPlugins(['TestPlugin']);

        $table = new Table(['table' => 'authors']);

        $table->hasMany('TestPlugin.Comments');
        $comments = $table->Comments->getTarget();
        $this->assertInstanceOf('TestPlugin\Model\Table\CommentsTable', $comments);
    }

    /**
     * Ensure associations use the plugin-prefixed model
     * even if specified with config
     *
     * @return void
     */
    public function testHasManyPluginOverlapConfig()
    {
        $this->getTableLocator()->get('Comments');
        $this->loadPlugins(['TestPlugin']);

        $table = new Table(['table' => 'authors']);

        $table->hasMany('Comments', ['className' => 'TestPlugin.Comments']);
        $comments = $table->Comments->getTarget();
        $this->assertInstanceOf('TestPlugin\Model\Table\CommentsTable', $comments);
    }

    /**
     * Tests that BelongsToMany() creates and configures correctly the association
     *
     * @return void
     */
    public function testBelongsToMany()
    {
        $options = [
            'foreignKey' => 'thing_id',
            'joinTable' => 'things_tags',
            'conditions' => ['b' => 'c'],
            'sort' => ['foo' => 'asc'],
        ];
        $table = new Table(['table' => 'authors', 'connection' => $this->connection]);
        $belongsToMany = $table->belongsToMany('tag', $options);
        $this->assertInstanceOf(BelongsToMany::class, $belongsToMany);
        $this->assertSame($belongsToMany, $table->getAssociation('tag'));
        $this->assertEquals('tag', $belongsToMany->getName());
        $this->assertEquals('thing_id', $belongsToMany->getForeignKey());
        $this->assertEquals(['b' => 'c'], $belongsToMany->getConditions());
        $this->assertEquals(['foo' => 'asc'], $belongsToMany->getSort());
        $this->assertSame($table, $belongsToMany->getSource());
        $this->assertSame('things_tags', $belongsToMany->junction()->getTable());
    }

    /**
     * Test addAssociations()
     *
     * @return void
     */
    public function testAddAssociations()
    {
        $params = [
            'belongsTo' => [
                'users' => ['foreignKey' => 'fake_id', 'conditions' => ['a' => 'b']],
            ],
            'hasOne' => ['profiles'],
            'hasMany' => ['authors'],
            'belongsToMany' => [
                'tags' => [
                    'joinTable' => 'things_tags',
                    'conditions' => [
                        'Tags.starred' => true,
                    ],
                ],
            ],
        ];

        $table = new Table(['table' => 'dates']);
        $result = $table->addAssociations($params);
        $this->assertSame($table, $result);

        $associations = $table->associations();

        $belongsTo = $associations->get('users');
        $this->assertInstanceOf('Cake\ORM\Association\BelongsTo', $belongsTo);
        $this->assertEquals('users', $belongsTo->getName());
        $this->assertEquals('fake_id', $belongsTo->getForeignKey());
        $this->assertEquals(['a' => 'b'], $belongsTo->getConditions());
        $this->assertSame($table, $belongsTo->getSource());

        $hasOne = $associations->get('profiles');
        $this->assertInstanceOf(HasOne::class, $hasOne);
        $this->assertEquals('profiles', $hasOne->getName());

        $hasMany = $associations->get('authors');
        $this->assertInstanceOf(HasMany::class, $hasMany);
        $this->assertEquals('authors', $hasMany->getName());

        $belongsToMany = $associations->get('tags');
        $this->assertInstanceOf(BelongsToMany::class, $belongsToMany);
        $this->assertEquals('tags', $belongsToMany->getName());
        $this->assertSame('things_tags', $belongsToMany->junction()->getTable());
        $this->assertSame(['Tags.starred' => true], $belongsToMany->getConditions());
    }

    /**
     * Test basic multi row updates.
     *
     * @return void
     */
    public function testUpdateAll()
    {
        $table = new Table([
            'table' => 'users',
            'connection' => $this->connection,
        ]);
        $fields = ['username' => 'mark'];
        $result = $table->updateAll($fields, ['id <' => 4]);
        $this->assertSame(3, $result);

        $result = $table->find('all')
            ->select(['username'])
            ->order(['id' => 'asc'])
            ->enableHydration(false)
            ->toArray();
        $expected = array_fill(0, 3, $fields);
        $expected[] = ['username' => 'garrett'];
        $this->assertEquals($expected, $result);
    }

    /**
     * Test that exceptions from the Query bubble up.
     *
     */
    public function testUpdateAllFailure()
    {
        $this->expectException(\Cake\Database\Exception::class);
        $table = $this->getMockBuilder('Cake\ORM\Table')
            ->setMethods(['query'])
            ->setConstructorArgs([['table' => 'users', 'connection' => $this->connection]])
            ->getMock();
        $query = $this->getMockBuilder('Cake\ORM\Query')
            ->setMethods(['execute'])
            ->setConstructorArgs([$this->connection, $table])
            ->getMock();
        $table->expects($this->once())
            ->method('query')
            ->will($this->returnValue($query));

        $query->expects($this->once())
            ->method('execute')
            ->will($this->throwException(new Exception('Not good')));

        $table->updateAll(['username' => 'mark'], []);
    }

    /**
     * Test deleting many records.
     *
     * @return void
     */
    public function testDeleteAll()
    {
        $table = new Table([
            'table' => 'users',
            'connection' => $this->connection,
        ]);
        $result = $table->deleteAll(['id <' => 4]);
        $this->assertSame(3, $result);

        $result = $table->find('all')->toArray();
        $this->assertCount(1, $result, 'Only one record should remain');
        $this->assertEquals(4, $result[0]['id']);
    }

    /**
     * Test deleting many records with conditions using the alias
     *
     * @return void
     */
    public function testDeleteAllAliasedConditions()
    {
        $table = new Table([
            'table' => 'users',
            'alias' => 'Managers',
            'connection' => $this->connection,
        ]);
        $result = $table->deleteAll(['Managers.id <' => 4]);
        $this->assertSame(3, $result);

        $result = $table->find('all')->toArray();
        $this->assertCount(1, $result, 'Only one record should remain');
        $this->assertEquals(4, $result[0]['id']);
    }

    /**
     * Test that exceptions from the Query bubble up.
     *
     */
    public function testDeleteAllFailure()
    {
        $this->expectException(\Cake\Database\Exception::class);
        $table = $this->getMockBuilder('Cake\ORM\Table')
            ->setMethods(['query'])
            ->setConstructorArgs([['table' => 'users', 'connection' => $this->connection]])
            ->getMock();
        $query = $this->getMockBuilder('Cake\ORM\Query')
            ->setMethods(['execute'])
            ->setConstructorArgs([$this->connection, $table])
            ->getMock();
        $table->expects($this->once())
            ->method('query')
            ->will($this->returnValue($query));

        $query->expects($this->once())
            ->method('execute')
            ->will($this->throwException(new Exception('Not good')));

        $table->deleteAll(['id >' => 4]);
    }

    /**
     * Tests that array options are passed to the query object using applyOptions
     *
     * @return void
     */
    public function testFindApplyOptions()
    {
        $table = $this->getMockBuilder('Cake\ORM\Table')
            ->setMethods(['query', 'findAll'])
            ->setConstructorArgs([['table' => 'users', 'connection' => $this->connection]])
            ->getMock();
        $query = $this->getMockBuilder('Cake\ORM\Query')
            ->setConstructorArgs([$this->connection, $table])
            ->getMock();
        $table->expects($this->once())
            ->method('query')
            ->will($this->returnValue($query));

        $options = ['fields' => ['a', 'b'], 'connections' => ['a >' => 1]];
        $query->expects($this->any())
            ->method('select')
            ->will($this->returnSelf());

        $query->expects($this->once())->method('getOptions')
            ->will($this->returnValue(['connections' => ['a >' => 1]]));
        $query->expects($this->once())
            ->method('applyOptions')
            ->with($options);

        $table->expects($this->once())->method('findAll')
            ->with($query, ['connections' => ['a >' => 1]]);
        $table->find('all', $options);
    }

    /**
     * Tests find('list')
     *
     * @return void
     */
    public function testFindListNoHydration()
    {
        $table = new Table([
            'table' => 'users',
            'connection' => $this->connection,
        ]);
        $table->setDisplayField('username');
        $query = $table->find('list')
            ->enableHydration(false)
            ->order('id');
        $expected = [
            1 => 'mariano',
            2 => 'nate',
            3 => 'larry',
            4 => 'garrett',
        ];
        $this->assertSame($expected, $query->toArray());

        $query = $table->find('list', ['fields' => ['id', 'username']])
            ->enableHydration(false)
            ->order('id');
        $expected = [
            1 => 'mariano',
            2 => 'nate',
            3 => 'larry',
            4 => 'garrett',
        ];
        $this->assertSame($expected, $query->toArray());

        $query = $table->find('list', ['groupField' => 'odd'])
            ->select(['id', 'username', 'odd' => new QueryExpression('id % 2')])
            ->enableHydration(false)
            ->order('id');
        $expected = [
            1 => [
                1 => 'mariano',
                3 => 'larry',
            ],
            0 => [
                2 => 'nate',
                4 => 'garrett',
            ],
        ];
        $this->assertSame($expected, $query->toArray());
    }

    /**
     * Tests find('threaded')
     *
     * @return void
     */
    public function testFindThreadedNoHydration()
    {
        $table = new Table([
            'table' => 'categories',
            'connection' => $this->connection,
        ]);
        $expected = [
            [
                'id' => 1,
                'parent_id' => 0,
                'name' => 'Category 1',
                'children' => [
                    [
                        'id' => 2,
                        'parent_id' => 1,
                        'name' => 'Category 1.1',
                        'children' => [
                            [
                                'id' => 7,
                                'parent_id' => 2,
                                'name' => 'Category 1.1.1',
                                'children' => [],
                            ],
                            [
                                'id' => 8,
                                'parent_id' => '2',
                                'name' => 'Category 1.1.2',
                                'children' => [],
                            ],
                        ],
                    ],
                    [
                        'id' => 3,
                        'parent_id' => '1',
                        'name' => 'Category 1.2',
                        'children' => [],
                    ],
                ],
            ],
            [
                'id' => 4,
                'parent_id' => 0,
                'name' => 'Category 2',
                'children' => [],
            ],
            [
                'id' => 5,
                'parent_id' => 0,
                'name' => 'Category 3',
                'children' => [
                    [
                        'id' => '6',
                        'parent_id' => '5',
                        'name' => 'Category 3.1',
                        'children' => [],
                    ],
                ],
            ],
        ];
        $results = $table->find('all')
            ->select(['id', 'parent_id', 'name'])
            ->enableHydration(false)
            ->find('threaded')
            ->toArray();

        $this->assertEquals($expected, $results);
    }

    /**
     * Tests that finders can be stacked
     *
     * @return void
     */
    public function testStackingFinders()
    {
        $table = $this->getMockBuilder('\Cake\ORM\Table')
            ->setMethods(['find', 'findList'])
            ->disableOriginalConstructor()
            ->getMock();
        $params = [$this->connection, $table];
        $query = $this->getMockBuilder('\Cake\ORM\Query')
            ->setMethods(['addDefaultTypes'])
            ->setConstructorArgs($params)
            ->getMock();

        $table->expects($this->once())
            ->method('find')
            ->with('threaded', ['order' => ['name' => 'ASC']])
            ->will($this->returnValue($query));

        $table->expects($this->once())
            ->method('findList')
            ->with($query, ['keyPath' => 'id'])
            ->will($this->returnValue($query));

        $result = $table
            ->find('threaded', ['order' => ['name' => 'ASC']])
            ->find('list', ['keyPath' => 'id']);
        $this->assertSame($query, $result);
    }

    /**
     * Tests find('threaded') with hydrated results
     *
     * @return void
     */
    public function testFindThreadedHydrated()
    {
        $table = new Table([
            'table' => 'categories',
            'connection' => $this->connection,
        ]);
        $results = $table->find('all')
            ->find('threaded')
            ->select(['id', 'parent_id', 'name'])
            ->toArray();

        $this->assertEquals(1, $results[0]->id);
        $expected = [
            'id' => 8,
            'parent_id' => 2,
            'name' => 'Category 1.1.2',
            'children' => [],
        ];
        $this->assertEquals($expected, $results[0]->children[0]->children[1]->toArray());
    }

    /**
     * Tests find('list') with hydrated records
     *
     * @return void
     */
    public function testFindListHydrated()
    {
        $table = new Table([
            'table' => 'users',
            'connection' => $this->connection,
        ]);
        $table->setDisplayField('username');
        $query = $table
            ->find('list', ['fields' => ['id', 'username']])
            ->order('id');
        $expected = [
            1 => 'mariano',
            2 => 'nate',
            3 => 'larry',
            4 => 'garrett',
        ];
        $this->assertSame($expected, $query->toArray());

        $query = $table->find('list', ['groupField' => 'odd'])
            ->select(['id', 'username', 'odd' => new QueryExpression('id % 2')])
            ->enableHydration(true)
            ->order('id');
        $expected = [
            1 => [
                1 => 'mariano',
                3 => 'larry',
            ],
            0 => [
                2 => 'nate',
                4 => 'garrett',
            ],
        ];
        $this->assertSame($expected, $query->toArray());
    }

    /**
     * Test that find('list') only selects required fields.
     *
     * @return void
     */
    public function testFindListSelectedFields()
    {
        $table = new Table([
            'table' => 'users',
            'connection' => $this->connection,
        ]);
        $table->setDisplayField('username');

        $query = $table->find('list');
        $expected = ['id', 'username'];
        $this->assertSame($expected, $query->clause('select'));

        $query = $table->find('list', ['valueField' => function ($row) {
            return $row->username;
        }]);
        $this->assertEmpty($query->clause('select'));

        $expected = ['odd' => new QueryExpression('id % 2'), 'id', 'username'];
        $query = $table->find('list', [
            'fields' => $expected,
            'groupField' => 'odd',
        ]);
        $this->assertSame($expected, $query->clause('select'));

        $articles = new Table([
            'table' => 'articles',
            'connection' => $this->connection,
        ]);

        $query = $articles->find('list', ['groupField' => 'author_id']);
        $expected = ['id', 'title', 'author_id'];
        $this->assertSame($expected, $query->clause('select'));

        $query = $articles->find('list', ['valueField' => ['author_id', 'title']])
            ->order('id');
        $expected = ['id', 'author_id', 'title'];
        $this->assertSame($expected, $query->clause('select'));

        $expected = [
            1 => '1;First Article',
            2 => '3;Second Article',
            3 => '1;Third Article',
        ];
        $this->assertSame($expected, $query->toArray());
    }

    /**
     * test that find('list') does not auto add fields to select if using virtual properties
     *
     * @return void
     */
    public function testFindListWithVirtualField()
    {
        $table = new Table([
            'table' => 'users',
            'connection' => $this->connection,
            'entityClass' => '\TestApp\Model\Entity\VirtualUser',
        ]);
        $table->setDisplayField('bonus');

        $query = $table
            ->find('list')
            ->order('id');
        $this->assertEmpty($query->clause('select'));

        $expected = [
            1 => 'bonus',
            2 => 'bonus',
            3 => 'bonus',
            4 => 'bonus',
        ];
        $this->assertSame($expected, $query->toArray());

        $query = $table->find('list', ['groupField' => 'odd']);
        $this->assertEmpty($query->clause('select'));
    }

    /**
     * Test find('list') with value field from associated table
     *
     * @return void
     */
    public function testFindListWithAssociatedTable()
    {
        $articles = new Table([
            'table' => 'articles',
            'connection' => $this->connection,
        ]);

        $articles->belongsTo('Authors');
        $query = $articles->find('list', ['valueField' => 'author.name'])
            ->contain(['Authors'])
            ->order('articles.id');
        $this->assertEmpty($query->clause('select'));

        $expected = [
            1 => 'mariano',
            2 => 'larry',
            3 => 'mariano',
        ];
        $this->assertSame($expected, $query->toArray());
    }

    /**
     * Test the default entityClass.
     *
     * @return void
     */
    public function testEntityClassDefault()
    {
        $table = new Table();
        $this->assertEquals('Cake\ORM\Entity', $table->getEntityClass());
    }

    /**
     * Tests that using a simple string for entityClass will try to
     * load the class from the App namespace
     *
     * @return void
     */
    public function testTableClassInApp()
    {
        $class = $this->getMockClass('\Cake\ORM\Entity');

        if (!class_exists('TestApp\Model\Entity\TestUser')) {
            class_alias($class, 'TestApp\Model\Entity\TestUser');
        }

        $table = new Table();
        $this->assertSame($table, $table->setEntityClass('TestUser'));
        $this->assertEquals('TestApp\Model\Entity\TestUser', $table->getEntityClass());
    }

    /**
     * Test that entity class inflection works for compound nouns
     *
     * @return void
     */
    public function testEntityClassInflection()
    {
        $class = $this->getMockClass('\Cake\ORM\Entity');

        if (!class_exists('TestApp\Model\Entity\CustomCookie')) {
            class_alias($class, 'TestApp\Model\Entity\CustomCookie');
        }

        $table = $this->getTableLocator()->get('CustomCookies');
        $this->assertEquals('TestApp\Model\Entity\CustomCookie', $table->getEntityClass());
    }

    /**
     * Tests that using a simple string for entityClass will try to
     * load the class from the Plugin namespace when using plugin notation
     *
     * @return void
     */
    public function testTableClassInPlugin()
    {
        $class = $this->getMockClass('\Cake\ORM\Entity');

        if (!class_exists('MyPlugin\Model\Entity\SuperUser')) {
            class_alias($class, 'MyPlugin\Model\Entity\SuperUser');
        }

        $table = new Table();
        $this->assertSame($table, $table->setEntityClass('MyPlugin.SuperUser'));
        $this->assertEquals(
            'MyPlugin\Model\Entity\SuperUser',
            $table->getEntityClass()
        );
    }

    /**
     * Tests that using a simple string for entityClass will throw an exception
     * when the class does not exist in the namespace
     *
     * @return void
     */
    public function testTableClassNonExisting()
    {
        $this->expectException(\Cake\ORM\Exception\MissingEntityException::class);
        $this->expectExceptionMessage('Entity class FooUser could not be found.');
        $table = new Table;
        $table->setEntityClass('FooUser');
    }

    /**
     * Tests getting the entityClass based on conventions for the entity
     * namespace
     *
     * @return void
     */
    public function testTableClassConventionForAPP()
    {
        $table = new \TestApp\Model\Table\ArticlesTable;
        $this->assertEquals('TestApp\Model\Entity\Article', $table->getEntityClass());
    }

    /**
     * Tests setting a entity class object using the setter method
     *
     * @return void
     */
    public function testSetEntityClass()
    {
        $table = new Table;
        $class = '\\' . $this->getMockClass('\Cake\ORM\Entity');
        $this->assertSame($table, $table->setEntityClass($class));
        $this->assertEquals($class, $table->getEntityClass());
    }

    /**
     * Proves that associations, even though they are lazy loaded, will fetch
     * records using the correct table class and hydrate with the correct entity
     *
     * @return void
     */
    public function testReciprocalBelongsToLoading()
    {
        $table = new \TestApp\Model\Table\ArticlesTable([
            'connection' => $this->connection,
        ]);
        $result = $table->find('all')->contain(['Authors'])->first();
        $this->assertInstanceOf('TestApp\Model\Entity\Author', $result->author);
    }

    /**
     * Proves that associations, even though they are lazy loaded, will fetch
     * records using the correct table class and hydrate with the correct entity
     *
     * @return void
     */
    public function testReciprocalHasManyLoading()
    {
        $table = new \TestApp\Model\Table\ArticlesTable([
            'connection' => $this->connection,
        ]);
        $result = $table->find('all')->contain(['Authors' => ['Articles']])->first();
        $this->assertCount(2, $result->author->articles);
        foreach ($result->author->articles as $article) {
            $this->assertInstanceOf('TestApp\Model\Entity\Article', $article);
        }
    }

    /**
     * Tests that the correct table and entity are loaded for the join association in
     * a belongsToMany setup
     *
     * @return void
     */
    public function testReciprocalBelongsToMany()
    {
        $table = new \TestApp\Model\Table\ArticlesTable([
            'connection' => $this->connection,
        ]);
        $result = $table->find('all')->contain(['Tags'])->first();
        $this->assertInstanceOf('TestApp\Model\Entity\Tag', $result->tags[0]);
        $this->assertInstanceOf(
            'TestApp\Model\Entity\ArticlesTag',
            $result->tags[0]->_joinData
        );
    }

    /**
     * Tests that recently fetched entities are always clean
     *
     * @return void
     */
    public function testFindCleanEntities()
    {
        $table = new \TestApp\Model\Table\ArticlesTable([
            'connection' => $this->connection,
        ]);
        $results = $table->find('all')->contain(['Tags', 'Authors'])->toArray();
        $this->assertCount(3, $results);
        foreach ($results as $article) {
            $this->assertFalse($article->isDirty('id'));
            $this->assertFalse($article->isDirty('title'));
            $this->assertFalse($article->isDirty('author_id'));
            $this->assertFalse($article->isDirty('body'));
            $this->assertFalse($article->isDirty('published'));
            $this->assertFalse($article->isDirty('author'));
            $this->assertFalse($article->author->isDirty('id'));
            $this->assertFalse($article->author->isDirty('name'));
            $this->assertFalse($article->isDirty('tag'));
            if ($article->tag) {
                $this->assertFalse($article->tag[0]->_joinData->isDirty('tag_id'));
            }
        }
    }

    /**
     * Tests that recently fetched entities are marked as not new
     *
     * @return void
     */
    public function testFindPersistedEntities()
    {
        $table = new \TestApp\Model\Table\ArticlesTable([
            'connection' => $this->connection,
        ]);
        $results = $table->find('all')->contain(['tags', 'authors'])->toArray();
        $this->assertCount(3, $results);
        foreach ($results as $article) {
            $this->assertFalse($article->isNew());
            foreach ((array)$article->tag as $tag) {
                $this->assertFalse($tag->isNew());
                $this->assertFalse($tag->_joinData->isNew());
            }
        }
    }

    /**
     * Tests the exists function
     *
     * @return void
     */
    public function testExists()
    {
        $table = $this->getTableLocator()->get('users');
        $this->assertTrue($table->exists(['id' => 1]));
        $this->assertFalse($table->exists(['id' => 501]));
        $this->assertTrue($table->exists(['id' => 3, 'username' => 'larry']));
    }

    /**
     * Test adding a behavior to a table.
     *
     * @return void
     */
    public function testAddBehavior()
    {
        $mock = $this->getMockBuilder('Cake\ORM\BehaviorRegistry')
            ->disableOriginalConstructor()
            ->getMock();
        $mock->expects($this->once())
            ->method('load')
            ->with('Sluggable');

        $table = new Table([
            'table' => 'articles',
            'behaviors' => $mock,
        ]);
        $result = $table->addBehavior('Sluggable');
        $this->assertSame($table, $result);
    }

    /**
     * Test adding a behavior that is a duplicate.
     *
     * @return void
     */
    public function testAddBehaviorDuplicate()
    {
        $table = new Table(['table' => 'articles']);
        $this->assertSame($table, $table->addBehavior('Sluggable', ['test' => 'value']));
        $this->assertSame($table, $table->addBehavior('Sluggable', ['test' => 'value']));
        try {
            $table->addBehavior('Sluggable', ['thing' => 'thing']);
            $this->fail('No exception raised');
        } catch (\RuntimeException $e) {
            $this->assertContains('The "Sluggable" alias has already been loaded', $e->getMessage());
        }
    }

    /**
     * Test removing a behavior from a table.
     *
     * @return void
     */
    public function testRemoveBehavior()
    {
        $mock = $this->getMockBuilder('Cake\ORM\BehaviorRegistry')
            ->disableOriginalConstructor()
            ->getMock();
        $mock->expects($this->once())
            ->method('unload')
            ->with('Sluggable');

        $table = new Table([
            'table' => 'articles',
            'behaviors' => $mock,
        ]);
        $result = $table->removeBehavior('Sluggable');
        $this->assertSame($table, $result);
    }

    /**
     * Test adding multiple behaviors to a table.
     *
     * @return void
     */
    public function testAddBehaviors()
    {
        $table = new Table(['table' => 'comments']);
        $behaviors = [
            'Sluggable',
            'Timestamp' => [
                'events' => [
                    'Model.beforeSave' => [
                        'created' => 'new',
                        'updated' => 'always',
                    ],
                ],
            ],
        ];

        $this->assertSame($table, $table->addBehaviors($behaviors));
        $this->assertTrue($table->behaviors()->has('Sluggable'));
        $this->assertTrue($table->behaviors()->has('Timestamp'));
        $this->assertSame(
            $behaviors['Timestamp']['events'],
            $table->behaviors()->get('Timestamp')->getConfig('events')
        );
    }

    /**
     * Test getting a behavior instance from a table.
     *
     * @return void
     */
    public function testBehaviors()
    {
        $table = $this->getTableLocator()->get('article');
        $result = $table->behaviors();
        $this->assertInstanceOf('Cake\ORM\BehaviorRegistry', $result);
    }

    /**
     * Test that the getBehavior() method retrieves a behavior from the table registry.
     *
     * @return void
     */
    public function testGetBehavior()
    {
        $table = new Table(['table' => 'comments']);
        $table->addBehavior('Sluggable');
        $this->assertSame($table->behaviors()->get('Sluggable'), $table->getBehavior('Sluggable'));
    }

    /**
     * Test that the getBehavior() method will throw an exception when you try to
     * get a behavior that does not exist.
     *
     * @return void
     */
    public function testGetBehaviorThrowsExceptionForMissingBehavior()
    {
        $table = new Table(['table' => 'comments']);

        $this->expectException(InvalidArgumentException::class);
        $this->expectExceptionMessage('The Sluggable behavior is not defined on ' . get_class($table) . '.');

        $this->assertFalse($table->hasBehavior('Sluggable'));
        $table->getBehavior('Sluggable');
    }

    /**
     * Ensure exceptions are raised on missing behaviors.
     *
     */
    public function testAddBehaviorMissing()
    {
        $this->expectException(\Cake\ORM\Exception\MissingBehaviorException::class);
        $table = $this->getTableLocator()->get('article');
        $this->assertNull($table->addBehavior('NopeNotThere'));
    }

    /**
     * Test mixin methods from behaviors.
     *
     * @return void
     */
    public function testCallBehaviorMethod()
    {
        $table = $this->getTableLocator()->get('article');
        $table->addBehavior('Sluggable');
        $this->assertEquals('some-value', $table->slugify('some value'));
    }

    /**
     * Test you can alias a behavior method
     *
     * @return void
     */
    public function testCallBehaviorAliasedMethod()
    {
        $table = $this->getTableLocator()->get('article');
        $table->addBehavior('Sluggable', ['implementedMethods' => ['wednesday' => 'slugify']]);
        $this->assertEquals('some-value', $table->wednesday('some value'));
    }

    /**
     * Test finder methods from behaviors.
     *
     * @return void
     */
    public function testCallBehaviorFinder()
    {
        $table = $this->getTableLocator()->get('articles');
        $table->addBehavior('Sluggable');

        $query = $table->find('noSlug');
        $this->assertInstanceOf('Cake\ORM\Query', $query);
        $this->assertNotEmpty($query->clause('where'));
    }

    /**
     * testCallBehaviorAliasedFinder
     *
     * @return void
     */
    public function testCallBehaviorAliasedFinder()
    {
        $table = $this->getTableLocator()->get('articles');
        $table->addBehavior('Sluggable', ['implementedFinders' => ['special' => 'findNoSlug']]);

        $query = $table->find('special');
        $this->assertInstanceOf('Cake\ORM\Query', $query);
        $this->assertNotEmpty($query->clause('where'));
    }

    /**
     * Test implementedEvents
     *
     * @return void
     */
    public function testImplementedEvents()
    {
        $table = $this->getMockBuilder('Cake\ORM\Table')
            ->setMethods([
                'buildValidator',
                'beforeMarshal',
                'beforeFind',
                'beforeSave',
                'afterSave',
                'beforeDelete',
                'afterDelete',
                'afterRules',
            ])
            ->getMock();
        $result = $table->implementedEvents();
        $expected = [
            'Model.beforeMarshal' => 'beforeMarshal',
            'Model.buildValidator' => 'buildValidator',
            'Model.beforeFind' => 'beforeFind',
            'Model.beforeSave' => 'beforeSave',
            'Model.afterSave' => 'afterSave',
            'Model.beforeDelete' => 'beforeDelete',
            'Model.afterDelete' => 'afterDelete',
            'Model.afterRules' => 'afterRules',
        ];
        $this->assertEquals($expected, $result, 'Events do not match.');
    }

    /**
     * Tests that it is possible to insert a new row using the save method
     *
     * @group save
     * @return void
     */
    public function testSaveNewEntity()
    {
        $entity = new Entity([
            'username' => 'superuser',
            'password' => 'root',
            'created' => new Time('2013-10-10 00:00'),
            'updated' => new Time('2013-10-10 00:00'),
        ]);
        $table = $this->getTableLocator()->get('users');
        $this->assertSame($entity, $table->save($entity));
        $this->assertEquals($entity->id, self::$nextUserId);

        $row = $table->find('all')->where(['id' => self::$nextUserId])->first();
        $this->assertEquals($entity->toArray(), $row->toArray());
    }

    /**
     * Test that saving a new empty entity does nothing.
     *
     * @group save
     * @return void
     */
    public function testSaveNewEmptyEntity()
    {
        $entity = new Entity();
        $table = $this->getTableLocator()->get('users');
        $this->assertFalse($table->save($entity));
    }

    /**
     * Test that saving a new empty entity does not call exists.
     *
     * @group save
     * @return void
     */
    public function testSaveNewEntityNoExists()
    {
        $table = $this->getMockBuilder('Cake\ORM\Table')
            ->setMethods(['exists'])
            ->setConstructorArgs([[
                'connection' => $this->connection,
                'alias' => 'Users',
                'table' => 'users',
            ]])
            ->getMock();
        $entity = $table->newEntity(['username' => 'mark']);
        $this->assertTrue($entity->isNew());

        $table->expects($this->never())
            ->method('exists');
        $this->assertSame($entity, $table->save($entity));
    }

    /**
     * Test that saving a new entity with a Primary Key set does call exists.
     *
     * @group save
     * @return void
     */
    public function testSavePrimaryKeyEntityExists()
    {
        $this->skipIfSqlServer();
        $table = $this->getMockBuilder('Cake\ORM\Table')
            ->setMethods(['exists'])
            ->setConstructorArgs([[
                'connection' => $this->connection,
                'alias' => 'Users',
                'table' => 'users',
            ]])
            ->getMock();
        $entity = $table->newEntity(['id' => 20, 'username' => 'mark']);
        $this->assertTrue($entity->isNew());

        $table->expects($this->once())->method('exists');
        $this->assertSame($entity, $table->save($entity));
    }

    /**
     * Test that save works with replace saveStrategy and are not deleted once they are not null
     *
     * @return void
     */
    public function testSaveReplaceSaveStrategy()
    {
        $authors = new Table(
            [
                'table' => 'authors',
                'alias' => 'Authors',
                'connection' => $this->connection,
                'entityClass' => 'Cake\ORM\Entity',
            ]
        );

        $authors->hasMany('Articles', ['saveStrategy' => 'replace']);

        $entity = $authors->newEntity([
            'name' => 'mylux',
            'articles' => [
                ['title' => 'One Random Post', 'body' => 'The cake is not a lie'],
                ['title' => 'Another Random Post', 'body' => 'The cake is nice'],
                ['title' => 'One more random post', 'body' => 'The cake is forever'],
            ],
        ], ['associated' => ['Articles']]);

        $entity = $authors->save($entity, ['associated' => ['Articles']]);
        $sizeArticles = count($entity->articles);
        $this->assertEquals($sizeArticles, $authors->Articles->find('all')->where(['author_id' => $entity['id']])->count());

        $articleId = $entity->articles[0]->id;
        unset($entity->articles[0]);
        $entity->setDirty('articles', true);

        $authors->save($entity, ['associated' => ['Articles']]);

        $this->assertEquals($sizeArticles - 1, $authors->Articles->find('all')->where(['author_id' => $entity['id']])->count());
        $this->assertTrue($authors->Articles->exists(['id' => $articleId]));
    }

    /**
     * Test that save works with replace saveStrategy, replacing the already persisted entities even if no new entities are passed
     *
     * @return void
     */
    public function testSaveReplaceSaveStrategyNotAdding()
    {
        $authors = new Table(
            [
                'table' => 'authors',
                'alias' => 'Authors',
                'connection' => $this->connection,
                'entityClass' => 'Cake\ORM\Entity',
            ]
        );

        $authors->hasMany('Articles', ['saveStrategy' => 'replace']);

        $entity = $authors->newEntity([
            'name' => 'mylux',
            'articles' => [
                ['title' => 'One Random Post', 'body' => 'The cake is not a lie'],
                ['title' => 'Another Random Post', 'body' => 'The cake is nice'],
                ['title' => 'One more random post', 'body' => 'The cake is forever'],
            ],
        ], ['associated' => ['Articles']]);

        $entity = $authors->save($entity, ['associated' => ['Articles']]);
        $sizeArticles = count($entity->articles);
        $this->assertCount($sizeArticles, $authors->Articles->find('all')->where(['author_id' => $entity['id']]));

        $entity->set('articles', []);

        $entity = $authors->save($entity, ['associated' => ['Articles']]);

        $this->assertCount(0, $authors->Articles->find('all')->where(['author_id' => $entity['id']]));
    }

    /**
     * Test that save works with append saveStrategy not deleting or setting null anything
     *
     * @return void
     */
    public function testSaveAppendSaveStrategy()
    {
        $authors = new Table(
            [
                'table' => 'authors',
                'alias' => 'Authors',
                'connection' => $this->connection,
                'entityClass' => 'Cake\ORM\Entity',
            ]
        );

        $authors->hasMany('Articles', ['saveStrategy' => 'append']);

        $entity = $authors->newEntity([
            'name' => 'mylux',
            'articles' => [
                ['title' => 'One Random Post', 'body' => 'The cake is not a lie'],
                ['title' => 'Another Random Post', 'body' => 'The cake is nice'],
                ['title' => 'One more random post', 'body' => 'The cake is forever'],
            ],
        ], ['associated' => ['Articles']]);

        $entity = $authors->save($entity, ['associated' => ['Articles']]);
        $sizeArticles = count($entity->articles);

        $this->assertEquals($sizeArticles, $authors->Articles->find('all')->where(['author_id' => $entity['id']])->count());

        $articleId = $entity->articles[0]->id;
        unset($entity->articles[0]);
        $entity->setDirty('articles', true);

        $authors->save($entity, ['associated' => ['Articles']]);

        $this->assertEquals($sizeArticles, $authors->Articles->find('all')->where(['author_id' => $entity['id']])->count());
        $this->assertTrue($authors->Articles->exists(['id' => $articleId]));
    }

    /**
     * Test that save has append as the default save strategy
     *
     * @return void
     */
    public function testSaveDefaultSaveStrategy()
    {
        $authors = new Table(
            [
                'table' => 'authors',
                'alias' => 'Authors',
                'connection' => $this->connection,
                'entityClass' => 'Cake\ORM\Entity',
            ]
        );
        $authors->hasMany('Articles', ['saveStrategy' => 'append']);
        $this->assertEquals('append', $authors->getAssociation('articles')->getSaveStrategy());
    }

    /**
     * Test that the associated entities are unlinked and deleted when they are dependent
     *
     * @return void
     */
    public function testSaveReplaceSaveStrategyDependent()
    {
        $authors = new Table(
            [
                'table' => 'authors',
                'alias' => 'Authors',
                'connection' => $this->connection,
                'entityClass' => 'Cake\ORM\Entity',
            ]
        );

        $authors->hasMany('Articles', ['saveStrategy' => 'replace', 'dependent' => true]);

        $entity = $authors->newEntity([
            'name' => 'mylux',
            'articles' => [
                ['title' => 'One Random Post', 'body' => 'The cake is not a lie'],
                ['title' => 'Another Random Post', 'body' => 'The cake is nice'],
                ['title' => 'One more random post', 'body' => 'The cake is forever'],
            ],
        ], ['associated' => ['Articles']]);

        $entity = $authors->save($entity, ['associated' => ['Articles']]);
        $sizeArticles = count($entity->articles);
        $this->assertEquals($sizeArticles, $authors->Articles->find('all')->where(['author_id' => $entity['id']])->count());

        $articleId = $entity->articles[0]->id;
        unset($entity->articles[0]);
        $entity->setDirty('articles', true);

        $authors->save($entity, ['associated' => ['Articles']]);

        $this->assertEquals($sizeArticles - 1, $authors->Articles->find('all')->where(['author_id' => $entity['id']])->count());
        $this->assertFalse($authors->Articles->exists(['id' => $articleId]));
    }

    /**
     * Test that the associated entities are unlinked and deleted when they have a not nullable foreign key
     *
     * @return void
     */
    public function testSaveReplaceSaveStrategyNotNullable()
    {
        $articles = new Table(
            [
                'table' => 'articles',
                'alias' => 'Articles',
                'connection' => $this->connection,
                'entityClass' => 'Cake\ORM\Entity',
            ]
        );

        $articles->hasMany('Comments', ['saveStrategy' => 'replace']);

        $article = $articles->newEntity([
            'title' => 'Bakeries are sky rocketing',
            'body' => 'All because of cake',
            'comments' => [
                [
                    'user_id' => 1,
                    'comment' => 'That is true!',
                ],
                [
                    'user_id' => 2,
                    'comment' => 'Of course',
                ],
            ],
        ], ['associated' => ['Comments']]);

        $article = $articles->save($article, ['associated' => ['Comments']]);
        $commentId = $article->comments[0]->id;
        $sizeComments = count($article->comments);

        $this->assertEquals($sizeComments, $articles->Comments->find('all')->where(['article_id' => $article->id])->count());
        $this->assertTrue($articles->Comments->exists(['id' => $commentId]));

        unset($article->comments[0]);
        $article->setDirty('comments', true);
        $article = $articles->save($article, ['associated' => ['Comments']]);

        $this->assertEquals($sizeComments - 1, $articles->Comments->find('all')->where(['article_id' => $article->id])->count());
        $this->assertFalse($articles->Comments->exists(['id' => $commentId]));
    }

    /**
     * Test that the associated entities are unlinked and deleted when they have a not nullable foreign key
     *
     * @return void
     */
    public function testSaveReplaceSaveStrategyAdding()
    {
        $articles = new Table(
            [
                'table' => 'articles',
                'alias' => 'Articles',
                'connection' => $this->connection,
                'entityClass' => 'Cake\ORM\Entity',
            ]
        );

        $articles->hasMany('Comments', ['saveStrategy' => 'replace']);

        $article = $articles->newEntity([
            'title' => 'Bakeries are sky rocketing',
            'body' => 'All because of cake',
            'comments' => [
                [
                    'user_id' => 1,
                    'comment' => 'That is true!',
                ],
                [
                    'user_id' => 2,
                    'comment' => 'Of course',
                ],
            ],
        ], ['associated' => ['Comments']]);

        $article = $articles->save($article, ['associated' => ['Comments']]);
        $commentId = $article->comments[0]->id;
        $sizeComments = count($article->comments);
        $articleId = $article->id;

        $this->assertEquals($sizeComments, $articles->Comments->find('all')->where(['article_id' => $article->id])->count());
        $this->assertTrue($articles->Comments->exists(['id' => $commentId]));

        unset($article->comments[0]);
        $article->comments[] = $articles->Comments->newEntity([
            'user_id' => 1,
            'comment' => 'new comment',
        ]);

        $article->setDirty('comments', true);
        $article = $articles->save($article, ['associated' => ['Comments']]);

        $this->assertEquals($sizeComments, $articles->Comments->find('all')->where(['article_id' => $article->id])->count());
        $this->assertFalse($articles->Comments->exists(['id' => $commentId]));
        $this->assertTrue($articles->Comments->exists(['comment' => 'new comment', 'article_id' => $articleId]));
    }

    /**
     * Tests that dependent, non-cascading deletes are using the association
     * conditions for deleting associated records.
     *
     * @return void
     */
    public function testHasManyNonCascadingUnlinkDeleteUsesAssociationConditions()
    {
        $Articles = $this->getTableLocator()->get('Articles');
        $Comments = $Articles->hasMany('Comments', [
            'dependent' => true,
            'cascadeCallbacks' => false,
            'saveStrategy' => HasMany::SAVE_REPLACE,
            'conditions' => [
                'Comments.published' => 'Y',
            ],
        ]);

        $article = $Articles->newEntity([
            'title' => 'Title',
            'body' => 'Body',
            'comments' => [
                [
                    'user_id' => 1,
                    'comment' => 'First comment',
                    'published' => 'Y',
                ],
                [
                    'user_id' => 1,
                    'comment' => 'Second comment',
                    'published' => 'Y',
                ],
            ],
        ]);
        $article = $Articles->save($article);
        $this->assertNotEmpty($article);

        $comment3 = $Comments->getTarget()->newEntity([
            'article_id' => $article->get('id'),
            'user_id' => 1,
            'comment' => 'Third comment',
            'published' => 'N',
        ]);
        $comment3 = $Comments->getTarget()->save($comment3);
        $this->assertNotEmpty($comment3);

        $this->assertEquals(3, $Comments->getTarget()->find()->where(['Comments.article_id' => $article->get('id')])->count());

        unset($article->comments[1]);
        $article->setDirty('comments', true);

        $article = $Articles->save($article);
        $this->assertNotEmpty($article);

        // Given the association condition of `'Comments.published' => 'Y'`,
        // it is expected that only one of the three linked comments are
        // actually being deleted, as only one of them matches the
        // association condition.
        $this->assertEquals(2, $Comments->getTarget()->find()->where(['Comments.article_id' => $article->get('id')])->count());
    }

    /**
     * Tests that non-dependent, non-cascading deletes are using the association
     * conditions for updating associated records.
     *
     * @return void
     */
    public function testHasManyNonDependentNonCascadingUnlinkUpdateUsesAssociationConditions()
    {
        $Authors = $this->getTableLocator()->get('Authors');
        $Authors->associations()->removeAll();
        $Articles = $Authors->hasMany('Articles', [
            'dependent' => false,
            'cascadeCallbacks' => false,
            'saveStrategy' => HasMany::SAVE_REPLACE,
            'conditions' => [
                'Articles.published' => 'Y',
            ],
        ]);

        $author = $Authors->newEntity([
            'name' => 'Name',
            'articles' => [
                [
                    'title' => 'First article',
                    'body' => 'First article',
                    'published' => 'Y',
                ],
                [
                    'title' => 'Second article',
                    'body' => 'Second article',
                    'published' => 'Y',
                ],
            ],
        ]);
        $author = $Authors->save($author);
        $this->assertNotEmpty($author);

        $article3 = $Articles->getTarget()->newEntity([
            'author_id' => $author->get('id'),
            'title' => 'Third article',
            'body' => 'Third article',
            'published' => 'N',
        ]);
        $article3 = $Articles->getTarget()->save($article3);
        $this->assertNotEmpty($article3);

        $this->assertEquals(3, $Articles->getTarget()->find()->where(['Articles.author_id' => $author->get('id')])->count());

        $article2 = $author->articles[1];
        unset($author->articles[1]);
        $author->setDirty('articles', true);

        $author = $Authors->save($author);
        $this->assertNotEmpty($author);

        // Given the association condition of `'Articles.published' => 'Y'`,
        // it is expected that only one of the three linked articles are
        // actually being unlinked (nulled), as only one of them matches the
        // association condition.
        $this->assertEquals(2, $Articles->getTarget()->find()->where(['Articles.author_id' => $author->get('id')])->count());
        $this->assertNull($Articles->get($article2->get('id'))->get('author_id'));
        $this->assertEquals($author->get('id'), $Articles->get($article3->get('id'))->get('author_id'));
    }

    /**
     * Test that saving a new entity with a Primary Key set does not call exists when checkExisting is false.
     *
     * @group save
     * @return void
     */
    public function testSavePrimaryKeyEntityNoExists()
    {
        $this->skipIfSqlServer();
        $table = $this->getMockBuilder('Cake\ORM\Table')
            ->setMethods(['exists'])
            ->setConstructorArgs([[
                'connection' => $this->connection,
                'alias' => 'Users',
                'table' => 'users',
            ]])
            ->getMock();
        $entity = $table->newEntity(['id' => 20, 'username' => 'mark']);
        $this->assertTrue($entity->isNew());

        $table->expects($this->never())->method('exists');
        $this->assertSame($entity, $table->save($entity, ['checkExisting' => false]));
    }

    /**
     * Tests that saving an entity will filter out properties that
     * are not present in the table schema when saving
     *
     * @group save
     * @return void
     */
    public function testSaveEntityOnlySchemaFields()
    {
        $entity = new Entity([
            'username' => 'superuser',
            'password' => 'root',
            'crazyness' => 'super crazy value',
            'created' => new Time('2013-10-10 00:00'),
            'updated' => new Time('2013-10-10 00:00'),
        ]);
        $table = $this->getTableLocator()->get('users');
        $this->assertSame($entity, $table->save($entity));
        $this->assertEquals($entity->id, self::$nextUserId);

        $row = $table->find('all')->where(['id' => self::$nextUserId])->first();
        $entity->unsetProperty('crazyness');
        $this->assertEquals($entity->toArray(), $row->toArray());
    }

    /**
     * Tests that it is possible to modify data from the beforeSave callback
     *
     * @group save
     * @return void
     */
    public function testBeforeSaveModifyData()
    {
        $table = $this->getTableLocator()->get('users');
        $data = new Entity([
            'username' => 'superuser',
            'created' => new Time('2013-10-10 00:00'),
            'updated' => new Time('2013-10-10 00:00'),
        ]);
        $listener = function ($e, $entity, $options) use ($data) {
            $this->assertSame($data, $entity);
            $entity->set('password', 'foo');
        };
        $table->getEventManager()->on('Model.beforeSave', $listener);
        $this->assertSame($data, $table->save($data));
        $this->assertEquals($data->id, self::$nextUserId);
        $row = $table->find('all')->where(['id' => self::$nextUserId])->first();
        $this->assertEquals('foo', $row->get('password'));
    }

    /**
     * Tests that it is possible to modify the options array in beforeSave
     *
     * @group save
     * @return void
     */
    public function testBeforeSaveModifyOptions()
    {
        $table = $this->getTableLocator()->get('users');
        $data = new Entity([
            'username' => 'superuser',
            'password' => 'foo',
            'created' => new Time('2013-10-10 00:00'),
            'updated' => new Time('2013-10-10 00:00'),
        ]);
        $listener1 = function ($e, $entity, $options) {
            $options['crazy'] = true;
        };
        $listener2 = function ($e, $entity, $options) {
            $this->assertTrue($options['crazy']);
        };
        $table->getEventManager()->on('Model.beforeSave', $listener1);
        $table->getEventManager()->on('Model.beforeSave', $listener2);
        $this->assertSame($data, $table->save($data));
        $this->assertEquals($data->id, self::$nextUserId);

        $row = $table->find('all')->where(['id' => self::$nextUserId])->first();
        $this->assertEquals($data->toArray(), $row->toArray());
    }

    /**
     * Tests that it is possible to stop the saving altogether, without implying
     * the save operation failed
     *
     * @group save
     * @return void
     */
    public function testBeforeSaveStopEvent()
    {
        $table = $this->getTableLocator()->get('users');
        $data = new Entity([
            'username' => 'superuser',
            'created' => new Time('2013-10-10 00:00'),
            'updated' => new Time('2013-10-10 00:00'),
        ]);
        $listener = function ($e, $entity) {
            $e->stopPropagation();

            return $entity;
        };
        $table->getEventManager()->on('Model.beforeSave', $listener);
        $this->assertSame($data, $table->save($data));
        $this->assertNull($data->id);
        $row = $table->find('all')->where(['id' => self::$nextUserId])->first();
        $this->assertNull($row);
    }

    /**
     * Asserts that afterSave callback is called on successful save
     *
     * @group save
     * @return void
     */
    public function testAfterSave()
    {
        $table = $this->getTableLocator()->get('users');
        $data = $table->get(1);

        $data->username = 'newusername';

        $called = false;
        $listener = function ($e, $entity, $options) use ($data, &$called) {
            $this->assertSame($data, $entity);
            $this->assertTrue($entity->isDirty());
            $called = true;
        };
        $table->getEventManager()->on('Model.afterSave', $listener);

        $calledAfterCommit = false;
        $listenerAfterCommit = function ($e, $entity, $options) use ($data, &$calledAfterCommit) {
            $this->assertSame($data, $entity);
            $this->assertTrue($entity->isDirty());
            $this->assertNotSame($data->get('username'), $data->getOriginal('username'));
            $calledAfterCommit = true;
        };
        $table->getEventManager()->on('Model.afterSaveCommit', $listenerAfterCommit);

        $this->assertSame($data, $table->save($data));
        $this->assertTrue($called);
        $this->assertTrue($calledAfterCommit);
    }

    /**
     * Asserts that afterSaveCommit is also triggered for non-atomic saves
     *
     * @return void
     */
    public function testAfterSaveCommitForNonAtomic()
    {
        $table = $this->getTableLocator()->get('users');
        $data = new Entity([
            'username' => 'superuser',
            'created' => new Time('2013-10-10 00:00'),
            'updated' => new Time('2013-10-10 00:00'),
        ]);

        $called = false;
        $listener = function ($e, $entity, $options) use ($data, &$called) {
            $this->assertSame($data, $entity);
            $called = true;
        };
        $table->getEventManager()->on('Model.afterSave', $listener);

        $calledAfterCommit = false;
        $listenerAfterCommit = function ($e, $entity, $options) use ($data, &$calledAfterCommit) {
            $calledAfterCommit = true;
        };
        $table->getEventManager()->on('Model.afterSaveCommit', $listenerAfterCommit);

        $this->assertSame($data, $table->save($data, ['atomic' => false]));
        $this->assertEquals($data->id, self::$nextUserId);
        $this->assertTrue($called);
        $this->assertTrue($calledAfterCommit);
    }

    /**
     * Asserts the afterSaveCommit is not triggered if transaction is running.
     *
     * @return void
     */
    public function testAfterSaveCommitWithTransactionRunning()
    {
        $table = $this->getTableLocator()->get('users');
        $data = new Entity([
            'username' => 'superuser',
            'created' => new Time('2013-10-10 00:00'),
            'updated' => new Time('2013-10-10 00:00'),
        ]);

        $called = false;
        $listener = function ($e, $entity, $options) use (&$called) {
            $called = true;
        };
        $table->getEventManager()->on('Model.afterSaveCommit', $listener);

        $this->connection->begin();
        $this->assertSame($data, $table->save($data));
        $this->assertFalse($called);
        $this->connection->commit();
    }

    /**
     * Asserts the afterSaveCommit is not triggered if transaction is running.
     *
     * @return void
     */
    public function testAfterSaveCommitWithNonAtomicAndTransactionRunning()
    {
        $table = $this->getTableLocator()->get('users');
        $data = new Entity([
            'username' => 'superuser',
            'created' => new Time('2013-10-10 00:00'),
            'updated' => new Time('2013-10-10 00:00'),
        ]);

        $called = false;
        $listener = function ($e, $entity, $options) use (&$called) {
            $called = true;
        };
        $table->getEventManager()->on('Model.afterSaveCommit', $listener);

        $this->connection->begin();
        $this->assertSame($data, $table->save($data, ['atomic' => false]));
        $this->assertFalse($called);
        $this->connection->commit();
    }

    /**
     * Asserts that afterSave callback not is called on unsuccessful save
     *
     * @group save
     * @return void
     */
    public function testAfterSaveNotCalled()
    {
        $table = $this->getMockBuilder('\Cake\ORM\Table')
            ->setMethods(['query'])
            ->setConstructorArgs([['table' => 'users', 'connection' => $this->connection]])
            ->getMock();
        $query = $this->getMockBuilder('\Cake\ORM\Query')
            ->setMethods(['execute', 'addDefaultTypes'])
            ->setConstructorArgs([null, $table])
            ->getMock();
        $statement = $this->getMockBuilder('\Cake\Database\Statement\StatementDecorator')->getMock();
        $data = new Entity([
            'username' => 'superuser',
            'created' => new Time('2013-10-10 00:00'),
            'updated' => new Time('2013-10-10 00:00'),
        ]);

        $table->expects($this->once())->method('query')
            ->will($this->returnValue($query));

        $query->expects($this->once())->method('execute')
            ->will($this->returnValue($statement));

        $statement->expects($this->once())->method('rowCount')
            ->will($this->returnValue(0));

        $called = false;
        $listener = function ($e, $entity, $options) use ($data, &$called) {
            $called = true;
        };
        $table->getEventManager()->on('Model.afterSave', $listener);

        $calledAfterCommit = false;
        $listenerAfterCommit = function ($e, $entity, $options) use ($data, &$calledAfterCommit) {
            $calledAfterCommit = true;
        };
        $table->getEventManager()->on('Model.afterSaveCommit', $listenerAfterCommit);

        $this->assertFalse($table->save($data));
        $this->assertFalse($called);
        $this->assertFalse($calledAfterCommit);
    }

    /**
     * Asserts that afterSaveCommit callback is triggered only for primary table
     *
     * @group save
     * @return void
     */
    public function testAfterSaveCommitTriggeredOnlyForPrimaryTable()
    {
        $entity = new Entity([
            'title' => 'A Title',
            'body' => 'A body',
        ]);
        $entity->author = new Entity([
            'name' => 'Jose',
        ]);

        $table = $this->getTableLocator()->get('articles');
        $table->belongsTo('authors');

        $calledForArticle = false;
        $listenerForArticle = function ($e, $entity, $options) use (&$calledForArticle) {
            $calledForArticle = true;
        };
        $table->getEventManager()->on('Model.afterSaveCommit', $listenerForArticle);

        $calledForAuthor = false;
        $listenerForAuthor = function ($e, $entity, $options) use (&$calledForAuthor) {
            $calledForAuthor = true;
        };
        $table->authors->getEventManager()->on('Model.afterSaveCommit', $listenerForAuthor);

        $this->assertSame($entity, $table->save($entity));
        $this->assertFalse($entity->isNew());
        $this->assertFalse($entity->author->isNew());
        $this->assertTrue($calledForArticle);
        $this->assertFalse($calledForAuthor);
    }

    /**
     * Test that you cannot save rows without a primary key.
     *
     * @group save
     * @return void
     */
    public function testSaveNewErrorOnNoPrimaryKey()
    {
        $this->expectException(\RuntimeException::class);
        $this->expectExceptionMessage('Cannot insert row in "users" table, it has no primary key');
        $entity = new Entity(['username' => 'superuser']);
        $table = $this->getTableLocator()->get('users', [
            'schema' => [
                'id' => ['type' => 'integer'],
                'username' => ['type' => 'string'],
            ],
        ]);
        $table->save($entity);
    }

    /**
     * Tests that save is wrapped around a transaction
     *
     * @group save
     * @return void
     */
    public function testAtomicSave()
    {
        $config = ConnectionManager::getConfig('test');

        $connection = $this->getMockBuilder('\Cake\Database\Connection')
            ->setMethods(['begin', 'commit', 'inTransaction'])
            ->setConstructorArgs([$config])
            ->getMock();
        $connection->setDriver($this->connection->getDriver());

        $table = $this->getMockBuilder('\Cake\ORM\Table')
            ->setMethods(['getConnection'])
            ->setConstructorArgs([['table' => 'users']])
            ->getMock();
        $table->expects($this->any())->method('getConnection')
            ->will($this->returnValue($connection));

        $connection->expects($this->once())->method('begin');
        $connection->expects($this->once())->method('commit');
        $connection->expects($this->any())->method('inTransaction')->will($this->returnValue(true));
        $data = new Entity([
            'username' => 'superuser',
            'created' => new Time('2013-10-10 00:00'),
            'updated' => new Time('2013-10-10 00:00'),
        ]);
        $this->assertSame($data, $table->save($data));
    }

    /**
     * Tests that save will rollback the transaction in the case of an exception
     *
     * @group save
     * @return void
     */
    public function testAtomicSaveRollback()
    {
        $this->expectException(\PDOException::class);
        $connection = $this->getMockBuilder('\Cake\Database\Connection')
            ->setMethods(['begin', 'rollback'])
            ->setConstructorArgs([ConnectionManager::getConfig('test')])
            ->getMock();
        $connection->setDriver(ConnectionManager::get('test')->getDriver());
        $table = $this->getMockBuilder('\Cake\ORM\Table')
            ->setMethods(['query', 'getConnection'])
            ->setConstructorArgs([['table' => 'users']])
            ->getMock();
        $query = $this->getMockBuilder('\Cake\ORM\Query')
            ->setMethods(['execute', 'addDefaultTypes'])
            ->setConstructorArgs([null, $table])
            ->getMock();
        $table->expects($this->any())->method('getConnection')
            ->will($this->returnValue($connection));

        $table->expects($this->once())->method('query')
            ->will($this->returnValue($query));

        $connection->expects($this->once())->method('begin');
        $connection->expects($this->once())->method('rollback');
        $query->expects($this->once())->method('execute')
            ->will($this->throwException(new \PDOException));

        $data = new Entity([
            'username' => 'superuser',
            'created' => new Time('2013-10-10 00:00'),
            'updated' => new Time('2013-10-10 00:00'),
        ]);
        $table->save($data);
    }

    /**
     * Tests that save will rollback the transaction in the case of an exception
     *
     * @group save
     * @return void
     */
    public function testAtomicSaveRollbackOnFailure()
    {
        $connection = $this->getMockBuilder('\Cake\Database\Connection')
            ->setMethods(['begin', 'rollback'])
            ->setConstructorArgs([ConnectionManager::getConfig('test')])
            ->getMock();
        $connection->setDriver(ConnectionManager::get('test')->getDriver());
        $table = $this->getMockBuilder('\Cake\ORM\Table')
            ->setMethods(['query', 'getConnection', 'exists'])
            ->setConstructorArgs([['table' => 'users']])
            ->getMock();
        $query = $this->getMockBuilder('\Cake\ORM\Query')
            ->setMethods(['execute', 'addDefaultTypes'])
            ->setConstructorArgs([null, $table])
            ->getMock();

        $table->expects($this->any())->method('getConnection')
            ->will($this->returnValue($connection));

        $table->expects($this->once())->method('query')
            ->will($this->returnValue($query));

        $statement = $this->getMockBuilder('\Cake\Database\Statement\StatementDecorator')->getMock();
        $statement->expects($this->once())
            ->method('rowCount')
            ->will($this->returnValue(0));
        $connection->expects($this->once())->method('begin');
        $connection->expects($this->once())->method('rollback');
        $query->expects($this->once())
            ->method('execute')
            ->will($this->returnValue($statement));

        $data = new Entity([
            'username' => 'superuser',
            'created' => new Time('2013-10-10 00:00'),
            'updated' => new Time('2013-10-10 00:00'),
        ]);
        $table->save($data);
    }

    /**
     * Tests that only the properties marked as dirty are actually saved
     * to the database
     *
     * @group save
     * @return void
     */
    public function testSaveOnlyDirtyProperties()
    {
        $entity = new Entity([
            'username' => 'superuser',
            'password' => 'root',
            'created' => new Time('2013-10-10 00:00'),
            'updated' => new Time('2013-10-10 00:00'),
        ]);
        $entity->clean();
        $entity->setDirty('username', true);
        $entity->setDirty('created', true);
        $entity->setDirty('updated', true);

        $table = $this->getTableLocator()->get('users');
        $this->assertSame($entity, $table->save($entity));
        $this->assertEquals($entity->id, self::$nextUserId);

        $row = $table->find('all')->where(['id' => self::$nextUserId])->first();
        $entity->set('password', null);
        $this->assertEquals($entity->toArray(), $row->toArray());
    }

    /**
     * Tests that a recently saved entity is marked as clean
     *
     * @group save
     * @return void
     */
    public function testASavedEntityIsClean()
    {
        $entity = new Entity([
            'username' => 'superuser',
            'password' => 'root',
            'created' => new Time('2013-10-10 00:00'),
            'updated' => new Time('2013-10-10 00:00'),
        ]);
        $table = $this->getTableLocator()->get('users');
        $this->assertSame($entity, $table->save($entity));
        $this->assertFalse($entity->isDirty('usermane'));
        $this->assertFalse($entity->isDirty('password'));
        $this->assertFalse($entity->isDirty('created'));
        $this->assertFalse($entity->isDirty('updated'));
    }

    /**
     * Tests that a recently saved entity is marked as not new
     *
     * @group save
     * @return void
     */
    public function testASavedEntityIsNotNew()
    {
        $entity = new Entity([
            'username' => 'superuser',
            'password' => 'root',
            'created' => new Time('2013-10-10 00:00'),
            'updated' => new Time('2013-10-10 00:00'),
        ]);
        $table = $this->getTableLocator()->get('users');
        $this->assertSame($entity, $table->save($entity));
        $this->assertFalse($entity->isNew());
    }

    /**
     * Tests that save can detect automatically if it needs to insert
     * or update a row
     *
     * @group save
     * @return void
     */
    public function testSaveUpdateAuto()
    {
        $entity = new Entity([
            'id' => 2,
            'username' => 'baggins',
        ]);
        $table = $this->getTableLocator()->get('users');
        $original = $table->find('all')->where(['id' => 2])->first();
        $this->assertSame($entity, $table->save($entity));

        $row = $table->find('all')->where(['id' => 2])->first();
        $this->assertEquals('baggins', $row->username);
        $this->assertEquals($original->password, $row->password);
        $this->assertEquals($original->created, $row->created);
        $this->assertEquals($original->updated, $row->updated);
        $this->assertFalse($entity->isNew());
        $this->assertFalse($entity->isDirty('id'));
        $this->assertFalse($entity->isDirty('username'));
    }

    /**
     * Tests that beforeFind gets the correct isNew() state for the entity
     *
     * @return void
     */
    public function testBeforeSaveGetsCorrectPersistance()
    {
        $entity = new Entity([
            'id' => 2,
            'username' => 'baggins',
        ]);
        $table = $this->getTableLocator()->get('users');
        $called = false;
        $listener = function (EventInterface $event, $entity) use (&$called) {
            $this->assertFalse($entity->isNew());
            $called = true;
        };
        $table->getEventManager()->on('Model.beforeSave', $listener);
        $this->assertSame($entity, $table->save($entity));
        $this->assertTrue($called);
    }

    /**
     * Tests that marking an entity as already persisted will prevent the save
     * method from trying to infer the entity's actual status.
     *
     * @group save
     * @return void
     */
    public function testSaveUpdateWithHint()
    {
        $table = $this->getMockBuilder('\Cake\ORM\Table')
            ->setMethods(['exists'])
            ->setConstructorArgs([['table' => 'users', 'connection' => ConnectionManager::get('test')]])
            ->getMock();
        $entity = new Entity([
            'id' => 2,
            'username' => 'baggins',
        ], ['markNew' => false]);
        $this->assertFalse($entity->isNew());
        $table->expects($this->never())->method('exists');
        $this->assertSame($entity, $table->save($entity));
    }

    /**
     * Tests that when updating the primary key is not passed to the list of
     * attributes to change
     *
     * @group save
     * @return void
     */
    public function testSaveUpdatePrimaryKeyNotModified()
    {
        $table = $this->getMockBuilder('\Cake\ORM\Table')
            ->setMethods(['query'])
            ->setConstructorArgs([['table' => 'users', 'connection' => $this->connection]])
            ->getMock();

        $query = $this->getMockBuilder('\Cake\ORM\Query')
            ->setMethods(['execute', 'addDefaultTypes', 'set'])
            ->setConstructorArgs([null, $table])
            ->getMock();

        $table->expects($this->once())->method('query')
            ->will($this->returnValue($query));

        $statement = $this->getMockBuilder('\Cake\Database\Statement\StatementDecorator')->getMock();
        $statement->expects($this->once())
            ->method('errorCode')
            ->will($this->returnValue('00000'));

        $query->expects($this->once())
            ->method('execute')
            ->will($this->returnValue($statement));

        $query->expects($this->once())->method('set')
            ->with(['username' => 'baggins'])
            ->will($this->returnValue($query));

        $entity = new Entity([
            'id' => 2,
            'username' => 'baggins',
        ], ['markNew' => false]);
        $this->assertSame($entity, $table->save($entity));
    }

    /**
     * Tests that passing only the primary key to save will not execute any queries
     * but still return success
     *
     * @group save
     * @return void
     */
    public function testUpdateNoChange()
    {
        $table = $this->getMockBuilder('\Cake\ORM\Table')
            ->setMethods(['query'])
            ->setConstructorArgs([['table' => 'users', 'connection' => $this->connection]])
            ->getMock();
        $table->expects($this->never())->method('query');
        $entity = new Entity([
            'id' => 2,
        ], ['markNew' => false]);
        $this->assertSame($entity, $table->save($entity));
    }

    /**
     * Tests that passing only the primary key to save will not execute any queries
     * but still return success
     *
     * @group save
     * @group integration
     * @return void
     */
    public function testUpdateDirtyNoActualChanges()
    {
        $table = $this->getTableLocator()->get('Articles');
        $entity = $table->get(1);

        $entity->setAccess('*', true);
        $entity->set($entity->toArray());
        $this->assertSame($entity, $table->save($entity));
    }

    /**
     * Tests that failing to pass a primary key to save will result in exception
     *
     * @group save
     * @return void
     */
    public function testUpdateNoPrimaryButOtherKeys()
    {
        $this->expectException(\InvalidArgumentException::class);
        $table = $this->getMockBuilder('\Cake\ORM\Table')
            ->setMethods(['query'])
            ->setConstructorArgs([['table' => 'users', 'connection' => $this->connection]])
            ->getMock();
        $table->expects($this->never())->method('query');
        $entity = new Entity([
            'username' => 'mariano',
        ], ['markNew' => false]);
        $this->assertSame($entity, $table->save($entity));
    }

    /**
     * Test saveMany() with entities array
     *
     * @return void
     */
    public function testSaveManyArray()
    {
        $entities = [
            new Entity(['name' => 'admad']),
            new Entity(['name' => 'dakota']),
        ];

        $table = $this->getTableLocator()->get('authors');
        $result = $table->saveMany($entities);

        $this->assertSame($entities, $result);
        $this->assertTrue(isset($result[0]->id));
        foreach ($entities as $entity) {
            $this->assertFalse($entity->isNew());
        }
    }

    /**
     * Test saveMany() with ResultSet instance
     *
     * @return void
     */
    public function testSaveManyResultSet()
    {
        $table = $this->getTableLocator()->get('authors');

        $entities = $table->find()
            ->order(['id' => 'ASC'])
            ->all();
        $entities->first()->name = 'admad';

        $result = $table->saveMany($entities);
        $this->assertSame($entities, $result);

        $first = $table->find()
            ->order(['id' => 'ASC'])
            ->first();
        $this->assertSame('admad', $first->name);
    }

    /**
     * Test saveMany() with failed save
     *
     * @return void
     */
    public function testSaveManyFailed()
    {
        $table = $this->getTableLocator()->get('authors');
        $entities = [
            new Entity(['name' => 'mark']),
            new Entity(['name' => 'jose']),
        ];
        $entities[1]->setErrors(['name' => ['message']]);
        $result = $table->saveMany($entities);

        $this->assertFalse($result);
        foreach ($entities as $entity) {
            $this->assertTrue($entity->isNew());
        }
    }

    /**
     * Test saveMany() with failed save due to an exception
     *
     * @return void
     */
    public function testSaveManyFailedWithException()
    {
        $table = $this->getTableLocator()
            ->get('authors');
        $entities = [
            new Entity(['name' => 'mark']),
            new Entity(['name' => 'jose']),
        ];

        $table->getEventManager()->on('Model.beforeSave', function (EventInterface $event, Entity $entity) {
            if ($entity->name === 'jose') {
                throw new \Exception('Oh noes');
            }
        });

        $this->expectException(\Exception::class);

        try {
            $table->saveMany($entities);
        } finally {
            foreach ($entities as $entity) {
                $this->assertTrue($entity->isNew());
            }
        }
    }

    /**
     * Test simple delete.
     *
     * @return void
     */
    public function testDelete()
    {
        $table = $this->getTableLocator()->get('users');
        $conditions = [
            'limit' => 1,
            'conditions' => [
                'username' => 'nate',
            ],
        ];
        $query = $table->find('all', $conditions);
        $entity = $query->first();
        $result = $table->delete($entity);
        $this->assertTrue($result);

        $query = $table->find('all', $conditions);
        $results = $query->execute();
        $this->assertCount(0, $results, 'Find should fail.');
    }

    /**
     * Test delete with dependent records
     *
     * @return void
     */
    public function testDeleteDependent()
    {
        $table = $this->getTableLocator()->get('authors');
        $table->hasOne('articles', [
            'foreignKey' => 'author_id',
            'dependent' => true,
        ]);

        $entity = $table->get(1);
        $result = $table->delete($entity);

        $articles = $table->getAssociation('articles')->getTarget();
        $query = $articles->find('all', [
            'conditions' => [
                'author_id' => $entity->id,
            ],
        ]);
        $this->assertNull($query->all()->first(), 'Should not find any rows.');
    }

    /**
     * Test delete with dependent records
     *
     * @return void
     */
    public function testDeleteDependentHasMany()
    {
        $table = $this->getTableLocator()->get('authors');
        $table->hasMany('articles', [
            'foreignKey' => 'author_id',
            'dependent' => true,
            'cascadeCallbacks' => true,
        ]);

        $entity = $table->get(1);
        $result = $table->delete($entity);
        $this->assertTrue($result);
    }

    /**
     * Test delete with dependent = false does not cascade.
     *
     * @return void
     */
    public function testDeleteNoDependentNoCascade()
    {
        $table = $this->getTableLocator()->get('authors');
        $table->hasMany('article', [
            'foreignKey' => 'author_id',
            'dependent' => false,
        ]);

        $query = $table->find('all')->where(['id' => 1]);
        $entity = $query->first();
        $result = $table->delete($entity);

        $articles = $table->getAssociation('articles')->getTarget();
        $query = $articles->find('all')->where(['author_id' => $entity->id]);
        $this->assertCount(2, $query->execute(), 'Should find rows.');
    }

    /**
     * Test delete with BelongsToMany
     *
     * @return void
     */
    public function testDeleteBelongsToMany()
    {
        $table = $this->getTableLocator()->get('articles');
        $table->belongsToMany('tag', [
            'foreignKey' => 'article_id',
            'joinTable' => 'articles_tags',
        ]);
        $query = $table->find('all')->where(['id' => 1]);
        $entity = $query->first();
        $table->delete($entity);

        $junction = $table->getAssociation('tags')->junction();
        $query = $junction->find('all')->where(['article_id' => 1]);
        $this->assertNull($query->all()->first(), 'Should not find any rows.');
    }

    /**
     * Test delete with dependent records belonging to an aliased
     * belongsToMany association.
     *
     * @return void
     */
    public function testDeleteDependentAliased()
    {
        $Authors = $this->getTableLocator()->get('authors');
        $Authors->associations()->removeAll();
        $Articles = $this->getTableLocator()->get('articles');
        $Articles->associations()->removeAll();

        $Authors->hasMany('AliasedArticles', [
            'className' => 'Articles',
            'dependent' => true,
            'cascadeCallbacks' => true,
        ]);
        $Articles->belongsToMany('Tags');

        $author = $Authors->get(1);
        $result = $Authors->delete($author);

        $this->assertTrue($result);
    }

    /**
     * Test that cascading associations are deleted first.
     *
     * @return void
     */
    public function testDeleteAssociationsCascadingCallbacksOrder()
    {
        $groups = $this->getTableLocator()->get('Groups');
        $members = $this->getTableLocator()->get('Members');
        $groupsMembers = $this->getTableLocator()->get('GroupsMembers');

        $groups->belongsToMany('Members');
        $groups->hasMany('GroupsMembers', [
            'dependent' => true,
            'cascadeCallbacks' => true,
        ]);
        $groupsMembers->belongsTo('Members');
        $groupsMembers->addBehavior('CounterCache', [
            'Members' => ['group_count'],
        ]);

        $member = $members->get(1);
        $this->assertEquals(2, $member->group_count);

        $group = $groups->get(1);
        $groups->delete($group);

        $member = $members->get(1);
        $this->assertEquals(1, $member->group_count);
    }

    /**
     * Test delete callbacks
     *
     * @return void
     */
    public function testDeleteCallbacks()
    {
        $entity = new Entity(['id' => 1, 'name' => 'mark']);
        $options = new \ArrayObject(['atomic' => true, 'checkRules' => false, '_primary' => true]);

        $mock = $this->getMockBuilder('Cake\Event\EventManager')->getMock();

        $mock->expects($this->at(0))
            ->method('on');

        $mock->expects($this->at(1))
            ->method('dispatch');

        $mock->expects($this->at(2))
            ->method('dispatch')
            ->with($this->logicalAnd(
                $this->attributeEqualTo('_name', 'Model.beforeDelete'),
                $this->attributeEqualTo(
                    '_data',
                    ['entity' => $entity, 'options' => $options]
                )
            ));

        $mock->expects($this->at(3))
            ->method('dispatch')
            ->with($this->logicalAnd(
                $this->attributeEqualTo('_name', 'Model.afterDelete'),
                $this->attributeEqualTo(
                    '_data',
                    ['entity' => $entity, 'options' => $options]
                )
            ));

        $mock->expects($this->at(4))
            ->method('dispatch')
            ->with($this->logicalAnd(
                $this->attributeEqualTo('_name', 'Model.afterDeleteCommit'),
                $this->attributeEqualTo(
                    '_data',
                    ['entity' => $entity, 'options' => $options]
                )
            ));

        $table = $this->getTableLocator()->get('users', ['eventManager' => $mock]);
        $entity->isNew(false);
        $table->delete($entity, ['checkRules' => false]);
    }

    /**
     * Test afterDeleteCommit is also called for non-atomic delete
     *
     * @return void
     */
    public function testDeleteCallbacksNonAtomic()
    {
        $table = $this->getTableLocator()->get('users');

        $data = $table->get(1);
        $options = new \ArrayObject(['atomic' => false, 'checkRules' => false]);

        $called = false;
        $listener = function ($e, $entity, $options) use ($data, &$called) {
            $this->assertSame($data, $entity);
            $called = true;
        };
        $table->getEventManager()->on('Model.afterDelete', $listener);

        $calledAfterCommit = false;
        $listenerAfterCommit = function ($e, $entity, $options) use ($data, &$calledAfterCommit) {
            $calledAfterCommit = true;
        };
        $table->getEventManager()->on('Model.afterDeleteCommit', $listenerAfterCommit);

        $table->delete($data, ['atomic' => false]);
        $this->assertTrue($called);
        $this->assertTrue($calledAfterCommit);
    }

    /**
     * Test that afterDeleteCommit is only triggered for primary table
     *
     * @return void
     */
    public function testAfterDeleteCommitTriggeredOnlyForPrimaryTable()
    {
        $table = $this->getTableLocator()->get('authors');
        $table->hasOne('articles', [
            'foreignKey' => 'author_id',
            'dependent' => true,
        ]);

        $called = false;
        $listener = function ($e, $entity, $options) use (&$called) {
            $called = true;
        };
        $table->getEventManager()->on('Model.afterDeleteCommit', $listener);

        $called2 = false;
        $listener = function ($e, $entity, $options) use (&$called2) {
            $called2 = true;
        };
        $table->articles->getEventManager()->on('Model.afterDeleteCommit', $listener);

        $entity = $table->get(1);
        $this->assertTrue($table->delete($entity));

        $this->assertTrue($called);
        $this->assertFalse($called2);
    }

    /**
     * Test delete beforeDelete can abort the delete.
     *
     * @return void
     */
    public function testDeleteBeforeDeleteAbort()
    {
        $entity = new Entity(['id' => 1, 'name' => 'mark']);
        $options = new \ArrayObject(['atomic' => true, 'cascade' => true]);

        $mock = $this->getMockBuilder('Cake\Event\EventManager')->getMock();
        $mock->expects($this->at(2))
            ->method('dispatch')
            ->will($this->returnCallback(function (EventInterface $event) {
                $event->stopPropagation();

                return $event;
            }));

        $table = $this->getTableLocator()->get('users', ['eventManager' => $mock]);
        $entity->isNew(false);
        $result = $table->delete($entity, ['checkRules' => false]);
        $this->assertFalse($result);
    }

    /**
     * Test delete beforeDelete return result
     *
     * @return void
     */
    public function testDeleteBeforeDeleteReturnResult()
    {
        $entity = new Entity(['id' => 1, 'name' => 'mark']);
        $options = new \ArrayObject(['atomic' => true, 'cascade' => true]);

        $mock = $this->getMockBuilder('Cake\Event\EventManager')->getMock();
        $mock->expects($this->at(2))
            ->method('dispatch')
            ->will($this->returnCallback(function (EventInterface $event) {
                $event->stopPropagation();
                $event->setResult('got stopped');

                return $event;
            }));

        $table = $this->getTableLocator()->get('users', ['eventManager' => $mock]);
        $entity->isNew(false);
        $result = $table->delete($entity, ['checkRules' => false]);
        $this->assertTrue($result);
    }

    /**
     * Test deleting new entities does nothing.
     *
     * @return void
     */
    public function testDeleteIsNew()
    {
        $entity = new Entity(['id' => 1, 'name' => 'mark']);

        $table = $this->getMockBuilder('Cake\ORM\Table')
            ->setMethods(['query'])
            ->setConstructorArgs([['connection' => $this->connection]])
            ->getMock();
        $table->expects($this->never())
            ->method('query');

        $entity->isNew(true);
        $result = $table->delete($entity);
        $this->assertFalse($result);
    }

    /**
     * test hasField()
     *
     * @return void
     */
    public function testHasField()
    {
        $table = $this->getTableLocator()->get('articles');
        $this->assertFalse($table->hasField('nope'), 'Should not be there.');
        $this->assertTrue($table->hasField('title'), 'Should be there.');
        $this->assertTrue($table->hasField('body'), 'Should be there.');
    }

    /**
     * Tests that there exists a default validator
     *
     * @return void
     */
    public function testValidatorDefault()
    {
        $table = new Table();
        $validator = $table->getValidator();
        $this->assertSame($table, $validator->getProvider('table'));
        $this->assertInstanceOf('Cake\Validation\Validator', $validator);
        $default = $table->getValidator('default');
        $this->assertSame($validator, $default);
    }

    /**
     * Tests that there exists a validator defined in a behavior.
     *
     * @return void
     */
    public function testValidatorBehavior()
    {
        $table = new Table();
        $table->addBehavior('Validation');

        $validator = $table->getValidator('Behavior');
        $set = $validator->field('name');
        $this->assertArrayHasKey('behaviorRule', $set);
    }

    /**
     * Tests that it is possible to define custom validator methods
     *
     * @return void
     */
    public function testValidationWithDefiner()
    {
        $table = $this->getMockBuilder('\Cake\ORM\Table')
            ->setMethods(['validationForOtherStuff'])
            ->getMock();
        $table->expects($this->once())->method('validationForOtherStuff')
            ->will($this->returnArgument(0));
        $other = $table->getValidator('forOtherStuff');
        $this->assertInstanceOf('Cake\Validation\Validator', $other);
        $this->assertNotSame($other, $table->getValidator());
        $this->assertSame($table, $other->getProvider('table'));
    }

    /**
     * Tests that a RuntimeException is thrown if the custom validator does not return an Validator instance
     *
     * @return void
     */
    public function testValidationWithBadDefiner()
    {
        $this->expectException(\RuntimeException::class);
        $this->expectExceptionMessage('The Cake\ORM\Table::validationBad() validation method must return an instance of Cake\Validation\Validator.');
        $table = $this->getMockBuilder('\Cake\ORM\Table')
            ->setMethods(['validationBad'])
            ->getMock();
        $table->expects($this->once())
            ->method('validationBad');
        $table->getValidator('bad');
    }

    /**
     * Tests that a RuntimeException is thrown if the custom validator method does not exist.
     *
     * @return void
     */
    public function testValidatorWithMissingMethod()
    {
        $this->expectException(\RuntimeException::class);
        $this->expectExceptionMessage('The Cake\ORM\Table::validationMissing() validation method does not exists.');
        $table = new Table();
        $table->getValidator('missing');
    }

    /**
     * Tests that it is possible to set a custom validator under a name
     *
     * @return void
     */
    public function testValidatorSetter()
    {
        $table = new Table;
        $validator = new \Cake\Validation\Validator;
        $table->setValidator('other', $validator);
        $this->assertSame($validator, $table->getValidator('other'));
        $this->assertSame($table, $validator->getProvider('table'));
    }

    /**
     * Tests hasValidator method.
     *
     * @return void
     */
    public function testHasValidator()
    {
        $table = new Table;
        $this->assertTrue($table->hasValidator('default'));
        $this->assertFalse($table->hasValidator('other'));

        $validator = new \Cake\Validation\Validator;
        $table->setValidator('other', $validator);
        $this->assertTrue($table->hasValidator('other'));
    }

    /**
     * Tests that the source of an existing Entity is the same as a new one
     *
     * @return void
     */
    public function testEntitySourceExistingAndNew()
    {
        $this->loadPlugins(['TestPlugin']);
        $table = $this->getTableLocator()->get('TestPlugin.Authors');

        $existingAuthor = $table->find()->first();
        $newAuthor = $table->newEntity();

        $this->assertEquals('TestPlugin.Authors', $existingAuthor->getSource());
        $this->assertEquals('TestPlugin.Authors', $newAuthor->getSource());
    }

    /**
     * Tests that calling an entity with an empty array will run validation
     * whereas calling it with no parameters will not run any validation.
     *
     * @return void
     */
    public function testNewEntityAndValidation()
    {
        $table = $this->getTableLocator()->get('Articles');
        $validator = $table->getValidator()->requirePresence('title');
        $entity = $table->newEntity([]);
        $errors = $entity->getErrors();
        $this->assertNotEmpty($errors['title']);

        $entity = $table->newEntity();
        $this->assertEmpty($entity->getErrors());
    }

    /**
     * Test magic findByXX method.
     *
     * @return void
     */
    public function testMagicFindDefaultToAll()
    {
        $table = $this->getTableLocator()->get('Users');

        $result = $table->findByUsername('garrett');
        $this->assertInstanceOf('Cake\ORM\Query', $result);

        $expected = new QueryExpression(['Users.username' => 'garrett'], $this->usersTypeMap);
        $this->assertEquals($expected, $result->clause('where'));
    }

    /**
     * Test magic findByXX errors on missing arguments.
     *
     * @return void
     */
    public function testMagicFindError()
    {
        $this->expectException(\BadMethodCallException::class);
        $this->expectExceptionMessage('Not enough arguments for magic finder. Got 0 required 1');
        $table = $this->getTableLocator()->get('Users');

        $table->findByUsername();
    }

    /**
     * Test magic findByXX errors on missing arguments.
     *
     * @return void
     */
    public function testMagicFindErrorMissingField()
    {
        $this->expectException(\BadMethodCallException::class);
        $this->expectExceptionMessage('Not enough arguments for magic finder. Got 1 required 2');
        $table = $this->getTableLocator()->get('Users');

        $table->findByUsernameAndId('garrett');
    }

    /**
     * Test magic findByXX errors when there is a mix of or & and.
     *
     * @return void
     */
    public function testMagicFindErrorMixOfOperators()
    {
        $this->expectException(\BadMethodCallException::class);
        $this->expectExceptionMessage('Cannot mix "and" & "or" in a magic finder. Use find() instead.');
        $table = $this->getTableLocator()->get('Users');

        $table->findByUsernameAndIdOrPassword('garrett', 1, 'sekret');
    }

    /**
     * Test magic findByXX method.
     *
     * @return void
     */
    public function testMagicFindFirstAnd()
    {
        $table = $this->getTableLocator()->get('Users');

        $result = $table->findByUsernameAndId('garrett', 4);
        $this->assertInstanceOf('Cake\ORM\Query', $result);

        $expected = new QueryExpression(['Users.username' => 'garrett', 'Users.id' => 4], $this->usersTypeMap);
        $this->assertEquals($expected, $result->clause('where'));
    }

    /**
     * Test magic findByXX method.
     *
     * @return void
     */
    public function testMagicFindFirstOr()
    {
        $table = $this->getTableLocator()->get('Users');

        $result = $table->findByUsernameOrId('garrett', 4);
        $this->assertInstanceOf('Cake\ORM\Query', $result);

        $expected = new QueryExpression([], $this->usersTypeMap);
        $expected->add(
            [
            'OR' => [
                'Users.username' => 'garrett',
                'Users.id' => 4,
            ]]
        );
        $this->assertEquals($expected, $result->clause('where'));
    }

    /**
     * Test magic findAllByXX method.
     *
     * @return void
     */
    public function testMagicFindAll()
    {
        $table = $this->getTableLocator()->get('Articles');

        $result = $table->findAllByAuthorId(1);
        $this->assertInstanceOf('Cake\ORM\Query', $result);
        $this->assertNull($result->clause('limit'));

        $expected = new QueryExpression(['Articles.author_id' => 1], $this->articlesTypeMap);
        $this->assertEquals($expected, $result->clause('where'));
    }

    /**
     * Test magic findAllByXX method.
     *
     * @return void
     */
    public function testMagicFindAllAnd()
    {
        $table = $this->getTableLocator()->get('Users');

        $result = $table->findAllByAuthorIdAndPublished(1, 'Y');
        $this->assertInstanceOf('Cake\ORM\Query', $result);
        $this->assertNull($result->clause('limit'));
        $expected = new QueryExpression(
            ['Users.author_id' => 1, 'Users.published' => 'Y'],
            $this->usersTypeMap
        );
        $this->assertEquals($expected, $result->clause('where'));
    }

    /**
     * Test magic findAllByXX method.
     *
     * @return void
     */
    public function testMagicFindAllOr()
    {
        $table = $this->getTableLocator()->get('Users');

        $result = $table->findAllByAuthorIdOrPublished(1, 'Y');
        $this->assertInstanceOf('Cake\ORM\Query', $result);
        $this->assertNull($result->clause('limit'));
        $expected = new QueryExpression();
        $expected->getTypeMap()->setDefaults($this->usersTypeMap->toArray());
        $expected->add(
            ['or' => ['Users.author_id' => 1, 'Users.published' => 'Y']]
        );
        $this->assertEquals($expected, $result->clause('where'));
        $this->assertNull($result->clause('order'));
    }

    /**
     * Test the behavior method.
     *
     * @return void
     */
    public function testBehaviorIntrospection()
    {
        $table = $this->getTableLocator()->get('users');

        $table->addBehavior('Timestamp');
        $this->assertTrue($table->hasBehavior('Timestamp'), 'should be true on loaded behavior');
        $this->assertFalse($table->hasBehavior('Tree'), 'should be false on unloaded behavior');
    }

    /**
     * Tests saving belongsTo association
     *
     * @group save
     * @return void
     */
    public function testSaveBelongsTo()
    {
        $entity = new Entity([
            'title' => 'A Title',
            'body' => 'A body',
        ]);
        $entity->author = new Entity([
            'name' => 'Jose',
        ]);

        $table = $this->getTableLocator()->get('articles');
        $table->belongsTo('authors');
        $this->assertSame($entity, $table->save($entity));
        $this->assertFalse($entity->isNew());
        $this->assertFalse($entity->author->isNew());
        $this->assertEquals(5, $entity->author->id);
        $this->assertEquals(5, $entity->get('author_id'));
    }

    /**
     * Tests saving hasOne association
     *
     * @group save
     * @return void
     */
    public function testSaveHasOne()
    {
        $entity = new Entity([
            'name' => 'Jose',
        ]);
        $entity->article = new Entity([
            'title' => 'A Title',
            'body' => 'A body',
        ]);

        $table = $this->getTableLocator()->get('authors');
        $table->hasOne('articles');
        $this->assertSame($entity, $table->save($entity));
        $this->assertFalse($entity->isNew());
        $this->assertFalse($entity->article->isNew());
        $this->assertEquals(4, $entity->article->id);
        $this->assertEquals(5, $entity->article->get('author_id'));
        $this->assertFalse($entity->article->isDirty('author_id'));
    }

    /**
     * Tests saving associations only saves associations
     * if they are entities.
     *
     * @group save
     * @return void
     */
    public function testSaveOnlySaveAssociatedEntities()
    {
        $entity = new Entity([
            'name' => 'Jose',
        ]);

        // Not an entity.
        $entity->article = [
            'title' => 'A Title',
            'body' => 'A body',
        ];

        $table = $this->getTableLocator()->get('authors');
        $table->hasOne('articles');

        $table->save($entity);
        $this->assertFalse($entity->isNew());
        $this->assertInternalType('array', $entity->article);
    }

    /**
     * Tests saving multiple entities in a hasMany association
     *
     * @return void
     */
    public function testSaveHasMany()
    {
        $entity = new Entity([
            'name' => 'Jose',
        ]);
        $entity->articles = [
            new Entity([
                'title' => 'A Title',
                'body' => 'A body',
            ]),
            new Entity([
                'title' => 'Another Title',
                'body' => 'Another body',
            ]),
        ];

        $table = $this->getTableLocator()->get('authors');
        $table->hasMany('articles');
        $this->assertSame($entity, $table->save($entity));
        $this->assertFalse($entity->isNew());
        $this->assertFalse($entity->articles[0]->isNew());
        $this->assertFalse($entity->articles[1]->isNew());
        $this->assertEquals(4, $entity->articles[0]->id);
        $this->assertEquals(5, $entity->articles[1]->id);
        $this->assertEquals(5, $entity->articles[0]->author_id);
        $this->assertEquals(5, $entity->articles[1]->author_id);
    }

    /**
     * Tests overwriting hasMany associations in an integration scenario.
     *
     * @return void
     */
    public function testSaveHasManyOverwrite()
    {
        $table = $this->getTableLocator()->get('authors');
        $table->hasMany('articles');

        $entity = $table->get(3, ['contain' => ['articles']]);
        $data = [
            'name' => 'big jose',
            'articles' => [
                [
                    'id' => 2,
                    'title' => 'New title',
                ],
            ],
        ];
        $entity = $table->patchEntity($entity, $data, ['associated' => 'articles']);
        $this->assertSame($entity, $table->save($entity));

        $entity = $table->get(3, ['contain' => ['articles']]);
        $this->assertEquals('big jose', $entity->name, 'Author did not persist');
        $this->assertEquals('New title', $entity->articles[0]->title, 'Article did not persist');
    }

    /**
     * Tests saving belongsToMany records
     *
     * @group save
     * @return void
     */
    public function testSaveBelongsToMany()
    {
        $entity = new Entity([
            'title' => 'A Title',
            'body' => 'A body',
        ]);
        $entity->tags = [
            new Entity([
                'name' => 'Something New',
            ]),
            new Entity([
                'name' => 'Another Something',
            ]),
        ];
        $table = $this->getTableLocator()->get('articles');
        $table->belongsToMany('tags');
        $this->assertSame($entity, $table->save($entity));
        $this->assertFalse($entity->isNew());
        $this->assertFalse($entity->tags[0]->isNew());
        $this->assertFalse($entity->tags[1]->isNew());
        $this->assertEquals(4, $entity->tags[0]->id);
        $this->assertEquals(5, $entity->tags[1]->id);
        $this->assertEquals(4, $entity->tags[0]->_joinData->article_id);
        $this->assertEquals(4, $entity->tags[1]->_joinData->article_id);
        $this->assertEquals(4, $entity->tags[0]->_joinData->tag_id);
        $this->assertEquals(5, $entity->tags[1]->_joinData->tag_id);
    }

    /**
     * Tests saving belongsToMany records when record exists.
     *
     * @group save
     * @return void
     */
    public function testSaveBelongsToManyJoinDataOnExistingRecord()
    {
        $tags = $this->getTableLocator()->get('Tags');
        $table = $this->getTableLocator()->get('Articles');
        $table->belongsToMany('Tags');

        $entity = $table->find()->contain('Tags')->first();
        // not associated to the article already.
        $entity->tags[] = $tags->get(3);
        $entity->setDirty('tags', true);

        $this->assertSame($entity, $table->save($entity));

        $this->assertFalse($entity->isNew());
        $this->assertFalse($entity->tags[0]->isNew());
        $this->assertFalse($entity->tags[1]->isNew());
        $this->assertFalse($entity->tags[2]->isNew());

        $this->assertNotEmpty($entity->tags[0]->_joinData);
        $this->assertNotEmpty($entity->tags[1]->_joinData);
        $this->assertNotEmpty($entity->tags[2]->_joinData);
    }

    /**
     * Test that belongsToMany can be saved with _joinData data.
     *
     * @return void
     */
    public function testSaveBelongsToManyJoinData()
    {
        $articles = $this->getTableLocator()->get('Articles');
        $article = $articles->get(1, ['contain' => ['tags']]);
        $data = [
            'tags' => [
                ['id' => 1, '_joinData' => ['highlighted' => 1]],
                ['id' => 3],
            ],
        ];
        $article = $articles->patchEntity($article, $data);
        $result = $articles->save($article);
        $this->assertSame($result, $article);
    }

    /**
     * Test to check that association condition are used when fetching existing
     * records to decide which records to unlink.
     *
     * @return void
     */
    public function testPolymorphicBelongsToManySave()
    {
        $articles = $this->getTableLocator()->get('Articles');
        $articles->belongsToMany('Tags', [
            'through' => 'PolymorphicTagged',
            'foreignKey' => 'foreign_key',
            'conditions' => [
                'PolymorphicTagged.foreign_model' => 'Articles',
            ],
            'sort' => ['PolymorphicTagged.position' => 'ASC'],
        ]);

        $articles->Tags->junction()->belongsTo('Tags');

        $entity = $articles->get(1, ['contain' => ['Tags']]);
        $data = [
            'id' => 1,
            'tags' => [
                [
                    'id' => 1,
                    '_joinData' => [
                        'id' => 2,
                        'foreign_model' => 'Articles',
                        'position' => 2,
                    ],
                ],
                [
                    'id' => 2,
                    '_joinData' => [
                        'foreign_model' => 'Articles',
                        'position' => 1,
                    ],
                ],
            ],
        ];
        $entity = $articles->patchEntity($entity, $data, ['associated' => ['Tags._joinData']]);
        $entity = $articles->save($entity);

        $expected = [
            [
                'id' => 1,
                'tag_id' => 1,
                'foreign_key' => 1,
                'foreign_model' => 'Posts',
                'position' => 1,
            ],
            [
                'id' => 2,
                'tag_id' => 1,
                'foreign_key' => 1,
                'foreign_model' => 'Articles',
                'position' => 2,
            ],
            [
                'id' => 3,
                'tag_id' => 2,
                'foreign_key' => 1,
                'foreign_model' => 'Articles',
                'position' => 1,
            ],
        ];
        $result = $this->getTableLocator()->get('PolymorphicTagged')
            ->find('all', ['sort' => ['id' => 'DESC']])
            ->enableHydration(false)
            ->toArray();
        $this->assertEquals($expected, $result);
    }

    /**
     * Tests saving belongsToMany records can delete all links.
     *
     * @group save
     * @return void
     */
    public function testSaveBelongsToManyDeleteAllLinks()
    {
        $table = $this->getTableLocator()->get('articles');
        $table->belongsToMany('tags', [
            'saveStrategy' => 'replace',
        ]);

        $entity = $table->get(1, ['contain' => 'tags']);
        $this->assertCount(2, $entity->tags, 'Fixture data did not change.');

        $entity->tags = [];
        $result = $table->save($entity);
        $this->assertSame($result, $entity);
        $this->assertSame([], $entity->tags, 'No tags on the entity.');

        $entity = $table->get(1, ['contain' => 'tags']);
        $this->assertSame([], $entity->tags, 'No tags in the db either.');
    }

    /**
     * Tests saving belongsToMany records can delete some links.
     *
     * @group save
     * @return void
     */
    public function testSaveBelongsToManyDeleteSomeLinks()
    {
        $table = $this->getTableLocator()->get('articles');
        $table->belongsToMany('tags', [
            'saveStrategy' => 'replace',
        ]);

        $entity = $table->get(1, ['contain' => 'tags']);
        $this->assertCount(2, $entity->tags, 'Fixture data did not change.');

        $tag = new Entity([
            'id' => 2,
        ]);
        $entity->tags = [$tag];
        $result = $table->save($entity);
        $this->assertSame($result, $entity);
        $this->assertCount(1, $entity->tags, 'Only one tag left.');
        $this->assertEquals($tag, $entity->tags[0]);

        $entity = $table->get(1, ['contain' => 'tags']);
        $this->assertCount(1, $entity->tags, 'Only one tag in the db.');
        $this->assertEquals($tag->id, $entity->tags[0]->id);
    }

    /**
     * Test that belongsToMany ignores non-entity data.
     *
     * @return void
     */
    public function testSaveBelongsToManyIgnoreNonEntityData()
    {
        $articles = $this->getTableLocator()->get('articles');
        $article = $articles->get(1, ['contain' => ['tags']]);
        $article->tags = [
            '_ids' => [2, 1],
        ];
        $result = $articles->save($article);
        $this->assertSame($result, $article);
    }

    /**
     * Test that a save call takes a SaveOptionBuilder object as well.
     *
     * @group save
     * @return void
     */
    public function testSaveWithOptionBuilder()
    {
        $articles = new Table([
            'table' => 'articles',
            'connection' => $this->connection,
        ]);
        $articles->belongsTo('Authors');

        $optionBuilder = new SaveOptionsBuilder($articles, [
            'associated' => [
                'Authors',
            ],
        ]);

        $entity = $articles->newEntity([
            'title' => 'test save options',
            'author' => [
                'name' => 'author name',
            ],
        ]);

        $articles->save($entity, $optionBuilder);
        $this->assertFalse($entity->isNew());
        $this->assertEquals('test save options', $entity->title);
        $this->assertNotEmpty($entity->id);
        $this->assertNotEmpty($entity->author->id);
        $this->assertEquals('author name', $entity->author->name);

        $entity = $articles->newEntity([
            'title' => 'test save options 2',
            'author' => [
                'name' => 'author name',
            ],
        ]);

        $optionBuilder = new SaveOptionsBuilder($articles, [
            'associated' => [],
        ]);

        $articles->save($entity, $optionBuilder);
        $this->assertFalse($entity->isNew());
        $this->assertEquals('test save options 2', $entity->title);
        $this->assertNotEmpty($entity->id);
        $this->assertEmpty($entity->author->id);
        $this->assertTrue($entity->author->isNew());
    }

    /**
     * Tests that saving a persisted and clean entity will is a no-op
     *
     * @group save
     * @return void
     */
    public function testSaveCleanEntity()
    {
        $table = $this->getMockBuilder('\Cake\ORM\Table')
            ->setMethods(['_processSave'])
            ->getMock();
        $entity = new Entity(
            ['id' => 'foo'],
            ['markNew' => false, 'markClean' => true]
        );
        $table->expects($this->never())->method('_processSave');
        $this->assertSame($entity, $table->save($entity));
    }

    /**
     * Integration test to show how to append a new tag to an article
     *
     * @group save
     * @return void
     */
    public function testBelongsToManyIntegration()
    {
        $table = $this->getTableLocator()->get('articles');
        $table->belongsToMany('tags');
        $article = $table->find('all')->where(['id' => 1])->contain(['tags'])->first();
        $tags = $article->tags;
        $this->assertNotEmpty($tags);
        $tags[] = new \TestApp\Model\Entity\Tag(['name' => 'Something New']);
        $article->tags = $tags;
        $this->assertSame($article, $table->save($article));
        $tags = $article->tags;
        $this->assertCount(3, $tags);
        $this->assertFalse($tags[2]->isNew());
        $this->assertEquals(4, $tags[2]->id);
        $this->assertEquals(1, $tags[2]->_joinData->article_id);
        $this->assertEquals(4, $tags[2]->_joinData->tag_id);
    }

    /**
     * Tests that it is possible to do a deep save and control what associations get saved,
     * while having control of the options passed to each level of the save
     *
     * @group save
     * @return void
     */
    public function testSaveDeepAssociationOptions()
    {
        $articles = $this->getMockBuilder('\Cake\ORM\Table')
            ->setMethods(['_insert'])
            ->setConstructorArgs([['table' => 'articles', 'connection' => $this->connection]])
            ->getMock();
        $authors = $this->getMockBuilder('\Cake\ORM\Table')
            ->setMethods(['_insert'])
            ->setConstructorArgs([['table' => 'authors', 'connection' => $this->connection]])
            ->getMock();
        $supervisors = $this->getMockBuilder('\Cake\ORM\Table')
            ->setMethods(['_insert', 'validate'])
            ->setConstructorArgs([[
                'table' => 'authors',
                'alias' => 'supervisors',
                'connection' => $this->connection,
            ]])
            ->getMock();
        $tags = $this->getMockBuilder('\Cake\ORM\Table')
            ->setMethods(['_insert'])
            ->setConstructorArgs([['table' => 'tags', 'connection' => $this->connection]])
            ->getMock();

        $articles->belongsTo('authors', ['targetTable' => $authors]);
        $authors->hasOne('supervisors', ['targetTable' => $supervisors]);
        $supervisors->belongsToMany('tags', ['targetTable' => $tags]);

        $entity = new Entity([
            'title' => 'bar',
            'author' => new Entity([
                'name' => 'Juan',
                'supervisor' => new Entity(['name' => 'Marc']),
                'tags' => [
                    new Entity(['name' => 'foo']),
                ],
            ]),
        ]);
        $entity->isNew(true);
        $entity->author->isNew(true);
        $entity->author->supervisor->isNew(true);
        $entity->author->tags[0]->isNew(true);

        $articles->expects($this->once())
            ->method('_insert')
            ->with($entity, ['title' => 'bar'])
            ->will($this->returnValue($entity));

        $authors->expects($this->once())
            ->method('_insert')
            ->with($entity->author, ['name' => 'Juan'])
            ->will($this->returnValue($entity->author));

        $supervisors->expects($this->once())
            ->method('_insert')
            ->with($entity->author->supervisor, ['name' => 'Marc'])
            ->will($this->returnValue($entity->author->supervisor));

        $tags->expects($this->never())->method('_insert');

        $this->assertSame($entity, $articles->save($entity, [
            'associated' => [
                'authors' => [],
                'authors.supervisors' => [
                    'atomic' => false,
                    'associated' => false,
                ],
            ],
        ]));
    }

    /**
     * @return void
     */
    public function testBelongsToFluentInterface()
    {
        /* @var \TestApp\Model\Table\ArticlesTable $articles */
        $articles = $this->getMockBuilder(Table::class)
            ->setMethods(['_insert'])
            ->setConstructorArgs([['table' => 'articles', 'connection' => $this->connection]])
            ->getMock();
        $authors = $this->getMockBuilder(Table::class)
            ->setMethods(['_insert'])
            ->setConstructorArgs([['table' => 'authors', 'connection' => $this->connection]])
            ->getMock();

        try {
            $articles->belongsTo('authors')
                ->setForeignKey('author_id')
                ->setName('Authors')
                ->setTarget($authors)
                ->setBindingKey('id')
                ->setConditions([])
                ->setFinder('list')
                ->setProperty('authors')
                ->setJoinType('inner');
        } catch (\BadMethodCallException $e) {
            $this->fail('Method chaining should be ok');
        }
        $this->assertSame('articles', $articles->getTable());
    }

    /**
     * @return void
     */
    public function testHasOneFluentInterface()
    {
        /* @var \TestApp\Model\Table\AuthorsTable $authors */
        $authors = $this->getMockBuilder(Table::class)
            ->setMethods(['_insert'])
            ->setConstructorArgs([['table' => 'authors', 'connection' => $this->connection]])
            ->getMock();

        try {
            $authors->hasOne('articles')
                ->setForeignKey('author_id')
                ->setName('Articles')
                ->setDependent(true)
                ->setBindingKey('id')
                ->setConditions([])
                ->setCascadeCallbacks(true)
                ->setFinder('list')
                ->setStrategy('select')
                ->setProperty('authors')
                ->setJoinType('inner');
        } catch (\BadMethodCallException $e) {
            $this->fail('Method chaining should be ok');
        }
        $this->assertSame('authors', $authors->getTable());
    }

    /**
     * @return void
     */
    public function testHasManyFluentInterface()
    {
        /* @var \TestApp\Model\Table\AuthorsTable $authors */
        $authors = $this->getMockBuilder(Table::class)
            ->setMethods(['_insert'])
            ->setConstructorArgs([['table' => 'authors', 'connection' => $this->connection]])
            ->getMock();

        try {
            $authors->hasMany('articles')
                ->setForeignKey('author_id')
                ->setName('Articles')
                ->setDependent(true)
                ->setSort(['created' => 'DESC'])
                ->setBindingKey('id')
                ->setConditions([])
                ->setCascadeCallbacks(true)
                ->setFinder('list')
                ->setStrategy('select')
                ->setSaveStrategy('replace')
                ->setProperty('authors')
                ->setJoinType('inner');
        } catch (\BadMethodCallException $e) {
            $this->fail('Method chaining should be ok');
        }
        $this->assertSame('authors', $authors->getTable());
    }

    /**
     * @return void
     */
    public function testBelongsToManyFluentInterface()
    {
        /* @var \TestApp\Model\Table\AuthorsTable $authors */
        $authors = $this->getMockBuilder(Table::class)
            ->setMethods(['_insert'])
            ->setConstructorArgs([['table' => 'authors', 'connection' => $this->connection]])
            ->getMock();
        try {
            $authors->belongsToMany('articles')
                ->setForeignKey('author_id')
                ->setName('Articles')
                ->setDependent(true)
                ->setTargetForeignKey('article_id')
                ->setBindingKey('id')
                ->setConditions([])
                ->setFinder('list')
                ->setProperty('authors')
                ->setSource($authors)
                ->setStrategy('select')
                ->setSaveStrategy('append')
                ->setThrough('author_articles')
                ->setJoinType('inner');
        } catch (\BadMethodCallException $e) {
            $this->fail('Method chaining should be ok');
        }
        $this->assertSame('authors', $authors->getTable());
    }

    /**
     * Integration test for linking entities with belongsToMany
     *
     * @return void
     */
    public function testLinkBelongsToMany()
    {
        $table = $this->getTableLocator()->get('articles');
        $table->belongsToMany('tags');
        $tagsTable = $this->getTableLocator()->get('tags');
        $source = ['source' => 'tags'];
        $options = ['markNew' => false];

        $article = new Entity([
            'id' => 1,
        ], $options);

        $newTag = new \TestApp\Model\Entity\Tag([
            'name' => 'Foo',
            'description' => 'Foo desc',
            'created' => null,
        ], $source);
        $tags[] = new \TestApp\Model\Entity\Tag([
            'id' => 3,
        ], $options + $source);
        $tags[] = $newTag;

        $tagsTable->save($newTag);
        $table->getAssociation('tags')->link($article, $tags);

        $this->assertEquals($article->tags, $tags);
        foreach ($tags as $tag) {
            $this->assertFalse($tag->isNew());
        }

        $article = $table->find('all')->where(['id' => 1])->contain(['tags'])->first();
        $this->assertEquals($article->tags[2]->id, $tags[0]->id);
        $this->assertEquals($article->tags[3], $tags[1]);
    }

    /**
     * Integration test for linking entities with HasMany
     *
     * @return void
     */
    public function testLinkHasMany()
    {
        $authors = $this->getTableLocator()->get('Authors');
        $articles = $this->getTableLocator()->get('Articles');

        $authors->hasMany('Articles', [
            'foreignKey' => 'author_id',
        ]);

        $author = $authors->newEntity(['name' => 'mylux']);
        $author = $authors->save($author);

        $newArticles = $articles->newEntities(
            [
                [
                    'title' => 'New bakery next corner',
                    'body' => 'They sell tastefull cakes',
                ],
                [
                    'title' => 'Spicy cake recipe',
                    'body' => 'chocolate and peppers',
                ],
            ]
        );

        $sizeArticles = count($newArticles);

        $this->assertTrue($authors->Articles->link($author, $newArticles));

        $this->assertCount($sizeArticles, $authors->Articles->findAllByAuthorId($author->id));
        $this->assertCount($sizeArticles, $author->articles);
        $this->assertFalse($author->isDirty('articles'));
    }

    /**
     * Integration test for linking entities with HasMany combined with ReplaceSaveStrategy. It must append, not unlinking anything
     *
     * @return void
     */
    public function testLinkHasManyReplaceSaveStrategy()
    {
        $authors = $this->getTableLocator()->get('Authors');
        $articles = $this->getTableLocator()->get('Articles');

        $authors->hasMany('Articles', [
            'foreignKey' => 'author_id',
            'saveStrategy' => 'replace',
        ]);

        $author = $authors->newEntity(['name' => 'mylux']);
        $author = $authors->save($author);

        $newArticles = $articles->newEntities(
            [
                [
                    'title' => 'New bakery next corner',
                    'body' => 'They sell tastefull cakes',
                ],
                [
                    'title' => 'Spicy cake recipe',
                    'body' => 'chocolate and peppers',
                ],
            ]
        );

        $this->assertTrue($authors->Articles->link($author, $newArticles));

        $sizeArticles = count($newArticles);

        $newArticles = $articles->newEntities(
            [
                [
                    'title' => 'Nothing but the cake',
                    'body' => 'It is all that we need',
                ],
            ]
        );
        $this->assertTrue($authors->Articles->link($author, $newArticles));

        $sizeArticles++;

        $this->assertCount($sizeArticles, $authors->Articles->findAllByAuthorId($author->id));
        $this->assertCount($sizeArticles, $author->articles);
        $this->assertFalse($author->isDirty('articles'));
    }

    /**
     * Integration test for linking entities with HasMany. The input contains already linked entities and they should not appeat duplicated
     *
     * @return void
     */
    public function testLinkHasManyExisting()
    {
        $authors = $this->getTableLocator()->get('Authors');
        $articles = $this->getTableLocator()->get('Articles');

        $authors->hasMany('Articles', [
            'foreignKey' => 'author_id',
            'saveStrategy' => 'replace',
        ]);

        $author = $authors->newEntity(['name' => 'mylux']);
        $author = $authors->save($author);

        $newArticles = $articles->newEntities(
            [
                [
                    'title' => 'New bakery next corner',
                    'body' => 'They sell tastefull cakes',
                ],
                [
                    'title' => 'Spicy cake recipe',
                    'body' => 'chocolate and peppers',
                ],
            ]
        );

        $this->assertTrue($authors->Articles->link($author, $newArticles));

        $sizeArticles = count($newArticles);

        $newArticles = array_merge(
            $author->articles,
            $articles->newEntities(
                [
                    [
                        'title' => 'Nothing but the cake',
                        'body' => 'It is all that we need',
                    ],
                ]
            )
        );
        $this->assertTrue($authors->Articles->link($author, $newArticles));

        $sizeArticles++;

        $this->assertCount($sizeArticles, $authors->Articles->findAllByAuthorId($author->id));
        $this->assertCount($sizeArticles, $author->articles);
        $this->assertFalse($author->isDirty('articles'));
    }

    /**
     * Integration test for unlinking entities with HasMany. The association property must be cleaned
     *
     * @return void
     */
    public function testUnlinkHasManyCleanProperty()
    {
        $authors = $this->getTableLocator()->get('Authors');
        $articles = $this->getTableLocator()->get('Articles');

        $authors->hasMany('Articles', [
            'foreignKey' => 'author_id',
            'saveStrategy' => 'replace',
        ]);

        $author = $authors->newEntity(['name' => 'mylux']);
        $author = $authors->save($author);

        $newArticles = $articles->newEntities(
            [
                [
                    'title' => 'New bakery next corner',
                    'body' => 'They sell tastefull cakes',
                ],
                [
                    'title' => 'Spicy cake recipe',
                    'body' => 'chocolate and peppers',
                ],
                [
                    'title' => 'Creamy cake recipe',
                    'body' => 'chocolate and cream',
                ],
            ]
        );

        $this->assertTrue($authors->Articles->link($author, $newArticles));

        $sizeArticles = count($newArticles);

        $articlesToUnlink = [ $author->articles[0], $author->articles[1] ];

        $authors->Articles->unlink($author, $articlesToUnlink);

        $this->assertCount($sizeArticles - count($articlesToUnlink), $authors->Articles->findAllByAuthorId($author->id));
        $this->assertCount($sizeArticles - count($articlesToUnlink), $author->articles);
        $this->assertFalse($author->isDirty('articles'));
    }

    /**
     * Integration test for unlinking entities with HasMany. The association property must stay unchanged
     *
     * @return void
     */
    public function testUnlinkHasManyNotCleanProperty()
    {
        $authors = $this->getTableLocator()->get('Authors');
        $articles = $this->getTableLocator()->get('Articles');

        $authors->hasMany('Articles', [
            'foreignKey' => 'author_id',
            'saveStrategy' => 'replace',
        ]);

        $author = $authors->newEntity(['name' => 'mylux']);
        $author = $authors->save($author);

        $newArticles = $articles->newEntities(
            [
                [
                    'title' => 'New bakery next corner',
                    'body' => 'They sell tastefull cakes',
                ],
                [
                    'title' => 'Spicy cake recipe',
                    'body' => 'chocolate and peppers',
                ],
                [
                    'title' => 'Creamy cake recipe',
                    'body' => 'chocolate and cream',
                ],
            ]
        );

        $this->assertTrue($authors->Articles->link($author, $newArticles));

        $sizeArticles = count($newArticles);

        $articlesToUnlink = [ $author->articles[0], $author->articles[1] ];

        $authors->Articles->unlink($author, $articlesToUnlink, ['cleanProperty' => false]);

        $this->assertCount($sizeArticles - count($articlesToUnlink), $authors->Articles->findAllByAuthorId($author->id));
        $this->assertCount($sizeArticles, $author->articles);
        $this->assertFalse($author->isDirty('articles'));
    }

    /**
     * Integration test for unlinking entities with HasMany.
     * Checking that no error happens when the hasMany property is originally
     * null
     *
     * @return void
     */
    public function testUnlinkHasManyEmpty()
    {
        $authors = $this->getTableLocator()->get('Authors');
        $articles = $this->getTableLocator()->get('Articles');
        $authors->hasMany('Articles');
        $author = $authors->get(1);
        $article = $authors->Articles->get(1);

        $authors->Articles->unlink($author, [$article]);
        $this->assertNotEmpty($authors);
    }

    /**
     * Integration test for replacing entities which depend on their source entity with HasMany and failing transaction. False should be returned when
     * unlinking fails while replacing even when cascadeCallbacks is enabled
     *
     * @return void
     */
    public function testReplaceHasManyOnErrorDependentCascadeCallbacks()
    {
        $articles = $this->getMockBuilder('Cake\ORM\Table')
            ->setMethods(['delete'])
            ->setConstructorArgs([[
                'connection' => $this->connection,
                'alias' => 'Articles',
                'table' => 'articles',
            ]])
            ->getMock();

        $articles->method('delete')->willReturn(false);

        $associations = new AssociationCollection();

        $hasManyArticles = $this->getMockBuilder('Cake\ORM\Association\HasMany')
            ->setMethods(['getTarget'])
            ->setConstructorArgs([
                'articles',
                [
                    'target' => $articles,
                    'foreignKey' => 'author_id',
                    'dependent' => true,
                    'cascadeCallbacks' => true,
                ],
            ])
            ->getMock();
        $hasManyArticles->method('getTarget')->willReturn($articles);

        $associations->add('articles', $hasManyArticles);

        $authors = new Table([
            'connection' => $this->connection,
            'alias' => 'Authors',
            'table' => 'authors',
            'associations' => $associations,
        ]);
        $authors->Articles->setSource($authors);

        $author = $authors->newEntity(['name' => 'mylux']);
        $author = $authors->save($author);

        $newArticles = $articles->newEntities(
            [
                [
                    'title' => 'New bakery next corner',
                    'body' => 'They sell tastefull cakes',
                ],
                [
                    'title' => 'Spicy cake recipe',
                    'body' => 'chocolate and peppers',
                ],
            ]
        );

        $sizeArticles = count($newArticles);

        $this->assertTrue($authors->Articles->link($author, $newArticles));
        $this->assertEquals($authors->Articles->findAllByAuthorId($author->id)->count(), $sizeArticles);
        $this->assertCount($sizeArticles, $author->articles);

        $newArticles = array_merge(
            $author->articles,
            $articles->newEntities(
                [
                    [
                        'title' => 'Cheese cake recipe',
                        'body' => 'The secrets of mixing salt and sugar',
                    ],
                    [
                        'title' => 'Not another piece of cake',
                        'body' => 'This is the best',
                    ],
                ]
            )
        );
        unset($newArticles[0]);

        $this->assertFalse($authors->Articles->replace($author, $newArticles));
        $this->assertCount($sizeArticles, $authors->Articles->findAllByAuthorId($author->id));
    }

    /**
     * Integration test for replacing entities with HasMany and an empty target list. The transaction must be successfull
     *
     * @return void
     */
    public function testReplaceHasManyEmptyList()
    {
        $authors = new Table([
            'connection' => $this->connection,
            'alias' => 'Authors',
            'table' => 'authors',
        ]);
        $authors->hasMany('Articles');

        $author = $authors->newEntity(['name' => 'mylux']);
        $author = $authors->save($author);

        $newArticles = $authors->Articles->newEntities(
            [
                [
                    'title' => 'New bakery next corner',
                    'body' => 'They sell tastefull cakes',
                ],
                [
                    'title' => 'Spicy cake recipe',
                    'body' => 'chocolate and peppers',
                ],
            ]
        );

        $sizeArticles = count($newArticles);

        $this->assertTrue($authors->Articles->link($author, $newArticles));
        $this->assertEquals($authors->Articles->findAllByAuthorId($author->id)->count(), $sizeArticles);
        $this->assertCount($sizeArticles, $author->articles);

        $newArticles = [];

        $this->assertTrue($authors->Articles->replace($author, $newArticles));
        $this->assertCount(0, $authors->Articles->findAllByAuthorId($author->id));
    }

    /**
     * Integration test for replacing entities with HasMany and no already persisted entities. The transaction must be successfull.
     * Replace operation should prevent considering 0 changed records an error when they are not found in the table
     *
     * @return void
     */
    public function testReplaceHasManyNoPersistedEntities()
    {
        $authors = new Table([
            'connection' => $this->connection,
            'alias' => 'Authors',
            'table' => 'authors',
        ]);
        $authors->hasMany('Articles');

        $author = $authors->newEntity(['name' => 'mylux']);
        $author = $authors->save($author);

        $newArticles = $authors->Articles->newEntities(
            [
                [
                    'title' => 'New bakery next corner',
                    'body' => 'They sell tastefull cakes',
                ],
                [
                    'title' => 'Spicy cake recipe',
                    'body' => 'chocolate and peppers',
                ],
            ]
        );

        $authors->Articles->deleteAll(['1=1']);

        $sizeArticles = count($newArticles);

        $this->assertTrue($authors->Articles->link($author, $newArticles));
        $this->assertEquals($authors->Articles->findAllByAuthorId($author->id)->count(), $sizeArticles);
        $this->assertCount($sizeArticles, $author->articles);
        $this->assertTrue($authors->Articles->replace($author, $newArticles));
        $this->assertCount($sizeArticles, $authors->Articles->findAllByAuthorId($author->id));
    }

    /**
     * Integration test for replacing entities with HasMany.
     *
     * @return void
     */
    public function testReplaceHasMany()
    {
        $authors = $this->getTableLocator()->get('Authors');
        $articles = $this->getTableLocator()->get('Articles');

        $authors->hasMany('Articles', [
            'foreignKey' => 'author_id',
        ]);

        $author = $authors->newEntity(['name' => 'mylux']);
        $author = $authors->save($author);

        $newArticles = $articles->newEntities(
            [
                [
                    'title' => 'New bakery next corner',
                    'body' => 'They sell tastefull cakes',
                ],
                [
                    'title' => 'Spicy cake recipe',
                    'body' => 'chocolate and peppers',
                ],
            ]
        );

        $sizeArticles = count($newArticles);

        $this->assertTrue($authors->Articles->link($author, $newArticles));

        $this->assertEquals($authors->Articles->findAllByAuthorId($author->id)->count(), $sizeArticles);
        $this->assertCount($sizeArticles, $author->articles);

        $newArticles = array_merge(
            $author->articles,
            $articles->newEntities(
                [
                    [
                        'title' => 'Cheese cake recipe',
                        'body' => 'The secrets of mixing salt and sugar',
                    ],
                    [
                        'title' => 'Not another piece of cake',
                        'body' => 'This is the best',
                    ],
                ]
            )
        );
        unset($newArticles[0]);

        $this->assertTrue($authors->Articles->replace($author, $newArticles));
        $this->assertCount(count($newArticles), $author->articles);
        $this->assertEquals((new Collection($newArticles))->extract('title'), (new Collection($author->articles))->extract('title'));
    }

    /**
     * Integration test to show how to unlink a single record from a belongsToMany
     *
     * @return void
     */
    public function testUnlinkBelongsToMany()
    {
        $table = $this->getTableLocator()->get('articles');
        $table->belongsToMany('tags');
        $tagsTable = $this->getTableLocator()->get('tags');
        $options = ['markNew' => false];

        $article = $table->find('all')
            ->where(['id' => 1])
            ->contain(['tags'])->first();

        $table->getAssociation('tags')->unlink($article, [$article->tags[0]]);
        $this->assertCount(1, $article->tags);
        $this->assertEquals(2, $article->tags[0]->get('id'));
        $this->assertFalse($article->isDirty('tags'));
    }

    /**
     * Integration test to show how to unlink multiple records from a belongsToMany
     *
     * @return void
     */
    public function testUnlinkBelongsToManyMultiple()
    {
        $table = $this->getTableLocator()->get('articles');
        $table->belongsToMany('tags');
        $tagsTable = $this->getTableLocator()->get('tags');
        $options = ['markNew' => false];

        $article = new Entity(['id' => 1], $options);
        $tags[] = new \TestApp\Model\Entity\Tag(['id' => 1], $options);
        $tags[] = new \TestApp\Model\Entity\Tag(['id' => 2], $options);

        $table->getAssociation('tags')->unlink($article, $tags);
        $left = $table->find('all')->where(['id' => 1])->contain(['tags'])->first();
        $this->assertEmpty($left->tags);
    }

    /**
     * Integration test to show how to unlink multiple records from a belongsToMany
     * providing some of the joint
     *
     * @return void
     */
    public function testUnlinkBelongsToManyPassingJoint()
    {
        $table = $this->getTableLocator()->get('articles');
        $table->belongsToMany('tags');
        $tagsTable = $this->getTableLocator()->get('tags');
        $options = ['markNew' => false];

        $article = new Entity(['id' => 1], $options);
        $tags[] = new \TestApp\Model\Entity\Tag(['id' => 1], $options);
        $tags[] = new \TestApp\Model\Entity\Tag(['id' => 2], $options);

        $tags[1]->_joinData = new Entity([
            'article_id' => 1,
            'tag_id' => 2,
        ], $options);

        $table->getAssociation('tags')->unlink($article, $tags);
        $left = $table->find('all')->where(['id' => 1])->contain(['tags'])->first();
        $this->assertEmpty($left->tags);
    }

    /**
     * Integration test to show how to replace records from a belongsToMany
     *
     * @return void
     */
    public function testReplacelinksBelongsToMany()
    {
        $table = $this->getTableLocator()->get('articles');
        $table->belongsToMany('tags');
        $tagsTable = $this->getTableLocator()->get('tags');
        $options = ['markNew' => false];

        $article = new Entity(['id' => 1], $options);
        $tags[] = new \TestApp\Model\Entity\Tag(['id' => 2], $options);
        $tags[] = new \TestApp\Model\Entity\Tag(['id' => 3], $options);
        $tags[] = new \TestApp\Model\Entity\Tag(['name' => 'foo']);

        $table->getAssociation('tags')->replaceLinks($article, $tags);
        $this->assertEquals(2, $article->tags[0]->id);
        $this->assertEquals(3, $article->tags[1]->id);
        $this->assertEquals(4, $article->tags[2]->id);

        $article = $table->find('all')->where(['id' => 1])->contain(['tags'])->first();
        $this->assertCount(3, $article->tags);
        $this->assertEquals(2, $article->tags[0]->id);
        $this->assertEquals(3, $article->tags[1]->id);
        $this->assertEquals(4, $article->tags[2]->id);
        $this->assertEquals('foo', $article->tags[2]->name);
    }

    /**
     * Integration test to show how remove all links from a belongsToMany
     *
     * @return void
     */
    public function testReplacelinksBelongsToManyWithEmpty()
    {
        $table = $this->getTableLocator()->get('articles');
        $table->belongsToMany('tags');
        $tagsTable = $this->getTableLocator()->get('tags');
        $options = ['markNew' => false];

        $article = new Entity(['id' => 1], $options);
        $tags = [];

        $table->getAssociation('tags')->replaceLinks($article, $tags);
        $this->assertSame($tags, $article->tags);
        $article = $table->find('all')->where(['id' => 1])->contain(['tags'])->first();
        $this->assertEmpty($article->tags);
    }

    /**
     * Integration test to show how to replace records from a belongsToMany
     * passing the joint property along in the target entity
     *
     * @return void
     */
    public function testReplacelinksBelongsToManyWithJoint()
    {
        $table = $this->getTableLocator()->get('articles');
        $table->belongsToMany('tags');
        $tagsTable = $this->getTableLocator()->get('tags');
        $options = ['markNew' => false];

        $article = new Entity(['id' => 1], $options);
        $tags[] = new \TestApp\Model\Entity\Tag([
            'id' => 2,
            '_joinData' => new Entity([
                'article_id' => 1,
                'tag_id' => 2,
            ]),
        ], $options);
        $tags[] = new \TestApp\Model\Entity\Tag(['id' => 3], $options);

        $table->getAssociation('tags')->replaceLinks($article, $tags);
        $this->assertSame($tags, $article->tags);
        $article = $table->find('all')->where(['id' => 1])->contain(['tags'])->first();
        $this->assertCount(2, $article->tags);
        $this->assertEquals(2, $article->tags[0]->id);
        $this->assertEquals(3, $article->tags[1]->id);
    }

    /**
     * Tests that options are being passed through to the internal table method calls.
     *
     * @return void
     */
    public function testOptionsBeingPassedToImplicitBelongsToManyDeletesUsingSaveReplace()
    {
        $articles = $this->getTableLocator()->get('Articles');

        $tags = $articles->belongsToMany('Tags');
        $tags->setSaveStrategy(BelongsToMany::SAVE_REPLACE)
            ->setDependent(true)
            ->setCascadeCallbacks(true);

        $actualOptions = null;
        $tags->junction()->getEventManager()->on(
            'Model.beforeDelete',
            function (EventInterface $event, Entity $entity, ArrayObject $options) use (&$actualOptions) {
                $actualOptions = $options->getArrayCopy();
            }
        );

        $article = $articles->get(1);
        $article->tags = [];
        $article->setDirty('tags', true);

        $result = $articles->save($article, ['foo' => 'bar']);
        $this->assertNotEmpty($result);

        $expected = [
            '_primary' => false,
            'foo' => 'bar',
            'atomic' => true,
            'checkRules' => true,
            'checkExisting' => true,
        ];
        $this->assertEquals($expected, $actualOptions);
    }

    /**
     * Tests that options are being passed through to the internal table method calls.
     *
     * @return void
     */
    public function testOptionsBeingPassedToInternalSaveCallsUsingBelongsToManyLink()
    {
        $articles = $this->getTableLocator()->get('Articles');
        $tags = $articles->belongsToMany('Tags');

        $actualOptions = null;
        $tags->junction()->getEventManager()->on(
            'Model.beforeSave',
            function (EventInterface $event, Entity $entity, ArrayObject $options) use (&$actualOptions) {
                $actualOptions = $options->getArrayCopy();
            }
        );

        $article = $articles->get(1);

        $result = $tags->link($article, [$tags->getTarget()->get(2)], ['foo' => 'bar']);
        $this->assertTrue($result);

        $expected = [
            '_primary' => true,
            'foo' => 'bar',
            'atomic' => true,
            'checkRules' => true,
            'checkExisting' => true,
            'associated' => [
                'articles' => [],
                'tags' => [],
            ],
        ];
        $this->assertEquals($expected, $actualOptions);
    }

    /**
     * Tests that options are being passed through to the internal table method calls.
     *
     * @return void
     */
    public function testOptionsBeingPassedToInternalSaveCallsUsingBelongsToManyUnlink()
    {
        $articles = $this->getTableLocator()->get('Articles');
        $tags = $articles->belongsToMany('Tags');

        $actualOptions = null;
        $tags->junction()->getEventManager()->on(
            'Model.beforeDelete',
            function (EventInterface $event, Entity $entity, ArrayObject $options) use (&$actualOptions) {
                $actualOptions = $options->getArrayCopy();
            }
        );

        $article = $articles->get(1);

        $tags->unlink($article, [$tags->getTarget()->get(2)], ['foo' => 'bar']);

        $expected = [
            '_primary' => true,
            'foo' => 'bar',
            'atomic' => true,
            'checkRules' => true,
            'cleanProperty' => true,
        ];
        $this->assertEquals($expected, $actualOptions);
    }

    /**
     * Tests that options are being passed through to the internal table method calls.
     *
     * @return void
     */
    public function testOptionsBeingPassedToInternalSaveAndDeleteCallsUsingBelongsToManyReplaceLinks()
    {
        $articles = $this->getTableLocator()->get('Articles');
        $tags = $articles->belongsToMany('Tags');

        $actualSaveOptions = null;
        $actualDeleteOptions = null;
        $tags->junction()->getEventManager()->on(
            'Model.beforeSave',
            function (EventInterface $event, Entity $entity, ArrayObject $options) use (&$actualSaveOptions) {
                $actualSaveOptions = $options->getArrayCopy();
            }
        );
        $tags->junction()->getEventManager()->on(
            'Model.beforeDelete',
            function (EventInterface $event, Entity $entity, ArrayObject $options) use (&$actualDeleteOptions) {
                $actualDeleteOptions = $options->getArrayCopy();
            }
        );

        $article = $articles->get(1);

        $result = $tags->replaceLinks(
            $article,
            [
                $tags->getTarget()->newEntity(['name' => 'new']),
                $tags->getTarget()->get(2),
            ],
            ['foo' => 'bar']
        );
        $this->assertTrue($result);

        $expected = [
            '_primary' => true,
            'foo' => 'bar',
            'atomic' => true,
            'checkRules' => true,
            'checkExisting' => true,
            'associated' => [],
        ];
        $this->assertEquals($expected, $actualSaveOptions);

        $expected = [
            '_primary' => true,
            'foo' => 'bar',
            'atomic' => true,
            'checkRules' => true,
        ];
        $this->assertEquals($expected, $actualDeleteOptions);
    }

    /**
     * Tests that options are being passed through to the internal table method calls.
     *
     * @return void
     */
    public function testOptionsBeingPassedToImplicitHasManyDeletesUsingSaveReplace()
    {
        $authors = $this->getTableLocator()->get('Authors');

        $articles = $authors->hasMany('Articles');
        $articles->setSaveStrategy(HasMany::SAVE_REPLACE)
            ->setDependent(true)
            ->setCascadeCallbacks(true);

        $actualOptions = null;
        $articles->getTarget()->getEventManager()->on(
            'Model.beforeDelete',
            function (EventInterface $event, Entity $entity, ArrayObject $options) use (&$actualOptions) {
                $actualOptions = $options->getArrayCopy();
            }
        );

        $author = $authors->get(1);
        $author->articles = [];
        $author->setDirty('articles', true);

        $result = $authors->save($author, ['foo' => 'bar']);
        $this->assertNotEmpty($result);

        $expected = [
            '_primary' => false,
            'foo' => 'bar',
            'atomic' => true,
            'checkRules' => true,
            'checkExisting' => true,
            '_sourceTable' => $authors,
        ];
        $this->assertEquals($expected, $actualOptions);
    }

    /**
     * Tests that options are being passed through to the internal table method calls.
     *
     * @return void
     */
    public function testOptionsBeingPassedToInternalSaveCallsUsingHasManyLink()
    {
        $authors = $this->getTableLocator()->get('Authors');
        $articles = $authors->hasMany('Articles');

        $actualOptions = null;
        $articles->getTarget()->getEventManager()->on(
            'Model.beforeSave',
            function (EventInterface $event, Entity $entity, ArrayObject $options) use (&$actualOptions) {
                $actualOptions = $options->getArrayCopy();
            }
        );

        $author = $authors->get(1);
        $author->articles = [];
        $author->setDirty('articles', true);

        $result = $articles->link($author, [$articles->getTarget()->get(2)], ['foo' => 'bar']);
        $this->assertTrue($result);

        $expected = [
            '_primary' => true,
            'foo' => 'bar',
            'atomic' => true,
            'checkRules' => true,
            'checkExisting' => true,
            '_sourceTable' => $authors,
            'associated' => [
                'authors' => [],
                'tags' => [],
                'articlestags' => [],
            ],
        ];
        $this->assertEquals($expected, $actualOptions);
    }

    /**
     * Tests that options are being passed through to the internal table method calls.
     *
     * @return void
     */
    public function testOptionsBeingPassedToInternalSaveCallsUsingHasManyUnlink()
    {
        $authors = $this->getTableLocator()->get('Authors');
        $articles = $authors->hasMany('Articles');
        $articles->setDependent(true);
        $articles->setCascadeCallbacks(true);

        $actualOptions = null;
        $articles->getTarget()->getEventManager()->on(
            'Model.beforeDelete',
            function (EventInterface $event, Entity $entity, ArrayObject $options) use (&$actualOptions) {
                $actualOptions = $options->getArrayCopy();
            }
        );

        $author = $authors->get(1);
        $author->articles = [];
        $author->setDirty('articles', true);

        $articles->unlink($author, [$articles->getTarget()->get(1)], ['foo' => 'bar']);

        $expected = [
            '_primary' => true,
            'foo' => 'bar',
            'atomic' => true,
            'checkRules' => true,
            'cleanProperty' => true,
        ];
        $this->assertEquals($expected, $actualOptions);
    }

    /**
     * Tests that options are being passed through to the internal table method calls.
     *
     * @return void
     */
    public function testOptionsBeingPassedToInternalSaveAndDeleteCallsUsingHasManyReplace()
    {
        $authors = $this->getTableLocator()->get('Authors');
        $articles = $authors->hasMany('Articles');
        $articles->setDependent(true);
        $articles->setCascadeCallbacks(true);

        $actualSaveOptions = null;
        $actualDeleteOptions = null;
        $articles->getTarget()->getEventManager()->on(
            'Model.beforeSave',
            function (EventInterface $event, Entity $entity, ArrayObject $options) use (&$actualSaveOptions) {
                $actualSaveOptions = $options->getArrayCopy();
            }
        );
        $articles->getTarget()->getEventManager()->on(
            'Model.beforeDelete',
            function (EventInterface $event, Entity $entity, ArrayObject $options) use (&$actualDeleteOptions) {
                $actualDeleteOptions = $options->getArrayCopy();
            }
        );

        $author = $authors->get(1);

        $result = $articles->replace(
            $author,
            [
                $articles->getTarget()->newEntity(['title' => 'new', 'body' => 'new']),
                $articles->getTarget()->get(1),
            ],
            ['foo' => 'bar']
        );
        $this->assertTrue($result);

        $expected = [
            '_primary' => true,
            'foo' => 'bar',
            'atomic' => true,
            'checkRules' => true,
            'checkExisting' => true,
            '_sourceTable' => $authors,
            'associated' => [
                'authors' => [],
                'tags' => [],
                'articlestags' => [],
            ],
        ];
        $this->assertEquals($expected, $actualSaveOptions);

        $expected = [
            '_primary' => true,
            'foo' => 'bar',
            'atomic' => true,
            'checkRules' => true,
            '_sourceTable' => $authors,
        ];
        $this->assertEquals($expected, $actualDeleteOptions);
    }

    /**
     * Tests backwards compatibility of the the `$options` argument, formerly `$cleanProperty`.
     *
     * @return void
     */
    public function testBackwardsCompatibilityForBelongsToManyUnlinkCleanPropertyOption()
    {
        $articles = $this->getTableLocator()->get('Articles');
        $tags = $articles->belongsToMany('Tags');

        $actualOptions = null;
        $tags->junction()->getEventManager()->on(
            'Model.beforeDelete',
            function (EventInterface $event, Entity $entity, ArrayObject $options) use (&$actualOptions) {
                $actualOptions = $options->getArrayCopy();
            }
        );

        $article = $articles->get(1);

        $tags->unlink($article, [$tags->getTarget()->get(1)], false);
        $this->assertArrayHasKey('cleanProperty', $actualOptions);
        $this->assertFalse($actualOptions['cleanProperty']);

        $actualOptions = null;
        $tags->unlink($article, [$tags->getTarget()->get(2)]);
        $this->assertArrayHasKey('cleanProperty', $actualOptions);
        $this->assertTrue($actualOptions['cleanProperty']);
    }

    /**
     * Tests backwards compatibility of the the `$options` argument, formerly `$cleanProperty`.
     *
     * @return void
     */
    public function testBackwardsCompatibilityForHasManyUnlinkCleanPropertyOption()
    {
        $authors = $this->getTableLocator()->get('Authors');
        $articles = $authors->hasMany('Articles');
        $articles->setDependent(true);
        $articles->setCascadeCallbacks(true);

        $actualOptions = null;
        $articles->getTarget()->getEventManager()->on(
            'Model.beforeDelete',
            function (EventInterface $event, Entity $entity, ArrayObject $options) use (&$actualOptions) {
                $actualOptions = $options->getArrayCopy();
            }
        );

        $author = $authors->get(1);
        $author->articles = [];
        $author->setDirty('articles', true);

        $articles->unlink($author, [$articles->getTarget()->get(1)], false);
        $this->assertArrayHasKey('cleanProperty', $actualOptions);
        $this->assertFalse($actualOptions['cleanProperty']);

        $actualOptions = null;
        $articles->unlink($author, [$articles->getTarget()->get(3)]);
        $this->assertArrayHasKey('cleanProperty', $actualOptions);
        $this->assertTrue($actualOptions['cleanProperty']);
    }

    /**
     * Tests that it is possible to call find with no arguments
     *
     * @return void
     */
    public function testSimplifiedFind()
    {
        $table = $this->getMockBuilder('\Cake\ORM\Table')
            ->setMethods(['callFinder'])
            ->setConstructorArgs([[
                'connection' => $this->connection,
                'schema' => ['id' => ['type' => 'integer']],
            ]])
            ->getMock();

        $query = (new Query($this->connection, $table))->select();
        $table->expects($this->once())->method('callFinder')
            ->with('all', $query, []);
        $table->find();
    }

    public function providerForTestGet()
    {
        return [
            [ ['fields' => ['id']] ],
            [ ['fields' => ['id'], 'cache' => false] ],
        ];
    }

    /**
     * Test that get() will use the primary key for searching and return the first
     * entity found
     *
     * @dataProvider providerForTestGet
     * @param array $options
     * @return void
     */
    public function testGet($options)
    {
        $table = $this->getMockBuilder('\Cake\ORM\Table')
            ->setMethods(['callFinder', 'query'])
            ->setConstructorArgs([[
                'connection' => $this->connection,
                'schema' => [
                    'id' => ['type' => 'integer'],
                    'bar' => ['type' => 'integer'],
                    '_constraints' => ['primary' => ['type' => 'primary', 'columns' => ['bar']]],
                ],
            ]])
            ->getMock();

        $query = $this->getMockBuilder('\Cake\ORM\Query')
            ->setMethods(['addDefaultTypes', 'firstOrFail', 'where', 'cache'])
            ->setConstructorArgs([$this->connection, $table])
            ->getMock();

        $entity = new Entity();
        $table->expects($this->once())->method('query')
            ->will($this->returnValue($query));
        $table->expects($this->once())->method('callFinder')
            ->with('all', $query, ['fields' => ['id']])
            ->will($this->returnValue($query));

        $query->expects($this->once())->method('where')
            ->with([$table->getAlias() . '.bar' => 10])
            ->will($this->returnSelf());
        $query->expects($this->never())->method('cache');
        $query->expects($this->once())->method('firstOrFail')
            ->will($this->returnValue($entity));
        $result = $table->get(10, $options);
        $this->assertSame($entity, $result);
    }

    public function providerForTestGetWithCustomFinder()
    {
        return [
            [ ['fields' => ['id'], 'finder' => 'custom'] ],
        ];
    }

    /**
     * Test that get() will call a custom finder.
     *
     * @dataProvider providerForTestGetWithCustomFinder
     * @param array $options
     * @return void
     */
    public function testGetWithCustomFinder($options)
    {
        $table = $this->getMockBuilder('\Cake\ORM\Table')
            ->setMethods(['callFinder', 'query'])
            ->setConstructorArgs([[
                'connection' => $this->connection,
                'schema' => [
                    'id' => ['type' => 'integer'],
                    'bar' => ['type' => 'integer'],
                    '_constraints' => ['primary' => ['type' => 'primary', 'columns' => ['bar']]],
                ],
            ]])
            ->getMock();

        $query = $this->getMockBuilder('\Cake\ORM\Query')
            ->setMethods(['addDefaultTypes', 'firstOrFail', 'where', 'cache'])
            ->setConstructorArgs([$this->connection, $table])
            ->getMock();

        $entity = new Entity();
        $table->expects($this->once())->method('query')
            ->will($this->returnValue($query));
        $table->expects($this->once())->method('callFinder')
            ->with('custom', $query, ['fields' => ['id']])
            ->will($this->returnValue($query));

        $query->expects($this->once())->method('where')
            ->with([$table->getAlias() . '.bar' => 10])
            ->will($this->returnSelf());
        $query->expects($this->never())->method('cache');
        $query->expects($this->once())->method('firstOrFail')
            ->will($this->returnValue($entity));
        $result = $table->get(10, $options);
        $this->assertSame($entity, $result);
    }

    public function providerForTestGetWithCache()
    {
        return [
            [
                ['fields' => ['id'], 'cache' => 'default'],
                'get:test.table_name[10]', 'default',
            ],
            [
                ['fields' => ['id'], 'cache' => 'default', 'key' => 'custom_key'],
                'custom_key', 'default',
            ],
        ];
    }

    /**
     * Test that get() will use the cache.
     *
     * @dataProvider providerForTestGetWithCache
     * @param array $options
     * @param string $cacheKey
     * @param string $cacheConfig
     * @return void
     */
    public function testGetWithCache($options, $cacheKey, $cacheConfig)
    {
        $table = $this->getMockBuilder('\Cake\ORM\Table')
            ->setMethods(['callFinder', 'query'])
            ->setConstructorArgs([[
                'connection' => $this->connection,
                'schema' => [
                    'id' => ['type' => 'integer'],
                    'bar' => ['type' => 'integer'],
                    '_constraints' => ['primary' => ['type' => 'primary', 'columns' => ['bar']]],
                ],
            ]])
            ->getMock();
        $table->setTable('table_name');

        $query = $this->getMockBuilder('\Cake\ORM\Query')
            ->setMethods(['addDefaultTypes', 'firstOrFail', 'where', 'cache'])
            ->setConstructorArgs([$this->connection, $table])
            ->getMock();

        $entity = new Entity();
        $table->expects($this->once())->method('query')
            ->will($this->returnValue($query));
        $table->expects($this->once())->method('callFinder')
            ->with('all', $query, ['fields' => ['id']])
            ->will($this->returnValue($query));

        $query->expects($this->once())->method('where')
            ->with([$table->getAlias() . '.bar' => 10])
            ->will($this->returnSelf());
        $query->expects($this->once())->method('cache')
            ->with($cacheKey, $cacheConfig)
            ->will($this->returnSelf());
        $query->expects($this->once())->method('firstOrFail')
            ->will($this->returnValue($entity));
        $result = $table->get(10, $options);
        $this->assertSame($entity, $result);
    }

    /**
     * Tests that get() will throw an exception if the record was not found
     *
     * @return void
     */
    public function testGetNotFoundException()
    {
        $this->expectException(\Cake\Datasource\Exception\RecordNotFoundException::class);
        $this->expectExceptionMessage('Record not found in table "articles"');
        $table = new Table([
            'name' => 'Articles',
            'connection' => $this->connection,
            'table' => 'articles',
        ]);
        $table->get(10);
    }

    /**
     * Test that an exception is raised when there are not enough keys.
     *
     * @return void
     */
    public function testGetExceptionOnNoData()
    {
        $this->expectException(\Cake\Datasource\Exception\InvalidPrimaryKeyException::class);
        $this->expectExceptionMessage('Record not found in table "articles" with primary key [NULL]');
        $table = new Table([
            'name' => 'Articles',
            'connection' => $this->connection,
            'table' => 'articles',
        ]);
        $table->get(null);
    }

    /**
     * Test that an exception is raised when there are too many keys.
     *
     * @return void
     */
    public function testGetExceptionOnTooMuchData()
    {
        $this->expectException(\Cake\Datasource\Exception\InvalidPrimaryKeyException::class);
        $this->expectExceptionMessage('Record not found in table "articles" with primary key [1, \'two\']');
        $table = new Table([
            'name' => 'Articles',
            'connection' => $this->connection,
            'table' => 'articles',
        ]);
        $table->get([1, 'two']);
    }

    /**
     * Tests that patchEntity delegates the task to the marshaller and passed
     * all associations
     *
     * @return void
     */
    public function testPatchEntityMarshallerUsage()
    {
        $table = $this->getMockBuilder('Cake\ORM\Table')
            ->setMethods(['marshaller'])
            ->getMock();
        $marshaller = $this->getMockBuilder('Cake\ORM\Marshaller')
            ->setConstructorArgs([$table])
            ->getMock();
        $table->belongsTo('users');
        $table->hasMany('articles');
        $table->expects($this->once())->method('marshaller')
            ->will($this->returnValue($marshaller));

        $entity = new Entity();
        $data = ['foo' => 'bar'];
        $marshaller->expects($this->once())
            ->method('merge')
            ->with($entity, $data, ['associated' => ['users', 'articles']])
            ->will($this->returnValue($entity));
        $table->patchEntity($entity, $data);
    }

    /**
     * Tests patchEntity in a simple scenario. The tests for Marshaller cover
     * patch scenarios in more depth.
     *
     * @return void
     */
    public function testPatchEntity()
    {
        $table = $this->getTableLocator()->get('Articles');
        $entity = new Entity(['title' => 'old title'], ['markNew' => false]);
        $data = ['title' => 'new title'];
        $entity = $table->patchEntity($entity, $data);

        $this->assertSame($data['title'], $entity->title);
        $this->assertFalse($entity->isNew(), 'entity should not be new.');
    }

    /**
     * Tests that patchEntities delegates the task to the marshaller and passed
     * all associations
     *
     * @return void
     */
    public function testPatchEntitiesMarshallerUsage()
    {
        $table = $this->getMockBuilder('Cake\ORM\Table')
            ->setMethods(['marshaller'])
            ->getMock();
        $marshaller = $this->getMockBuilder('Cake\ORM\Marshaller')
            ->setConstructorArgs([$table])
            ->getMock();
        $table->belongsTo('users');
        $table->hasMany('articles');
        $table->expects($this->once())->method('marshaller')
            ->will($this->returnValue($marshaller));

        $entities = [new Entity];
        $data = [['foo' => 'bar']];
        $marshaller->expects($this->once())
            ->method('mergeMany')
            ->with($entities, $data, ['associated' => ['users', 'articles']])
            ->will($this->returnValue($entities));
        $table->patchEntities($entities, $data);
    }

    /**
     * Tests patchEntities in a simple scenario. The tests for Marshaller cover
     * patch scenarios in more depth.
     *
     * @return void
     */
    public function testPatchEntities()
    {
        $table = $this->getTableLocator()->get('Articles');
        $entities = $table->find()->limit(2)->toArray();

        $data = [
            ['id' => $entities[0]->id, 'title' => 'new title'],
            ['id' => $entities[1]->id, 'title' => 'new title2'],
        ];
        $entities = $table->patchEntities($entities, $data);
        foreach ($entities as $i => $entity) {
            $this->assertFalse($entity->isNew(), 'entities should not be new.');
            $this->assertSame($data[$i]['title'], $entity->title);
        }
    }

    /**
     * Tests __debugInfo
     *
     * @return void
     */
    public function testDebugInfo()
    {
        $articles = $this->getTableLocator()->get('articles');
        $articles->addBehavior('Timestamp');
        $result = $articles->__debugInfo();
        $expected = [
            'registryAlias' => 'articles',
            'table' => 'articles',
            'alias' => 'articles',
            'entityClass' => 'TestApp\Model\Entity\Article',
            'associations' => ['authors', 'tags', 'articlestags'],
            'behaviors' => ['Timestamp'],
            'defaultConnection' => 'default',
            'connectionName' => 'test',
        ];
        $this->assertEquals($expected, $result);

        $articles = $this->getTableLocator()->get('Foo.Articles');
        $result = $articles->__debugInfo();
        $expected = [
            'registryAlias' => 'Foo.Articles',
            'table' => 'articles',
            'alias' => 'Articles',
            'entityClass' => 'Cake\ORM\Entity',
            'associations' => [],
            'behaviors' => [],
            'defaultConnection' => 'default',
            'connectionName' => 'test',
        ];
        $this->assertEquals($expected, $result);
    }

    /**
     * Test that findOrCreate creates a new entity, and then finds that entity.
     *
     * @return void
     */
    public function testFindOrCreateNewEntity()
    {
        $articles = $this->getTableLocator()->get('Articles');

        $callbackExecuted = false;
        $firstArticle = $articles->findOrCreate(['title' => 'Not there'], function ($article) use (&$callbackExecuted) {
            $this->assertInstanceOf(EntityInterface::class, $article);
            $article->body = 'New body';
            $callbackExecuted = true;
        });
        $this->assertTrue($callbackExecuted);
        $this->assertFalse($firstArticle->isNew());
        $this->assertNotNull($firstArticle->id);
        $this->assertEquals('Not there', $firstArticle->title);
        $this->assertEquals('New body', $firstArticle->body);

        $secondArticle = $articles->findOrCreate(['title' => 'Not there'], function ($article) {
            $this->fail('Should not be called for existing entities.');
        });
        $this->assertFalse($secondArticle->isNew());
        $this->assertNotNull($secondArticle->id);
        $this->assertEquals('Not there', $secondArticle->title);
        $this->assertEquals($firstArticle->id, $secondArticle->id);
    }

    /**
     * Test that findOrCreate finds fixture data.
     *
     * @return void
     */
    public function testFindOrCreateExistingEntity()
    {
        $articles = $this->getTableLocator()->get('Articles');

        $article = $articles->findOrCreate(['title' => 'First Article'], function ($article) {
            $this->fail('Should not be called for existing entities.');
        });
        $this->assertFalse($article->isNew());
        $this->assertNotNull($article->id);
        $this->assertEquals('First Article', $article->title);
    }

    /**
     * Test that findOrCreate uses the search conditions as defaults for new entity.
     *
     * @return void
     */
    public function testFindOrCreateDefaults()
    {
        $articles = $this->getTableLocator()->get('Articles');

        $callbackExecuted = false;
        $article = $articles->findOrCreate(
            ['author_id' => 2, 'title' => 'First Article'],
            function ($article) use (&$callbackExecuted) {
                $this->assertInstanceOf('Cake\Datasource\EntityInterface', $article);
                $article->set(['published' => 'N', 'body' => 'New body']);
                $callbackExecuted = true;
            }
        );
        $this->assertTrue($callbackExecuted);
        $this->assertFalse($article->isNew());
        $this->assertNotNull($article->id);
        $this->assertEquals('First Article', $article->title);
        $this->assertEquals('New body', $article->body);
        $this->assertEquals('N', $article->published);
        $this->assertEquals(2, $article->author_id);

        $query = $articles->find()->where(['author_id' => 2, 'title' => 'First Article']);
        $article = $articles->findOrCreate($query);
        $this->assertEquals('First Article', $article->title);
        $this->assertEquals(2, $article->author_id);
        $this->assertFalse($article->isNew());
    }

    /**
     * Test that findOrCreate adds new entity without using a callback.
     *
     * @return void
     */
    public function testFindOrCreateNoCallable()
    {
        $articles = $this->getTableLocator()->get('Articles');

        $article = $articles->findOrCreate(['title' => 'Just Something New']);
        $this->assertFalse($article->isNew());
        $this->assertNotNull($article->id);
        $this->assertEquals('Just Something New', $article->title);
    }

    /**
     * Test that findOrCreate executes search conditions as a callable.
     *
     * @return void
     */
    public function testFindOrCreateSearchCallable()
    {
        $articles = $this->getTableLocator()->get('Articles');

        $calledOne = false;
        $calledTwo = false;
        $article = $articles->findOrCreate(function ($query) use (&$calledOne) {
            $this->assertInstanceOf('Cake\ORM\Query', $query);
            $query->where(['title' => 'Something Else']);
            $calledOne = true;
        }, function ($article) use (&$calledTwo) {
            $this->assertInstanceOf('Cake\Datasource\EntityInterface', $article);
            $article->title = 'Set Defaults Here';
            $calledTwo = true;
        });
        $this->assertTrue($calledOne);
        $this->assertTrue($calledTwo);
        $this->assertFalse($article->isNew());
        $this->assertNotNull($article->id);
        $this->assertEquals('Set Defaults Here', $article->title);
    }

    /**
     * Test that findOrCreate options disable defaults.
     *
     * @return void
     */
    public function testFindOrCreateNoDefaults()
    {
        $articles = $this->getTableLocator()->get('Articles');

        $article = $articles->findOrCreate(['title' => 'A New Article', 'published' => 'Y'], function ($article) {
            $this->assertInstanceOf('Cake\Datasource\EntityInterface', $article);
            $article->title = 'A Different Title';
        }, ['defaults' => false]);
        $this->assertFalse($article->isNew());
        $this->assertNotNull($article->id);
        $this->assertEquals('A Different Title', $article->title);
        $this->assertNull($article->published, 'Expected Null since defaults are disabled.');
    }

    /**
     * Test that findOrCreate executes callable inside transaction.
     *
     * @return void
     */
    public function testFindOrCreateTransactions()
    {
        $articles = $this->getTableLocator()->get('Articles');
        $articles->getEventManager()->on('Model.afterSaveCommit', function (EventInterface $event, EntityInterface $entity, ArrayObject $options) {
            $entity->afterSaveCommit = true;
        });

        $article = $articles->findOrCreate(function ($query) {
            $this->assertInstanceOf('Cake\ORM\Query', $query);
            $query->where(['title' => 'Find Something New']);
            $this->assertTrue($this->connection->inTransaction());
        }, function ($article) {
            $this->assertInstanceOf('Cake\Datasource\EntityInterface', $article);
            $article->title = 'Success';
            $this->assertTrue($this->connection->inTransaction());
        });
        $this->assertFalse($article->isNew());
        $this->assertNotNull($article->id);
        $this->assertEquals('Success', $article->title);
        $this->assertTrue($article->afterSaveCommit);
    }

    /**
     * Test that findOrCreate executes callable without transaction.
     *
     * @return void
     */
    public function testFindOrCreateNoTransaction()
    {
        $articles = $this->getTableLocator()->get('Articles');

        $article = $articles->findOrCreate(function ($query) {
            $this->assertInstanceOf('Cake\ORM\Query', $query);
            $query->where(['title' => 'Find Something New']);
            $this->assertFalse($this->connection->inTransaction());
        }, function ($article) {
            $this->assertInstanceOf('Cake\Datasource\EntityInterface', $article);
            $this->assertFalse($this->connection->inTransaction());
            $article->title = 'Success';
        }, ['atomic' => false]);
        $this->assertFalse($article->isNew());
        $this->assertNotNull($article->id);
        $this->assertEquals('Success', $article->title);
    }

    /**
     * Test that creating a table fires the initialize event.
     *
     * @return void
     */
    public function testInitializeEvent()
    {
        $count = 0;
        $cb = function (EventInterface $event) use (&$count) {
            $count++;
        };
        EventManager::instance()->on('Model.initialize', $cb);
        $articles = $this->getTableLocator()->get('Articles');

        $this->assertEquals(1, $count, 'Callback should be called');
        EventManager::instance()->off('Model.initialize', $cb);
    }

    /**
     * Tests the hasFinder method
     *
     * @return void
     */
    public function testHasFinder()
    {
        $table = $this->getTableLocator()->get('articles');
        $table->addBehavior('Sluggable');

        $this->assertTrue($table->hasFinder('list'));
        $this->assertTrue($table->hasFinder('noSlug'));
        $this->assertFalse($table->hasFinder('noFind'));
    }

    /**
     * Tests that calling validator() trigger the buildValidator event
     *
     * @return void
     */
    public function testBuildValidatorEvent()
    {
        $count = 0;
        $cb = function (EventInterface $event) use (&$count) {
            $count++;
        };
        EventManager::instance()->on('Model.buildValidator', $cb);
        $articles = $this->getTableLocator()->get('Articles');
        $articles->getValidator();
        $this->assertEquals(1, $count, 'Callback should be called');

        $articles->getValidator();
        $this->assertEquals(1, $count, 'Callback should be called only once');
    }

    /**
     * Tests the validateUnique method with different combinations
     *
     * @return void
     */
    public function testValidateUnique()
    {
        $table = $this->getTableLocator()->get('Users');
        $validator = new Validator;
        $validator->add('username', 'unique', ['rule' => 'validateUnique', 'provider' => 'table']);
        $validator->setProvider('table', $table);

        $data = ['username' => ['larry', 'notthere']];
        $this->assertNotEmpty($validator->errors($data));

        $data = ['username' => 'larry'];
        $this->assertNotEmpty($validator->errors($data));

        $data = ['username' => 'jose'];
        $this->assertEmpty($validator->errors($data));

        $data = ['username' => 'larry', 'id' => 3];
        $this->assertEmpty($validator->errors($data, false));

        $data = ['username' => 'larry', 'id' => 3];
        $this->assertNotEmpty($validator->errors($data));

        $data = ['username' => 'larry'];
        $this->assertNotEmpty($validator->errors($data, false));

        $validator->add('username', 'unique', [
            'rule' => 'validateUnique', 'provider' => 'table',
        ]);
        $data = ['username' => 'larry'];
        $this->assertNotEmpty($validator->errors($data, false));
    }

    /**
     * Tests the validateUnique method with scope
     *
     * @return void
     */
    public function testValidateUniqueScope()
    {
        $table = $this->getTableLocator()->get('Users');
        $validator = new Validator;
        $validator->add('username', 'unique', [
            'rule' => ['validateUnique', ['derp' => 'erp', 'scope' => 'id']],
            'provider' => 'table',
        ]);
        $validator->setProvider('table', $table);
        $data = ['username' => 'larry', 'id' => 3];
        $this->assertNotEmpty($validator->errors($data));

        $data = ['username' => 'larry', 'id' => 1];
        $this->assertEmpty($validator->errors($data));

        $data = ['username' => 'jose'];
        $this->assertEmpty($validator->errors($data));
    }

    /**
     * Tests the validateUnique method with options
     *
     * @return void
     */
    public function testValidateUniqueMultipleNulls()
    {
        $entity = new Entity([
            'id' => 9,
            'site_id' => 1,
            'author_id' => null,
            'title' => 'Null title',
        ]);

        $table = $this->getTableLocator()->get('SiteArticles');
        $table->save($entity);

        $validator = new Validator;
        $validator->add('site_id', 'unique', [
            'rule' => [
                'validateUnique',
                [
                    'allowMultipleNulls' => false,
                    'scope' => ['author_id'],
                ],
            ],
            'provider' => 'table',
            'message' => 'Must be unique.',
        ]);
        $validator->setProvider('table', $table);

        $data = ['site_id' => 1, 'author_id' => null, 'title' => 'Null dupe'];
        $expected = ['site_id' => ['unique' => 'Must be unique.']];
        $this->assertEquals($expected, $validator->errors($data));
    }

    /**
     * Tests that the callbacks receive the expected types of arguments.
     *
     * @return void
     */
    public function testCallbackArgumentTypes()
    {
        $table = $this->getTableLocator()->get('articles');
        $table->belongsTo('authors');

        $eventManager = $table->getEventManager();

        $associationBeforeFindCount = 0;
        $table->getAssociation('authors')->getTarget()->getEventManager()->on(
            'Model.beforeFind',
            function (EventInterface $event, Query $query, ArrayObject $options, $primary) use (&$associationBeforeFindCount) {
                $this->assertInternalType('bool', $primary);
                $associationBeforeFindCount ++;
            }
        );

        $beforeFindCount = 0;
        $eventManager->on(
            'Model.beforeFind',
            function (EventInterface $event, Query $query, ArrayObject $options, $primary) use (&$beforeFindCount) {
                $this->assertInternalType('bool', $primary);
                $beforeFindCount ++;
            }
        );
        $table->find()->contain('authors')->first();
        $this->assertEquals(1, $associationBeforeFindCount);
        $this->assertEquals(1, $beforeFindCount);

        $buildValidatorCount = 0;
        $eventManager->on(
            'Model.buildValidator',
            $callback = function (EventInterface $event, Validator $validator, $name) use (&$buildValidatorCount) {
                $this->assertInternalType('string', $name);
                $buildValidatorCount ++;
            }
        );
        $table->getValidator();
        $this->assertEquals(1, $buildValidatorCount);

        $buildRulesCount =
        $beforeRulesCount =
        $afterRulesCount =
        $beforeSaveCount =
        $afterSaveCount = 0;
        $eventManager->on(
            'Model.buildRules',
            function (EventInterface $event, RulesChecker $rules) use (&$buildRulesCount) {
                $buildRulesCount ++;
            }
        );
        $eventManager->on(
            'Model.beforeRules',
            function (EventInterface $event, Entity $entity, ArrayObject $options, $operation) use (&$beforeRulesCount) {
                $this->assertInternalType('string', $operation);
                $beforeRulesCount ++;
            }
        );
        $eventManager->on(
            'Model.afterRules',
            function (EventInterface $event, Entity $entity, ArrayObject $options, $result, $operation) use (&$afterRulesCount) {
                $this->assertInternalType('bool', $result);
                $this->assertInternalType('string', $operation);
                $afterRulesCount ++;
            }
        );
        $eventManager->on(
            'Model.beforeSave',
            function (EventInterface $event, Entity $entity, ArrayObject $options) use (&$beforeSaveCount) {
                $beforeSaveCount ++;
            }
        );
        $eventManager->on(
            'Model.afterSave',
            $afterSaveCallback = function (EventInterface $event, Entity $entity, ArrayObject $options) use (&$afterSaveCount) {
                $afterSaveCount ++;
            }
        );
        $entity = new Entity(['title' => 'Title']);
        $this->assertNotFalse($table->save($entity));
        $this->assertEquals(1, $buildRulesCount);
        $this->assertEquals(1, $beforeRulesCount);
        $this->assertEquals(1, $afterRulesCount);
        $this->assertEquals(1, $beforeSaveCount);
        $this->assertEquals(1, $afterSaveCount);

        $beforeDeleteCount =
        $afterDeleteCount = 0;
        $eventManager->on(
            'Model.beforeDelete',
            function (EventInterface $event, Entity $entity, ArrayObject $options) use (&$beforeDeleteCount) {
                $beforeDeleteCount ++;
            }
        );
        $eventManager->on(
            'Model.afterDelete',
            function (EventInterface $event, Entity $entity, ArrayObject $options) use (&$afterDeleteCount) {
                $afterDeleteCount ++;
            }
        );
        $this->assertTrue($table->delete($entity, ['checkRules' => false]));
        $this->assertEquals(1, $beforeDeleteCount);
        $this->assertEquals(1, $afterDeleteCount);
    }

    /**
     * Tests that calling newEntity() on a table sets the right source alias
     *
<<<<<<< HEAD
=======
     * @group deprecated
     * @return void
     */
    public function testEntitySource()
    {
        $this->deprecated(function () {
            $table = $this->getTableLocator()->get('Articles');
            $this->assertEquals('Articles', $table->newEntity()->source());

            $this->loadPlugins(['TestPlugin']);
            $table = $this->getTableLocator()->get('TestPlugin.Comments');
            $this->assertEquals('TestPlugin.Comments', $table->newEntity()->source());
        });
    }

    /**
     * Tests that calling newEntity() on a table sets the right source alias
     *
>>>>>>> 50d16b6a
     * @return void
     */
    public function testSetEntitySource()
    {
        $table = $this->getTableLocator()->get('Articles');
        $this->assertEquals('Articles', $table->newEntity()->getSource());

        $this->loadPlugins(['TestPlugin']);
        $table = $this->getTableLocator()->get('TestPlugin.Comments');
        $this->assertEquals('TestPlugin.Comments', $table->newEntity()->getSource());
    }

    /**
     * Tests that passing a coned entity that was marked as new to save() will
     * actaully save it as a new entity
     *
     * @group save
     * @return void
     */
    public function testSaveWithClonedEntity()
    {
        $table = $this->getTableLocator()->get('Articles');
        $article = $table->get(1);

        $cloned = clone $article;
        $cloned->unsetProperty('id');
        $cloned->isNew(true);
        $this->assertSame($cloned, $table->save($cloned));
        $this->assertEquals(
            $article->extract(['title', 'author_id']),
            $cloned->extract(['title', 'author_id'])
        );
        $this->assertEquals(4, $cloned->id);
    }

    /**
     * Tests that the _ids notation can be used for HasMany
     *
     * @return void
     */
    public function testSaveHasManyWithIds()
    {
        $data = [
            'username' => 'lux',
            'password' => 'passphrase',
            'comments' => [
                '_ids' => [1, 2],
            ],
        ];

        $userTable = $this->getTableLocator()->get('Users');
        $userTable->hasMany('Comments');
        $savedUser = $userTable->save($userTable->newEntity($data, ['associated' => ['Comments']]));
        $retrievedUser = $userTable->find('all')->where(['id' => $savedUser->id])->contain(['Comments'])->first();
        $this->assertEquals($savedUser->comments[0]->user_id, $retrievedUser->comments[0]->user_id);
        $this->assertEquals($savedUser->comments[1]->user_id, $retrievedUser->comments[1]->user_id);
    }

    /**
     * Tests that on second save, entities for the has many relation are not marked
     * as dirty unnecessarily. This helps avoid wasteful database statements and makes
     * for a cleaner transaction log
     *
     * @return void
     */
    public function testSaveHasManyNoWasteSave()
    {
        $data = [
            'username' => 'lux',
            'password' => 'passphrase',
            'comments' => [
                '_ids' => [1, 2],
            ],
        ];

        $userTable = $this->getTableLocator()->get('Users');
        $userTable->hasMany('Comments');
        $savedUser = $userTable->save($userTable->newEntity($data, ['associated' => ['Comments']]));

        $counter = 0;
        $userTable->Comments
            ->getEventManager()
            ->on('Model.afterSave', function (EventInterface $event, $entity) use (&$counter) {
                if ($entity->isDirty()) {
                    $counter++;
                }
            });

        $savedUser->comments[] = $userTable->Comments->get(5);
        $this->assertCount(3, $savedUser->comments);
        $savedUser->setDirty('comments', true);
        $userTable->save($savedUser);
        $this->assertEquals(1, $counter);
    }

    /**
     * Tests that on second save, entities for the belongsToMany relation are not marked
     * as dirty unnecessarily. This helps avoid wasteful database statements and makes
     * for a cleaner transaction log
     *
     * @return void
     */
    public function testSaveBelongsToManyNoWasteSave()
    {
        $data = [
            'title' => 'foo',
            'body' => 'bar',
            'tags' => [
                '_ids' => [1, 2],
            ],
        ];

        $table = $this->getTableLocator()->get('Articles');
        $table->belongsToMany('Tags');
        $article = $table->save($table->newEntity($data, ['associated' => ['Tags']]));

        $counter = 0;
        $table->Tags->junction()
            ->getEventManager()
            ->on('Model.afterSave', function (EventInterface $event, $entity) use (&$counter) {
                if ($entity->isDirty()) {
                    $counter++;
                }
            });

        $article->tags[] = $table->Tags->get(3);
        $this->assertCount(3, $article->tags);
        $article->setDirty('tags', true);
        $table->save($article);
        $this->assertEquals(1, $counter);
    }

    /**
     * Tests that after saving then entity contains the right primary
     * key casted to the right type
     *
     * @group save
     * @return void
     */
    public function testSaveCorrectPrimaryKeyType()
    {
        $entity = new Entity([
            'username' => 'superuser',
            'created' => new Time('2013-10-10 00:00'),
            'updated' => new Time('2013-10-10 00:00'),
        ], ['markNew' => true]);

        $table = $this->getTableLocator()->get('Users');
        $this->assertSame($entity, $table->save($entity));
        $this->assertSame(self::$nextUserId, $entity->id);
    }

    /**
     * Tests entity clean()
     *
     * @return void
     */
    public function testEntityClean()
    {
        $table = $this->getTableLocator()->get('Articles');
        $validator = $table->getValidator()->requirePresence('body');
        $entity = $table->newEntity(['title' => 'mark']);

        $entity->setDirty('title', true);
        $entity->setInvalidField('title', 'albert');

        $this->assertNotEmpty($entity->getErrors());
        $this->assertTrue($entity->isDirty());
        $this->assertEquals(['title' => 'albert'], $entity->getInvalid());

        $entity->title = 'alex';
        $this->assertSame($entity->getOriginal('title'), 'mark');

        $entity->clean();

        $this->assertEmpty($entity->getErrors());
        $this->assertFalse($entity->isDirty());
        $this->assertEquals([], $entity->getInvalid());
        $this->assertSame($entity->getOriginal('title'), 'alex');
    }

    /**
     * Tests the loadInto() method
     *
     * @return void
     */
    public function testLoadIntoEntity()
    {
        $table = $this->getTableLocator()->get('Authors');
        $table->hasMany('SiteArticles');
        $articles = $table->hasMany('Articles');
        $articles->belongsToMany('Tags');

        $entity = $table->get(1);
        $result = $table->loadInto($entity, ['SiteArticles', 'Articles.Tags']);
        $this->assertSame($entity, $result);

        $expected = $table->get(1, ['contain' => ['SiteArticles', 'Articles.Tags']]);
        $this->assertEquals($expected, $result);
    }

    /**
     * Tests that it is possible to pass conditions and fields to loadInto()
     *
     * @return void
     */
    public function testLoadIntoWithConditions()
    {
        $table = $this->getTableLocator()->get('Authors');
        $table->hasMany('SiteArticles');
        $articles = $table->hasMany('Articles');
        $articles->belongsToMany('Tags');

        $entity = $table->get(1);
        $options = [
            'SiteArticles' => ['fields' => ['title', 'author_id']],
            'Articles.Tags' => function ($q) {
                return $q->where(['Tags.name' => 'tag2']);
            },
        ];
        $result = $table->loadInto($entity, $options);
        $this->assertSame($entity, $result);
        $expected = $table->get(1, ['contain' => $options]);
        $this->assertEquals($expected, $result);
    }

    /**
     * Tests loadInto() with a belongsTo association
     *
     * @return void
     */
    public function testLoadBelongsTo()
    {
        $table = $this->getTableLocator()->get('Articles');
        $table->belongsTo('Authors');

        $entity = $table->get(2);
        $result = $table->loadInto($entity, ['Authors']);
        $this->assertSame($entity, $result);

        $expected = $table->get(2, ['contain' => ['Authors']]);
        $this->assertEquals($expected, $entity);
    }

    /**
     * Tests that it is possible to post-load associations for many entities at
     * the same time
     *
     * @return void
     */
    public function testLoadIntoMany()
    {
        $table = $this->getTableLocator()->get('Authors');
        $table->hasMany('SiteArticles');
        $articles = $table->hasMany('Articles');
        $articles->belongsToMany('Tags');

        $entities = $table->find()->compile();
        $contain = ['SiteArticles', 'Articles.Tags'];
        $result = $table->loadInto($entities, $contain);

        foreach ($entities as $k => $v) {
            $this->assertSame($v, $result[$k]);
        }

        $expected = $table->find()->contain($contain)->toList();
        $this->assertEquals($expected, $result);
    }

    /**
     * Tests that saveOrFail triggers an exception on not successful save
     *
     * @return void
     */
    public function testSaveOrFail()
    {
        $this->expectException(\Cake\ORM\Exception\PersistenceFailedException::class);
        $this->expectExceptionMessage('Entity save failure.');

        $entity = new Entity([
            'foo' => 'bar',
        ]);
        $table = $this->getTableLocator()->get('users');

        $table->saveOrFail($entity);
    }

    /**
     * Tests that saveOrFail displays useful messages on output, especially in tests for CLI.
     *
     * @return void
     */
    public function testSaveOrFailErrorDisplay()
    {
        $this->expectException(\Cake\ORM\Exception\PersistenceFailedException::class);
        $this->expectExceptionMessage('Entity save failure (field: "Some message", multiple: "one, two")');

        $entity = new Entity([
            'foo' => 'bar',
        ]);
        $entity->setError('field', 'Some message');
        $entity->setError('multiple', ['one' => 'One', 'two' => 'Two']);
        $table = $this->getTableLocator()->get('users');

        $table->saveOrFail($entity);
    }

    /**
     * Tests that saveOrFail returns the right entity
     *
     * @return void
     */
    public function testSaveOrFailGetEntity()
    {
        $entity = new Entity([
            'foo' => 'bar',
        ]);
        $table = $this->getTableLocator()->get('users');

        try {
            $table->saveOrFail($entity);
        } catch (\Cake\ORM\Exception\PersistenceFailedException $e) {
            $this->assertSame($entity, $e->getEntity());
        }
    }

    /**
     * Tests that deleteOrFail triggers an exception on not successful delete
     *
     * @return void
     */
    public function testDeleteOrFail()
    {
        $this->expectException(\Cake\ORM\Exception\PersistenceFailedException::class);
        $this->expectExceptionMessage('Entity delete failure.');
        $entity = new Entity([
            'id' => 999,
        ]);
        $table = $this->getTableLocator()->get('users');

        $result = $table->deleteOrFail($entity);
    }

    /**
     * Tests that deleteOrFail returns the right entity
     *
     * @return void
     */
    public function testDeleteOrFailGetEntity()
    {
        $entity = new Entity([
            'id' => 999,
        ]);
        $table = $this->getTableLocator()->get('users');

        try {
            $table->deleteOrFail($entity);
        } catch (\Cake\ORM\Exception\PersistenceFailedException $e) {
            $this->assertSame($entity, $e->getEntity());
        }
    }

    /**
     * Test getting the save options builder.
     *
     * @return void
     */
    public function getSaveOptionsBuilder()
    {
        $table = $this->getTableLocator()->get('Authors');
        $result = $table->getSaveOptionsBuilder();
        $this->assertInstanceOf('Cake\ORM\SaveOptionsBuilder', $result);
    }

    /**
     * Helper method to skip tests when connection is SQLServer.
     *
     * @return void
     */
    public function skipIfSqlServer()
    {
        $this->skipIf(
            $this->connection->getDriver() instanceof \Cake\Database\Driver\Sqlserver,
            'SQLServer does not support the requirements of this test.'
        );
    }
}<|MERGE_RESOLUTION|>--- conflicted
+++ resolved
@@ -6389,27 +6389,6 @@
     /**
      * Tests that calling newEntity() on a table sets the right source alias
      *
-<<<<<<< HEAD
-=======
-     * @group deprecated
-     * @return void
-     */
-    public function testEntitySource()
-    {
-        $this->deprecated(function () {
-            $table = $this->getTableLocator()->get('Articles');
-            $this->assertEquals('Articles', $table->newEntity()->source());
-
-            $this->loadPlugins(['TestPlugin']);
-            $table = $this->getTableLocator()->get('TestPlugin.Comments');
-            $this->assertEquals('TestPlugin.Comments', $table->newEntity()->source());
-        });
-    }
-
-    /**
-     * Tests that calling newEntity() on a table sets the right source alias
-     *
->>>>>>> 50d16b6a
      * @return void
      */
     public function testSetEntitySource()
