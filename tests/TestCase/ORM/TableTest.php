<?php
declare(strict_types=1);
/**
 * CakePHP(tm) : Rapid Development Framework (https://cakephp.org)
 * Copyright (c) Cake Software Foundation, Inc. (https://cakefoundation.org)
 *
 * Licensed under The MIT License
 * For full copyright and license information, please see the LICENSE.txt
 * Redistributions of files must retain the above copyright notice.
 *
 * @copyright     Copyright (c) Cake Software Foundation, Inc. (https://cakefoundation.org)
 * @link          https://cakephp.org CakePHP(tm) Project
 * @since         3.0.0
 * @license       https://opensource.org/licenses/mit-license.php MIT License
 */
namespace Cake\Test\TestCase\ORM;

use ArrayObject;
use Cake\Collection\Collection;
use Cake\Database\Exception;
use Cake\Database\Expression\QueryExpression;
use Cake\Database\Schema\TableSchema;
use Cake\Database\TypeMap;
use Cake\Datasource\ConnectionManager;
use Cake\Datasource\EntityInterface;
use Cake\Event\EventInterface;
use Cake\Event\EventManager;
use Cake\I18n\Time;
use Cake\ORM\Association\BelongsTo;
use Cake\ORM\Association\BelongsToMany;
use Cake\ORM\Association\HasMany;
use Cake\ORM\Association\HasOne;
use Cake\ORM\AssociationCollection;
use Cake\ORM\Entity;
use Cake\ORM\Exception\PersistenceFailedException;
use Cake\ORM\Query;
use Cake\ORM\RulesChecker;
use Cake\ORM\SaveOptionsBuilder;
use Cake\ORM\Table;
use Cake\TestSuite\TestCase;
use Cake\Validation\Validator;
use InvalidArgumentException;
<<<<<<< HEAD
use TestApp\Model\Entity\ProtectedEntity;
use TestApp\Model\Entity\VirtualUser;
use TestApp\Model\Table\UsersTable;
=======

/**
 * Used to test correct class is instantiated when using $this->getTableLocator()->get();
 */
class UsersTable extends Table
{

}

class ProtectedEntity extends Entity
{
    protected $_accessible = [
        'id' => false,
        'title' => false,
        'body' => true,
    ];
}
>>>>>>> 2fdd4b64

/**
 * Tests Table class
 */
class TableTest extends TestCase
{
    public $fixtures = [
        'core.Articles',
        'core.Tags',
        'core.ArticlesTags',
        'core.Authors',
        'core.Categories',
        'core.Comments',
        'core.Groups',
        'core.GroupsMembers',
        'core.Members',
        'core.PolymorphicTagged',
        'core.SiteArticles',
        'core.Users',
    ];

    /**
     * Handy variable containing the next primary key that will be inserted in the
     * users table
     *
     * @var int
     */
    public static $nextUserId = 5;

    public function setUp()
    {
        parent::setUp();
        $this->connection = ConnectionManager::get('test');
        static::setAppNamespace();

        $this->usersTypeMap = new TypeMap([
            'Users.id' => 'integer',
            'id' => 'integer',
            'Users__id' => 'integer',
            'Users.username' => 'string',
            'Users__username' => 'string',
            'username' => 'string',
            'Users.password' => 'string',
            'Users__password' => 'string',
            'password' => 'string',
            'Users.created' => 'timestamp',
            'Users__created' => 'timestamp',
            'created' => 'timestamp',
            'Users.updated' => 'timestamp',
            'Users__updated' => 'timestamp',
            'updated' => 'timestamp',
        ]);
        $this->articlesTypeMap = new TypeMap([
            'Articles.id' => 'integer',
            'Articles__id' => 'integer',
            'id' => 'integer',
            'Articles.title' => 'string',
            'Articles__title' => 'string',
            'title' => 'string',
            'Articles.author_id' => 'integer',
            'Articles__author_id' => 'integer',
            'author_id' => 'integer',
            'Articles.body' => 'text',
            'Articles__body' => 'text',
            'body' => 'text',
            'Articles.published' => 'string',
            'Articles__published' => 'string',
            'published' => 'string',
        ]);
    }

    /**
     * teardown method
     *
     * @return void
     */
    public function tearDown()
    {
        parent::tearDown();
        $this->getTableLocator()->clear();
        $this->clearPlugins();
    }

    /**
     * Tests the table method
     *
     * @return void
     */
    public function testTableMethod()
    {
        $table = new Table(['table' => 'users']);
        $this->assertEquals('users', $table->getTable());

        $table = new UsersTable();
        $this->assertEquals('users', $table->getTable());

        /** @var \Cake\ORM\Table|\PHPUnit\Framework\MockObject\MockObject $table */
        $table = $this->getMockBuilder(Table::class)
            ->setMethods(['find'])
            ->setMockClassName('SpecialThingsTable')
            ->getMock();
        $this->assertEquals('special_things', $table->getTable());

        $table = new Table(['alias' => 'LoveBoats']);
        $this->assertEquals('love_boats', $table->getTable());

        $table->setTable('other');
        $this->assertEquals('other', $table->getTable());

        $table->setTable('database.other');
        $this->assertEquals('database.other', $table->getTable());
    }

    /**
     * Tests the setAlias method
     *
     * @return void
     */
    public function testSetAlias()
    {
        $table = new Table(['alias' => 'users']);
        $this->assertEquals('users', $table->getAlias());

        $table = new Table(['table' => 'stuffs']);
        $this->assertEquals('stuffs', $table->getAlias());

        $table = new UsersTable();
        $this->assertEquals('Users', $table->getAlias());

        /** @var \Cake\ORM\Table|\PHPUnit\Framework\MockObject\MockObject $table */
        $table = $this->getMockBuilder(Table::class)
            ->setMethods(['find'])
            ->setMockClassName('SpecialThingTable')
            ->getMock();
        $this->assertEquals('SpecialThing', $table->getAlias());

        $table->setAlias('AnotherOne');
        $this->assertEquals('AnotherOne', $table->getAlias());
    }

    /**
     * Test that aliasField() works.
     *
     * @return void
     */
    public function testAliasField()
    {
        $table = new Table(['alias' => 'Users']);
        $this->assertEquals('Users.id', $table->aliasField('id'));

        $this->assertEquals('Users.id', $table->aliasField('Users.id'));
    }

    /**
     * Tests setConnection method
     *
     * @return void
     */
    public function testSetConnection()
    {
        $table = new Table(['table' => 'users']);
        $this->assertSame($this->connection, $table->getConnection());
        $this->assertSame($table, $table->setConnection($this->connection));
        $this->assertSame($this->connection, $table->getConnection());
    }

    /**
     * Tests primaryKey method
     *
     * @return void
     */
    public function testSetPrimaryKey()
    {
        $table = new Table([
            'table' => 'users',
            'schema' => [
                'id' => ['type' => 'integer'],
                '_constraints' => ['primary' => ['type' => 'primary', 'columns' => ['id']]],
            ],
        ]);
        $this->assertEquals('id', $table->getPrimaryKey());
        $this->assertSame($table, $table->setPrimaryKey('thingID'));
        $this->assertEquals('thingID', $table->getPrimaryKey());

        $table->setPrimaryKey(['thingID', 'user_id']);
        $this->assertEquals(['thingID', 'user_id'], $table->getPrimaryKey());
    }

    /**
     * Tests that name will be selected as a displayField
     *
     * @return void
     */
    public function testDisplayFieldName()
    {
        $table = new Table([
            'table' => 'users',
            'schema' => [
                'foo' => ['type' => 'string'],
                'name' => ['type' => 'string'],
            ],
        ]);
        $this->assertEquals('name', $table->getDisplayField());
    }

    /**
     * Tests that title will be selected as a displayField
     *
     * @return void
     */
    public function testDisplayFieldTitle()
    {
        $table = new Table([
            'table' => 'users',
            'schema' => [
                'foo' => ['type' => 'string'],
                'title' => ['type' => 'string'],
            ],
        ]);
        $this->assertEquals('title', $table->getDisplayField());
    }

    /**
     * Tests that no displayField will fallback to primary key
     *
     * @return void
     */
    public function testDisplayFallback()
    {
        $table = new Table([
            'table' => 'users',
            'schema' => [
                'id' => ['type' => 'string'],
                'foo' => ['type' => 'string'],
                '_constraints' => ['primary' => ['type' => 'primary', 'columns' => ['id']]],
            ],
        ]);
        $this->assertEquals('id', $table->getDisplayField());
    }

    /**
     * Tests that displayField can be changed
     *
     * @return void
     */
    public function testDisplaySet()
    {
        $table = new Table([
            'table' => 'users',
            'schema' => [
                'id' => ['type' => 'string'],
                'foo' => ['type' => 'string'],
                '_constraints' => ['primary' => ['type' => 'primary', 'columns' => ['id']]],
            ],
        ]);
        $this->assertEquals('id', $table->getDisplayField());
        $table->setDisplayField('foo');
        $this->assertEquals('foo', $table->getDisplayField());
    }

    /**
     * Tests schema method
     *
     * @return void
     */
    public function testSetSchema()
    {
        $schema = $this->connection->getSchemaCollection()->describe('users');
        $table = new Table([
            'table' => 'users',
            'connection' => $this->connection,
        ]);
        $this->assertEquals($schema, $table->getSchema());

        $table = new Table(['table' => 'stuff']);
        $table->setSchema($schema);
        $this->assertSame($schema, $table->getSchema());

        $table = new Table(['table' => 'another']);
        $schema = ['id' => ['type' => 'integer']];
        $table->setSchema($schema);
        $this->assertEquals(
            new TableSchema('another', $schema),
            $table->getSchema()
        );
    }

    /**
     * Tests that _initializeSchema can be used to alter the database schema
     *
     * @return void
     */
    public function testSchemaInitialize()
    {
        $schema = $this->connection->getSchemaCollection()->describe('users');
        $table = $this->getMockBuilder(Table::class)
            ->setMethods(['_initializeSchema'])
            ->setConstructorArgs([['table' => 'users', 'connection' => $this->connection]])
            ->getMock();
        $table->expects($this->once())
            ->method('_initializeSchema')
            ->with($schema)
            ->will($this->returnCallback(function ($schema) {
                $schema->setColumnType('username', 'integer');

                return $schema;
            }));
        $result = $table->getSchema();
        $schema->setColumnType('username', 'integer');
        $this->assertEquals($schema, $result);
        $this->assertEquals($schema, $table->getSchema(), '_initializeSchema should be called once');
    }

    /**
     * Tests that all fields for a table are added by default in a find when no
     * other fields are specified
     *
     * @return void
     */
    public function testFindAllNoFieldsAndNoHydration()
    {
        $table = new Table([
            'table' => 'users',
            'connection' => $this->connection,
        ]);
        $results = $table
            ->find('all')
            ->where(['id IN' => [1, 2]])
            ->order('id')
            ->enableHydration(false)
            ->toArray();
        $expected = [
            [
                'id' => 1,
                'username' => 'mariano',
                'password' => '$2a$10$u05j8FjsvLBNdfhBhc21LOuVMpzpabVXQ9OpC2wO3pSO0q6t7HHMO',
                'created' => new Time('2007-03-17 01:16:23'),
                'updated' => new Time('2007-03-17 01:18:31'),
            ],
            [
                'id' => 2,
                'username' => 'nate',
                'password' => '$2a$10$u05j8FjsvLBNdfhBhc21LOuVMpzpabVXQ9OpC2wO3pSO0q6t7HHMO',
                'created' => new Time('2008-03-17 01:18:23'),
                'updated' => new Time('2008-03-17 01:20:31'),
            ],
        ];
        $this->assertEquals($expected, $results);
    }

    /**
     * Tests that it is possible to select only a few fields when finding over a table
     *
     * @return void
     */
    public function testFindAllSomeFieldsNoHydration()
    {
        $table = new Table([
            'table' => 'users',
            'connection' => $this->connection,
        ]);
        $results = $table->find('all')
            ->select(['username', 'password'])
            ->enableHydration(false)
            ->order('username')->toArray();
        $expected = [
            ['username' => 'garrett', 'password' => '$2a$10$u05j8FjsvLBNdfhBhc21LOuVMpzpabVXQ9OpC2wO3pSO0q6t7HHMO'],
            ['username' => 'larry', 'password' => '$2a$10$u05j8FjsvLBNdfhBhc21LOuVMpzpabVXQ9OpC2wO3pSO0q6t7HHMO'],
            ['username' => 'mariano', 'password' => '$2a$10$u05j8FjsvLBNdfhBhc21LOuVMpzpabVXQ9OpC2wO3pSO0q6t7HHMO'],
            ['username' => 'nate', 'password' => '$2a$10$u05j8FjsvLBNdfhBhc21LOuVMpzpabVXQ9OpC2wO3pSO0q6t7HHMO'],
        ];
        $this->assertSame($expected, $results);

        $results = $table->find('all')
            ->select(['foo' => 'username', 'password'])
            ->order('username')
            ->enableHydration(false)
            ->toArray();
        $expected = [
            ['foo' => 'garrett', 'password' => '$2a$10$u05j8FjsvLBNdfhBhc21LOuVMpzpabVXQ9OpC2wO3pSO0q6t7HHMO'],
            ['foo' => 'larry', 'password' => '$2a$10$u05j8FjsvLBNdfhBhc21LOuVMpzpabVXQ9OpC2wO3pSO0q6t7HHMO'],
            ['foo' => 'mariano', 'password' => '$2a$10$u05j8FjsvLBNdfhBhc21LOuVMpzpabVXQ9OpC2wO3pSO0q6t7HHMO'],
            ['foo' => 'nate', 'password' => '$2a$10$u05j8FjsvLBNdfhBhc21LOuVMpzpabVXQ9OpC2wO3pSO0q6t7HHMO'],
        ];
        $this->assertSame($expected, $results);
    }

    /**
     * Tests that the query will automatically casts complex conditions to the correct
     * types when the columns belong to the default table
     *
     * @return void
     */
    public function testFindAllConditionAutoTypes()
    {
        $table = new Table([
            'table' => 'users',
            'connection' => $this->connection,
        ]);
        $query = $table->find('all')
            ->select(['id', 'username'])
            ->where(['created >=' => new Time('2010-01-22 00:00')])
            ->enableHydration(false)
            ->order('id');
        $expected = [
            ['id' => 3, 'username' => 'larry'],
            ['id' => 4, 'username' => 'garrett'],
        ];
        $this->assertSame($expected, $query->toArray());

        $query = $table->find()
            ->enableHydration(false)
            ->select(['id', 'username'])
            ->where(['OR' => [
                'created >=' => new Time('2010-01-22 00:00'),
                'users.created' => new Time('2008-03-17 01:18:23'),
            ]])
            ->order('id');
        $expected = [
            ['id' => 2, 'username' => 'nate'],
            ['id' => 3, 'username' => 'larry'],
            ['id' => 4, 'username' => 'garrett'],
        ];
        $this->assertSame($expected, $query->toArray());
    }

    /**
     * Test that beforeFind events can mutate the query.
     *
     * @return void
     */
    public function testFindBeforeFindEventMutateQuery()
    {
        $table = new Table([
            'table' => 'users',
            'connection' => $this->connection,
        ]);
        $table->getEventManager()->on(
            'Model.beforeFind',
            function (EventInterface $event, $query, $options) {
                $query->limit(1);
            }
        );

        $result = $table->find('all')->all();
        $this->assertCount(1, $result, 'Should only have 1 record, limit 1 applied.');
    }

    /**
     * Test that beforeFind events are fired and can stop the find and
     * return custom results.
     *
     * @return void
     */
    public function testFindBeforeFindEventOverrideReturn()
    {
        $table = new Table([
            'table' => 'users',
            'connection' => $this->connection,
        ]);
        $expected = ['One', 'Two', 'Three'];
        $table->getEventManager()->on(
            'Model.beforeFind',
            function (EventInterface $event, $query, $options) use ($expected) {
                $query->setResult($expected);
                $event->stopPropagation();
            }
        );

        $query = $table->find('all');
        $query->limit(1);
        $this->assertEquals($expected, $query->all()->toArray());
    }

    /**
     * Test that the getAssociation() method supports the dot syntax.
     *
     * @return void
     */
    public function testAssociationDotSyntax()
    {
        $groups = $this->getTableLocator()->get('Groups');
        $members = $this->getTableLocator()->get('Members');
        $groupsMembers = $this->getTableLocator()->get('GroupsMembers');

        $groups->belongsToMany('Members');
        $groups->hasMany('GroupsMembers');
        $groupsMembers->belongsTo('Members');
        $members->belongsToMany('Groups');

        $association = $groups->getAssociation('GroupsMembers.Members.Groups');
        $this->assertInstanceOf(BelongsToMany::class, $association);
        $this->assertSame(
            $groups->getAssociation('GroupsMembers')->getAssociation('Members')->getAssociation('Groups'),
            $association
        );
    }

    /**
     * Tests that the getAssociation() method throws an exception on non-existent ones.
     *
     * @return void
     */
    public function testGetAssociationNonExistent()
    {
        $this->expectException(InvalidArgumentException::class);

        $this->getTableLocator()->get('Groups')->getAssociation('FooBar');
    }

    /**
     * Tests that belongsTo() creates and configures correctly the association
     *
     * @return void
     */
    public function testBelongsTo()
    {
        $options = ['foreignKey' => 'fake_id', 'conditions' => ['a' => 'b']];
        $table = new Table(['table' => 'dates']);
        $belongsTo = $table->belongsTo('user', $options);
        $this->assertInstanceOf(BelongsTo::class, $belongsTo);
        $this->assertSame($belongsTo, $table->getAssociation('user'));
        $this->assertEquals('user', $belongsTo->getName());
        $this->assertEquals('fake_id', $belongsTo->getForeignKey());
        $this->assertEquals(['a' => 'b'], $belongsTo->getConditions());
        $this->assertSame($table, $belongsTo->getSource());
    }

    /**
     * Tests that hasOne() creates and configures correctly the association
     *
     * @return void
     */
    public function testHasOne()
    {
        $options = ['foreignKey' => 'user_id', 'conditions' => ['b' => 'c']];
        $table = new Table(['table' => 'users']);
        $hasOne = $table->hasOne('profile', $options);
        $this->assertInstanceOf(HasOne::class, $hasOne);
        $this->assertSame($hasOne, $table->getAssociation('profile'));
        $this->assertEquals('profile', $hasOne->getName());
        $this->assertEquals('user_id', $hasOne->getForeignKey());
        $this->assertEquals(['b' => 'c'], $hasOne->getConditions());
        $this->assertSame($table, $hasOne->getSource());
    }

    /**
     * Test has one with a plugin model
     *
     * @return void
     */
    public function testHasOnePlugin()
    {
        $options = ['className' => 'TestPlugin.Comments'];
        $table = new Table(['table' => 'users']);

        $hasOne = $table->hasOne('Comments', $options);
        $this->assertInstanceOf(HasOne::class, $hasOne);
        $this->assertSame('Comments', $hasOne->getName());

        $hasOneTable = $hasOne->getTarget();
        $this->assertSame('Comments', $hasOne->getAlias());
        $this->assertSame('TestPlugin.Comments', $hasOne->getRegistryAlias());

        $options = ['className' => 'TestPlugin.Comments'];
        $table = new Table(['table' => 'users']);

        $hasOne = $table->hasOne('TestPlugin.Comments', $options);
        $this->assertInstanceOf(HasOne::class, $hasOne);
        $this->assertSame('Comments', $hasOne->getName());

        $hasOneTable = $hasOne->getTarget();
        $this->assertSame('Comments', $hasOne->getAlias());
        $this->assertSame('TestPlugin.Comments', $hasOne->getRegistryAlias());
    }

    /**
     * testNoneUniqueAssociationsSameClass
     *
     * @return void
     */
    public function testNoneUniqueAssociationsSameClass()
    {
        $Users = new Table(['table' => 'users']);
        $options = ['className' => 'Comments'];
        $Users->hasMany('Comments', $options);

        $Articles = new Table(['table' => 'articles']);
        $options = ['className' => 'Comments'];
        $Articles->hasMany('Comments', $options);

        $Categories = new Table(['table' => 'categories']);
        $options = ['className' => 'TestPlugin.Comments'];
        $Categories->hasMany('Comments', $options);

        $this->assertInstanceOf(Table::class, $Users->Comments->getTarget());
        $this->assertInstanceOf(Table::class, $Articles->Comments->getTarget());
        $this->assertInstanceOf('TestPlugin\Model\Table\CommentsTable', $Categories->Comments->getTarget());
    }

    /**
     * Test associations which refer to the same table multiple times
     *
     * @return void
     */
    public function testSelfJoinAssociations()
    {
        $Categories = $this->getTableLocator()->get('Categories');
        $options = ['className' => 'Categories'];
        $Categories->hasMany('Children', ['foreignKey' => 'parent_id'] + $options);
        $Categories->belongsTo('Parent', $options);

        $this->assertSame('categories', $Categories->Children->getTarget()->getTable());
        $this->assertSame('categories', $Categories->Parent->getTarget()->getTable());

        $this->assertSame('Children', $Categories->Children->getAlias());
        $this->assertSame('Children', $Categories->Children->getTarget()->getAlias());

        $this->assertSame('Parent', $Categories->Parent->getAlias());
        $this->assertSame('Parent', $Categories->Parent->getTarget()->getAlias());

        $expected = [
            'id' => 2,
            'parent_id' => 1,
            'name' => 'Category 1.1',
            'parent' => [
                'id' => 1,
                'parent_id' => 0,
                'name' => 'Category 1',
            ],
            'children' => [
                [
                    'id' => 7,
                    'parent_id' => 2,
                    'name' => 'Category 1.1.1',
                ],
                [
                    'id' => 8,
                    'parent_id' => 2,
                    'name' => 'Category 1.1.2',
                ],
            ],
        ];

        $fields = ['id', 'parent_id', 'name'];
        $result = $Categories->find('all')
            ->select(['Categories.id', 'Categories.parent_id', 'Categories.name'])
            ->contain(['Children' => ['fields' => $fields], 'Parent' => ['fields' => $fields]])
            ->where(['Categories.id' => 2])
            ->first()
            ->toArray();

        $this->assertSame($expected, $result);
    }

    /**
     * Tests that hasMany() creates and configures correctly the association
     *
     * @return void
     */
    public function testHasMany()
    {
        $options = [
            'foreignKey' => 'author_id',
            'conditions' => ['b' => 'c'],
            'sort' => ['foo' => 'asc'],
        ];
        $table = new Table(['table' => 'authors']);
        $hasMany = $table->hasMany('article', $options);
        $this->assertInstanceOf(HasMany::class, $hasMany);
        $this->assertSame($hasMany, $table->getAssociation('article'));
        $this->assertEquals('article', $hasMany->getName());
        $this->assertEquals('author_id', $hasMany->getForeignKey());
        $this->assertEquals(['b' => 'c'], $hasMany->getConditions());
        $this->assertEquals(['foo' => 'asc'], $hasMany->getSort());
        $this->assertSame($table, $hasMany->getSource());
    }

    /**
     * testHasManyWithClassName
     *
     * @return void
     */
    public function testHasManyWithClassName()
    {
        $table = $this->getTableLocator()->get('Articles');
        $table->hasMany('Comments', [
            'className' => 'Comments',
            'conditions' => ['published' => 'Y'],
        ]);

        $table->hasMany('UnapprovedComments', [
            'className' => 'Comments',
            'conditions' => ['published' => 'N'],
            'propertyName' => 'unaproved_comments',
        ]);

        $expected = [
            'id' => 1,
            'title' => 'First Article',
            'unaproved_comments' => [
                [
                    'id' => 4,
                    'article_id' => 1,
                    'comment' => 'Fourth Comment for First Article',
                ],
            ],
            'comments' => [
                [
                    'id' => 1,
                    'article_id' => 1,
                    'comment' => 'First Comment for First Article',
                ],
                [
                    'id' => 2,
                    'article_id' => 1,
                    'comment' => 'Second Comment for First Article',
                ],
                [
                    'id' => 3,
                    'article_id' => 1,
                    'comment' => 'Third Comment for First Article',
                ],
            ],
        ];
        $result = $table->find()
            ->select(['id', 'title'])
            ->contain([
                'Comments' => ['fields' => ['id', 'article_id', 'comment']],
                'UnapprovedComments' => ['fields' => ['id', 'article_id', 'comment']],
            ])
            ->where(['id' => 1])
            ->first();

        $this->assertSame($expected, $result->toArray());
    }

    /**
     * Ensure associations use the plugin-prefixed model
     *
     * @return void
     */
    public function testHasManyPluginOverlap()
    {
        $this->getTableLocator()->get('Comments');
        $this->loadPlugins(['TestPlugin']);

        $table = new Table(['table' => 'authors']);

        $table->hasMany('TestPlugin.Comments');
        $comments = $table->Comments->getTarget();
        $this->assertInstanceOf('TestPlugin\Model\Table\CommentsTable', $comments);
    }

    /**
     * Ensure associations use the plugin-prefixed model
     * even if specified with config
     *
     * @return void
     */
    public function testHasManyPluginOverlapConfig()
    {
        $this->getTableLocator()->get('Comments');
        $this->loadPlugins(['TestPlugin']);

        $table = new Table(['table' => 'authors']);

        $table->hasMany('Comments', ['className' => 'TestPlugin.Comments']);
        $comments = $table->Comments->getTarget();
        $this->assertInstanceOf('TestPlugin\Model\Table\CommentsTable', $comments);
    }

    /**
     * Tests that BelongsToMany() creates and configures correctly the association
     *
     * @return void
     */
    public function testBelongsToMany()
    {
        $options = [
            'foreignKey' => 'thing_id',
            'joinTable' => 'things_tags',
            'conditions' => ['b' => 'c'],
            'sort' => ['foo' => 'asc'],
        ];
        $table = new Table(['table' => 'authors', 'connection' => $this->connection]);
        $belongsToMany = $table->belongsToMany('tag', $options);
        $this->assertInstanceOf(BelongsToMany::class, $belongsToMany);
        $this->assertSame($belongsToMany, $table->getAssociation('tag'));
        $this->assertEquals('tag', $belongsToMany->getName());
        $this->assertEquals('thing_id', $belongsToMany->getForeignKey());
        $this->assertEquals(['b' => 'c'], $belongsToMany->getConditions());
        $this->assertEquals(['foo' => 'asc'], $belongsToMany->getSort());
        $this->assertSame($table, $belongsToMany->getSource());
        $this->assertSame('things_tags', $belongsToMany->junction()->getTable());
    }

    /**
     * Test addAssociations()
     *
     * @return void
     */
    public function testAddAssociations()
    {
        $params = [
            'belongsTo' => [
                'users' => ['foreignKey' => 'fake_id', 'conditions' => ['a' => 'b']],
            ],
            'hasOne' => ['profiles'],
            'hasMany' => ['authors'],
            'belongsToMany' => [
                'tags' => [
                    'joinTable' => 'things_tags',
                    'conditions' => [
                        'Tags.starred' => true,
                    ],
                ],
            ],
        ];

        $table = new Table(['table' => 'dates']);
        $result = $table->addAssociations($params);
        $this->assertSame($table, $result);

        $associations = $table->associations();

        $belongsTo = $associations->get('users');
        $this->assertInstanceOf('Cake\ORM\Association\BelongsTo', $belongsTo);
        $this->assertEquals('users', $belongsTo->getName());
        $this->assertEquals('fake_id', $belongsTo->getForeignKey());
        $this->assertEquals(['a' => 'b'], $belongsTo->getConditions());
        $this->assertSame($table, $belongsTo->getSource());

        $hasOne = $associations->get('profiles');
        $this->assertInstanceOf(HasOne::class, $hasOne);
        $this->assertEquals('profiles', $hasOne->getName());

        $hasMany = $associations->get('authors');
        $this->assertInstanceOf(HasMany::class, $hasMany);
        $this->assertEquals('authors', $hasMany->getName());

        $belongsToMany = $associations->get('tags');
        $this->assertInstanceOf(BelongsToMany::class, $belongsToMany);
        $this->assertEquals('tags', $belongsToMany->getName());
        $this->assertSame('things_tags', $belongsToMany->junction()->getTable());
        $this->assertSame(['Tags.starred' => true], $belongsToMany->getConditions());
    }

    /**
     * Test basic multi row updates.
     *
     * @return void
     */
    public function testUpdateAll()
    {
        $table = new Table([
            'table' => 'users',
            'connection' => $this->connection,
        ]);
        $fields = ['username' => 'mark'];
        $result = $table->updateAll($fields, ['id <' => 4]);
        $this->assertSame(3, $result);

        $result = $table->find('all')
            ->select(['username'])
            ->order(['id' => 'asc'])
            ->enableHydration(false)
            ->toArray();
        $expected = array_fill(0, 3, $fields);
        $expected[] = ['username' => 'garrett'];
        $this->assertEquals($expected, $result);
    }

    /**
     * Test that exceptions from the Query bubble up.
     *
     */
    public function testUpdateAllFailure()
    {
        $this->expectException(\Cake\Database\Exception::class);
        $table = $this->getMockBuilder(Table::class)
            ->setMethods(['query'])
            ->setConstructorArgs([['table' => 'users', 'connection' => $this->connection]])
            ->getMock();
        $query = $this->getMockBuilder('Cake\ORM\Query')
            ->setMethods(['execute'])
            ->setConstructorArgs([$this->connection, $table])
            ->getMock();
        $table->expects($this->once())
            ->method('query')
            ->will($this->returnValue($query));

        $query->expects($this->once())
            ->method('execute')
            ->will($this->throwException(new Exception('Not good')));

        $table->updateAll(['username' => 'mark'], []);
    }

    /**
     * Test deleting many records.
     *
     * @return void
     */
    public function testDeleteAll()
    {
        $table = new Table([
            'table' => 'users',
            'connection' => $this->connection,
        ]);
        $result = $table->deleteAll(['id <' => 4]);
        $this->assertSame(3, $result);

        $result = $table->find('all')->toArray();
        $this->assertCount(1, $result, 'Only one record should remain');
        $this->assertEquals(4, $result[0]['id']);
    }

    /**
     * Test deleting many records with conditions using the alias
     *
     * @return void
     */
    public function testDeleteAllAliasedConditions()
    {
        $table = new Table([
            'table' => 'users',
            'alias' => 'Managers',
            'connection' => $this->connection,
        ]);
        $result = $table->deleteAll(['Managers.id <' => 4]);
        $this->assertSame(3, $result);

        $result = $table->find('all')->toArray();
        $this->assertCount(1, $result, 'Only one record should remain');
        $this->assertEquals(4, $result[0]['id']);
    }

    /**
     * Test that exceptions from the Query bubble up.
     *
     */
    public function testDeleteAllFailure()
    {
        $this->expectException(\Cake\Database\Exception::class);
        $table = $this->getMockBuilder(Table::class)
            ->setMethods(['query'])
            ->setConstructorArgs([['table' => 'users', 'connection' => $this->connection]])
            ->getMock();
        $query = $this->getMockBuilder('Cake\ORM\Query')
            ->setMethods(['execute'])
            ->setConstructorArgs([$this->connection, $table])
            ->getMock();
        $table->expects($this->once())
            ->method('query')
            ->will($this->returnValue($query));

        $query->expects($this->once())
            ->method('execute')
            ->will($this->throwException(new Exception('Not good')));

        $table->deleteAll(['id >' => 4]);
    }

    /**
     * Tests that array options are passed to the query object using applyOptions
     *
     * @return void
     */
    public function testFindApplyOptions()
    {
        $table = $this->getMockBuilder(Table::class)
            ->setMethods(['query', 'findAll'])
            ->setConstructorArgs([['table' => 'users', 'connection' => $this->connection]])
            ->getMock();
        $query = $this->getMockBuilder('Cake\ORM\Query')
            ->setConstructorArgs([$this->connection, $table])
            ->getMock();
        $table->expects($this->once())
            ->method('query')
            ->will($this->returnValue($query));

        $options = ['fields' => ['a', 'b'], 'connections' => ['a >' => 1]];
        $query->expects($this->any())
            ->method('select')
            ->will($this->returnSelf());

        $query->expects($this->once())->method('getOptions')
            ->will($this->returnValue(['connections' => ['a >' => 1]]));
        $query->expects($this->once())
            ->method('applyOptions')
            ->with($options);

        $table->expects($this->once())->method('findAll')
            ->with($query, ['connections' => ['a >' => 1]]);
        $table->find('all', $options);
    }

    /**
     * Tests find('list')
     *
     * @return void
     */
    public function testFindListNoHydration()
    {
        $table = new Table([
            'table' => 'users',
            'connection' => $this->connection,
        ]);
        $table->setDisplayField('username');
        $query = $table->find('list')
            ->enableHydration(false)
            ->order('id');
        $expected = [
            1 => 'mariano',
            2 => 'nate',
            3 => 'larry',
            4 => 'garrett',
        ];
        $this->assertSame($expected, $query->toArray());

        $query = $table->find('list', ['fields' => ['id', 'username']])
            ->enableHydration(false)
            ->order('id');
        $expected = [
            1 => 'mariano',
            2 => 'nate',
            3 => 'larry',
            4 => 'garrett',
        ];
        $this->assertSame($expected, $query->toArray());

        $query = $table->find('list', ['groupField' => 'odd'])
            ->select(['id', 'username', 'odd' => new QueryExpression('id % 2')])
            ->enableHydration(false)
            ->order('id');
        $expected = [
            1 => [
                1 => 'mariano',
                3 => 'larry',
            ],
            0 => [
                2 => 'nate',
                4 => 'garrett',
            ],
        ];
        $this->assertSame($expected, $query->toArray());
    }

    /**
     * Tests find('threaded')
     *
     * @return void
     */
    public function testFindThreadedNoHydration()
    {
        $table = new Table([
            'table' => 'categories',
            'connection' => $this->connection,
        ]);
        $expected = [
            [
                'id' => 1,
                'parent_id' => 0,
                'name' => 'Category 1',
                'children' => [
                    [
                        'id' => 2,
                        'parent_id' => 1,
                        'name' => 'Category 1.1',
                        'children' => [
                            [
                                'id' => 7,
                                'parent_id' => 2,
                                'name' => 'Category 1.1.1',
                                'children' => [],
                            ],
                            [
                                'id' => 8,
                                'parent_id' => '2',
                                'name' => 'Category 1.1.2',
                                'children' => [],
                            ],
                        ],
                    ],
                    [
                        'id' => 3,
                        'parent_id' => '1',
                        'name' => 'Category 1.2',
                        'children' => [],
                    ],
                ],
            ],
            [
                'id' => 4,
                'parent_id' => 0,
                'name' => 'Category 2',
                'children' => [],
            ],
            [
                'id' => 5,
                'parent_id' => 0,
                'name' => 'Category 3',
                'children' => [
                    [
                        'id' => '6',
                        'parent_id' => '5',
                        'name' => 'Category 3.1',
                        'children' => [],
                    ],
                ],
            ],
        ];
        $results = $table->find('all')
            ->select(['id', 'parent_id', 'name'])
            ->enableHydration(false)
            ->find('threaded')
            ->toArray();

        $this->assertEquals($expected, $results);
    }

    /**
     * Tests that finders can be stacked
     *
     * @return void
     */
    public function testStackingFinders()
    {
        $table = $this->getMockBuilder(Table::class)
            ->setMethods(['find', 'findList'])
            ->disableOriginalConstructor()
            ->getMock();
        $params = [$this->connection, $table];
        $query = $this->getMockBuilder('Cake\ORM\Query')
            ->setMethods(['addDefaultTypes'])
            ->setConstructorArgs($params)
            ->getMock();

        $table->expects($this->once())
            ->method('find')
            ->with('threaded', ['order' => ['name' => 'ASC']])
            ->will($this->returnValue($query));

        $table->expects($this->once())
            ->method('findList')
            ->with($query, ['keyPath' => 'id'])
            ->will($this->returnValue($query));

        $result = $table
            ->find('threaded', ['order' => ['name' => 'ASC']])
            ->find('list', ['keyPath' => 'id']);
        $this->assertSame($query, $result);
    }

    /**
     * Tests find('threaded') with hydrated results
     *
     * @return void
     */
    public function testFindThreadedHydrated()
    {
        $table = new Table([
            'table' => 'categories',
            'connection' => $this->connection,
        ]);
        $results = $table->find('all')
            ->find('threaded')
            ->select(['id', 'parent_id', 'name'])
            ->toArray();

        $this->assertEquals(1, $results[0]->id);
        $expected = [
            'id' => 8,
            'parent_id' => 2,
            'name' => 'Category 1.1.2',
            'children' => [],
        ];
        $this->assertEquals($expected, $results[0]->children[0]->children[1]->toArray());
    }

    /**
     * Tests find('list') with hydrated records
     *
     * @return void
     */
    public function testFindListHydrated()
    {
        $table = new Table([
            'table' => 'users',
            'connection' => $this->connection,
        ]);
        $table->setDisplayField('username');
        $query = $table
            ->find('list', ['fields' => ['id', 'username']])
            ->order('id');
        $expected = [
            1 => 'mariano',
            2 => 'nate',
            3 => 'larry',
            4 => 'garrett',
        ];
        $this->assertSame($expected, $query->toArray());

        $query = $table->find('list', ['groupField' => 'odd'])
            ->select(['id', 'username', 'odd' => new QueryExpression('id % 2')])
            ->enableHydration(true)
            ->order('id');
        $expected = [
            1 => [
                1 => 'mariano',
                3 => 'larry',
            ],
            0 => [
                2 => 'nate',
                4 => 'garrett',
            ],
        ];
        $this->assertSame($expected, $query->toArray());
    }

    /**
     * Test that find('list') only selects required fields.
     *
     * @return void
     */
    public function testFindListSelectedFields()
    {
        $table = new Table([
            'table' => 'users',
            'connection' => $this->connection,
        ]);
        $table->setDisplayField('username');

        $query = $table->find('list');
        $expected = ['id', 'username'];
        $this->assertSame($expected, $query->clause('select'));

        $query = $table->find('list', ['valueField' => function ($row) {
            return $row->username;
        }]);
        $this->assertEmpty($query->clause('select'));

        $expected = ['odd' => new QueryExpression('id % 2'), 'id', 'username'];
        $query = $table->find('list', [
            'fields' => $expected,
            'groupField' => 'odd',
        ]);
        $this->assertSame($expected, $query->clause('select'));

        $articles = new Table([
            'table' => 'articles',
            'connection' => $this->connection,
        ]);

        $query = $articles->find('list', ['groupField' => 'author_id']);
        $expected = ['id', 'title', 'author_id'];
        $this->assertSame($expected, $query->clause('select'));

        $query = $articles->find('list', ['valueField' => ['author_id', 'title']])
            ->order('id');
        $expected = ['id', 'author_id', 'title'];
        $this->assertSame($expected, $query->clause('select'));

        $expected = [
            1 => '1;First Article',
            2 => '3;Second Article',
            3 => '1;Third Article',
        ];
        $this->assertSame($expected, $query->toArray());
    }

    /**
     * test that find('list') does not auto add fields to select if using virtual properties
     *
     * @return void
     */
    public function testFindListWithVirtualField()
    {
        $table = new Table([
            'table' => 'users',
            'connection' => $this->connection,
            'entityClass' => VirtualUser::class,
        ]);
        $table->setDisplayField('bonus');

        $query = $table
            ->find('list')
            ->order('id');
        $this->assertEmpty($query->clause('select'));

        $expected = [
            1 => 'bonus',
            2 => 'bonus',
            3 => 'bonus',
            4 => 'bonus',
        ];
        $this->assertSame($expected, $query->toArray());

        $query = $table->find('list', ['groupField' => 'odd']);
        $this->assertEmpty($query->clause('select'));
    }

    /**
     * Test find('list') with value field from associated table
     *
     * @return void
     */
    public function testFindListWithAssociatedTable()
    {
        $articles = new Table([
            'table' => 'articles',
            'connection' => $this->connection,
        ]);

        $articles->belongsTo('Authors');
        $query = $articles->find('list', ['valueField' => 'author.name'])
            ->contain(['Authors'])
            ->order('articles.id');
        $this->assertEmpty($query->clause('select'));

        $expected = [
            1 => 'mariano',
            2 => 'larry',
            3 => 'mariano',
        ];
        $this->assertSame($expected, $query->toArray());
    }

    /**
     * Test the default entityClass.
     *
     * @return void
     */
    public function testEntityClassDefault()
    {
        $table = new Table();
        $this->assertEquals('Cake\ORM\Entity', $table->getEntityClass());
    }

    /**
     * Tests that using a simple string for entityClass will try to
     * load the class from the App namespace
     *
     * @return void
     */
    public function testTableClassInApp()
    {
        $class = $this->getMockClass('Cake\ORM\Entity');

        if (!class_exists('TestApp\Model\Entity\TestUser')) {
            class_alias($class, 'TestApp\Model\Entity\TestUser');
        }

        $table = new Table();
        $this->assertSame($table, $table->setEntityClass('TestUser'));
        $this->assertEquals('TestApp\Model\Entity\TestUser', $table->getEntityClass());
    }

    /**
     * Test that entity class inflection works for compound nouns
     *
     * @return void
     */
    public function testEntityClassInflection()
    {
        $class = $this->getMockClass('Cake\ORM\Entity');

        if (!class_exists('TestApp\Model\Entity\CustomCookie')) {
            class_alias($class, 'TestApp\Model\Entity\CustomCookie');
        }

        $table = $this->getTableLocator()->get('CustomCookies');
        $this->assertEquals('TestApp\Model\Entity\CustomCookie', $table->getEntityClass());

        if (!class_exists('TestApp\Model\Entity\Address')) {
            class_alias($class, 'TestApp\Model\Entity\Address');
        }

        $table = $this->getTableLocator()->get('Addresses');
        $this->assertEquals('TestApp\Model\Entity\Address', $table->getEntityClass());
    }

    /**
     * Tests that using a simple string for entityClass will try to
     * load the class from the Plugin namespace when using plugin notation
     *
     * @return void
     */
    public function testTableClassInPlugin()
    {
        $class = $this->getMockClass('Cake\ORM\Entity');

        if (!class_exists('MyPlugin\Model\Entity\SuperUser')) {
            class_alias($class, 'MyPlugin\Model\Entity\SuperUser');
        }

        $table = new Table();
        $this->assertSame($table, $table->setEntityClass('MyPlugin.SuperUser'));
        $this->assertEquals(
            'MyPlugin\Model\Entity\SuperUser',
            $table->getEntityClass()
        );
    }

    /**
     * Tests that using a simple string for entityClass will throw an exception
     * when the class does not exist in the namespace
     *
     * @return void
     */
    public function testTableClassNonExisting()
    {
        $this->expectException(\Cake\ORM\Exception\MissingEntityException::class);
        $this->expectExceptionMessage('Entity class FooUser could not be found.');
        $table = new Table();
        $table->setEntityClass('FooUser');
    }

    /**
     * Tests getting the entityClass based on conventions for the entity
     * namespace
     *
     * @return void
     */
    public function testTableClassConventionForAPP()
    {
        $table = new \TestApp\Model\Table\ArticlesTable();
        $this->assertEquals('TestApp\Model\Entity\Article', $table->getEntityClass());
    }

    /**
     * Tests setting a entity class object using the setter method
     *
     * @return void
     */
    public function testSetEntityClass()
    {
        $table = new Table();
        $class = '\\' . $this->getMockClass('Cake\ORM\Entity');
        $this->assertSame($table, $table->setEntityClass($class));
        $this->assertEquals($class, $table->getEntityClass());
    }

    /**
     * Proves that associations, even though they are lazy loaded, will fetch
     * records using the correct table class and hydrate with the correct entity
     *
     * @return void
     */
    public function testReciprocalBelongsToLoading()
    {
        $table = new \TestApp\Model\Table\ArticlesTable([
            'connection' => $this->connection,
        ]);
        $result = $table->find('all')->contain(['Authors'])->first();
        $this->assertInstanceOf('TestApp\Model\Entity\Author', $result->author);
    }

    /**
     * Proves that associations, even though they are lazy loaded, will fetch
     * records using the correct table class and hydrate with the correct entity
     *
     * @return void
     */
    public function testReciprocalHasManyLoading()
    {
        $table = new \TestApp\Model\Table\ArticlesTable([
            'connection' => $this->connection,
        ]);
        $result = $table->find('all')->contain(['Authors' => ['Articles']])->first();
        $this->assertCount(2, $result->author->articles);
        foreach ($result->author->articles as $article) {
            $this->assertInstanceOf('TestApp\Model\Entity\Article', $article);
        }
    }

    /**
     * Tests that the correct table and entity are loaded for the join association in
     * a belongsToMany setup
     *
     * @return void
     */
    public function testReciprocalBelongsToMany()
    {
        $table = new \TestApp\Model\Table\ArticlesTable([
            'connection' => $this->connection,
        ]);
        $result = $table->find('all')->contain(['Tags'])->first();
        $this->assertInstanceOf('TestApp\Model\Entity\Tag', $result->tags[0]);
        $this->assertInstanceOf(
            'TestApp\Model\Entity\ArticlesTag',
            $result->tags[0]->_joinData
        );
    }

    /**
     * Tests that recently fetched entities are always clean
     *
     * @return void
     */
    public function testFindCleanEntities()
    {
        $table = new \TestApp\Model\Table\ArticlesTable([
            'connection' => $this->connection,
        ]);
        $results = $table->find('all')->contain(['Tags', 'Authors'])->toArray();
        $this->assertCount(3, $results);
        foreach ($results as $article) {
            $this->assertFalse($article->isDirty('id'));
            $this->assertFalse($article->isDirty('title'));
            $this->assertFalse($article->isDirty('author_id'));
            $this->assertFalse($article->isDirty('body'));
            $this->assertFalse($article->isDirty('published'));
            $this->assertFalse($article->isDirty('author'));
            $this->assertFalse($article->author->isDirty('id'));
            $this->assertFalse($article->author->isDirty('name'));
            $this->assertFalse($article->isDirty('tag'));
            if ($article->tag) {
                $this->assertFalse($article->tag[0]->_joinData->isDirty('tag_id'));
            }
        }
    }

    /**
     * Tests that recently fetched entities are marked as not new
     *
     * @return void
     */
    public function testFindPersistedEntities()
    {
        $table = new \TestApp\Model\Table\ArticlesTable([
            'connection' => $this->connection,
        ]);
        $results = $table->find('all')->contain(['tags', 'authors'])->toArray();
        $this->assertCount(3, $results);
        foreach ($results as $article) {
            $this->assertFalse($article->isNew());
            foreach ((array)$article->tag as $tag) {
                $this->assertFalse($tag->isNew());
                $this->assertFalse($tag->_joinData->isNew());
            }
        }
    }

    /**
     * Tests the exists function
     *
     * @return void
     */
    public function testExists()
    {
        $table = $this->getTableLocator()->get('users');
        $this->assertTrue($table->exists(['id' => 1]));
        $this->assertFalse($table->exists(['id' => 501]));
        $this->assertTrue($table->exists(['id' => 3, 'username' => 'larry']));
    }

    /**
     * Test adding a behavior to a table.
     *
     * @return void
     */
    public function testAddBehavior()
    {
        $mock = $this->getMockBuilder('Cake\ORM\BehaviorRegistry')
            ->disableOriginalConstructor()
            ->getMock();
        $mock->expects($this->once())
            ->method('load')
            ->with('Sluggable');

        $table = new Table([
            'table' => 'articles',
            'behaviors' => $mock,
        ]);
        $result = $table->addBehavior('Sluggable');
        $this->assertSame($table, $result);
    }

    /**
     * Test adding a behavior that is a duplicate.
     *
     * @return void
     */
    public function testAddBehaviorDuplicate()
    {
        $table = new Table(['table' => 'articles']);
        $this->assertSame($table, $table->addBehavior('Sluggable', ['test' => 'value']));
        $this->assertSame($table, $table->addBehavior('Sluggable', ['test' => 'value']));
        try {
            $table->addBehavior('Sluggable', ['thing' => 'thing']);
            $this->fail('No exception raised');
        } catch (\RuntimeException $e) {
            $this->assertContains('The "Sluggable" alias has already been loaded', $e->getMessage());
        }
    }

    /**
     * Test removing a behavior from a table.
     *
     * @return void
     */
    public function testRemoveBehavior()
    {
        $mock = $this->getMockBuilder('Cake\ORM\BehaviorRegistry')
            ->disableOriginalConstructor()
            ->getMock();
        $mock->expects($this->once())
            ->method('unload')
            ->with('Sluggable');

        $table = new Table([
            'table' => 'articles',
            'behaviors' => $mock,
        ]);
        $result = $table->removeBehavior('Sluggable');
        $this->assertSame($table, $result);
    }

    /**
     * Test adding multiple behaviors to a table.
     *
     * @return void
     */
    public function testAddBehaviors()
    {
        $table = new Table(['table' => 'comments']);
        $behaviors = [
            'Sluggable',
            'Timestamp' => [
                'events' => [
                    'Model.beforeSave' => [
                        'created' => 'new',
                        'updated' => 'always',
                    ],
                ],
            ],
        ];

        $this->assertSame($table, $table->addBehaviors($behaviors));
        $this->assertTrue($table->behaviors()->has('Sluggable'));
        $this->assertTrue($table->behaviors()->has('Timestamp'));
        $this->assertSame(
            $behaviors['Timestamp']['events'],
            $table->behaviors()->get('Timestamp')->getConfig('events')
        );
    }

    /**
     * Test getting a behavior instance from a table.
     *
     * @return void
     */
    public function testBehaviors()
    {
        $table = $this->getTableLocator()->get('article');
        $result = $table->behaviors();
        $this->assertInstanceOf('Cake\ORM\BehaviorRegistry', $result);
    }

    /**
     * Test that the getBehavior() method retrieves a behavior from the table registry.
     *
     * @return void
     */
    public function testGetBehavior()
    {
        $table = new Table(['table' => 'comments']);
        $table->addBehavior('Sluggable');
        $this->assertSame($table->behaviors()->get('Sluggable'), $table->getBehavior('Sluggable'));
    }

    /**
     * Test that the getBehavior() method will throw an exception when you try to
     * get a behavior that does not exist.
     *
     * @return void
     */
    public function testGetBehaviorThrowsExceptionForMissingBehavior()
    {
        $table = new Table(['table' => 'comments']);

        $this->expectException(InvalidArgumentException::class);
        $this->expectExceptionMessage('The Sluggable behavior is not defined on ' . get_class($table) . '.');

        $this->assertFalse($table->hasBehavior('Sluggable'));
        $table->getBehavior('Sluggable');
    }

    /**
     * Ensure exceptions are raised on missing behaviors.
     *
     */
    public function testAddBehaviorMissing()
    {
        $this->expectException(\Cake\ORM\Exception\MissingBehaviorException::class);
        $table = $this->getTableLocator()->get('article');
        $this->assertNull($table->addBehavior('NopeNotThere'));
    }

    /**
     * Test mixin methods from behaviors.
     *
     * @return void
     */
    public function testCallBehaviorMethod()
    {
        $table = $this->getTableLocator()->get('article');
        $table->addBehavior('Sluggable');
        $this->assertEquals('some-value', $table->slugify('some value'));
    }

    /**
     * Test you can alias a behavior method
     *
     * @return void
     */
    public function testCallBehaviorAliasedMethod()
    {
        $table = $this->getTableLocator()->get('article');
        $table->addBehavior('Sluggable', ['implementedMethods' => ['wednesday' => 'slugify']]);
        $this->assertEquals('some-value', $table->wednesday('some value'));
    }

    /**
     * Test finder methods from behaviors.
     *
     * @return void
     */
    public function testCallBehaviorFinder()
    {
        $table = $this->getTableLocator()->get('articles');
        $table->addBehavior('Sluggable');

        $query = $table->find('noSlug');
        $this->assertInstanceOf('Cake\ORM\Query', $query);
        $this->assertNotEmpty($query->clause('where'));
    }

    /**
     * testCallBehaviorAliasedFinder
     *
     * @return void
     */
    public function testCallBehaviorAliasedFinder()
    {
        $table = $this->getTableLocator()->get('articles');
        $table->addBehavior('Sluggable', ['implementedFinders' => ['special' => 'findNoSlug']]);

        $query = $table->find('special');
        $this->assertInstanceOf('Cake\ORM\Query', $query);
        $this->assertNotEmpty($query->clause('where'));
    }

    /**
     * Test implementedEvents
     *
     * @return void
     */
    public function testImplementedEvents()
    {
        $table = $this->getMockBuilder(Table::class)
            ->setMethods([
                'buildValidator',
                'beforeMarshal',
                'beforeFind',
                'beforeSave',
                'afterSave',
                'beforeDelete',
                'afterDelete',
                'afterRules',
            ])
            ->getMock();
        $result = $table->implementedEvents();
        $expected = [
            'Model.beforeMarshal' => 'beforeMarshal',
            'Model.buildValidator' => 'buildValidator',
            'Model.beforeFind' => 'beforeFind',
            'Model.beforeSave' => 'beforeSave',
            'Model.afterSave' => 'afterSave',
            'Model.beforeDelete' => 'beforeDelete',
            'Model.afterDelete' => 'afterDelete',
            'Model.afterRules' => 'afterRules',
        ];
        $this->assertEquals($expected, $result, 'Events do not match.');
    }

    /**
     * Tests that it is possible to insert a new row using the save method
     *
     * @group save
     * @return void
     */
    public function testSaveNewEntity()
    {
        $entity = new Entity([
            'username' => 'superuser',
            'password' => 'root',
            'created' => new Time('2013-10-10 00:00'),
            'updated' => new Time('2013-10-10 00:00'),
        ]);
        $table = $this->getTableLocator()->get('users');
        $this->assertSame($entity, $table->save($entity));
        $this->assertEquals($entity->id, self::$nextUserId);

        $row = $table->find('all')->where(['id' => self::$nextUserId])->first();
        $this->assertEquals($entity->toArray(), $row->toArray());
    }

    /**
     * Test that saving a new empty entity does nothing.
     *
     * @group save
     * @return void
     */
    public function testSaveNewEmptyEntity()
    {
        $entity = new Entity();
        $table = $this->getTableLocator()->get('users');
        $this->assertFalse($table->save($entity));
    }

    /**
     * Test that saving a new empty entity does not call exists.
     *
     * @group save
     * @return void
     */
    public function testSaveNewEntityNoExists()
    {
        $table = $this->getMockBuilder(Table::class)
            ->setMethods(['exists'])
            ->setConstructorArgs([[
                'connection' => $this->connection,
                'alias' => 'Users',
                'table' => 'users',
            ]])
            ->getMock();
        $entity = $table->newEntity(['username' => 'mark']);
        $this->assertTrue($entity->isNew());

        $table->expects($this->never())
            ->method('exists');
        $this->assertSame($entity, $table->save($entity));
    }

    /**
     * Test that saving a new entity with a Primary Key set does call exists.
     *
     * @group save
     * @return void
     */
    public function testSavePrimaryKeyEntityExists()
    {
        $this->skipIfSqlServer();
        $table = $this->getMockBuilder(Table::class)
            ->setMethods(['exists'])
            ->setConstructorArgs([[
                'connection' => $this->connection,
                'alias' => 'Users',
                'table' => 'users',
            ]])
            ->getMock();
        $entity = $table->newEntity(['id' => 20, 'username' => 'mark']);
        $this->assertTrue($entity->isNew());

        $table->expects($this->once())->method('exists');
        $this->assertSame($entity, $table->save($entity));
    }

    /**
     * Test that saving a new entity with a Primary Key set does not call exists when checkExisting is false.
     *
     * @group save
     * @return void
     */
    public function testSavePrimaryKeyEntityNoExists()
    {
        $this->skipIfSqlServer();
        $table = $this->getMockBuilder(Table::class)
            ->setMethods(['exists'])
            ->setConstructorArgs([[
                'connection' => $this->connection,
                'alias' => 'Users',
                'table' => 'users',
            ]])
            ->getMock();
        $entity = $table->newEntity(['id' => 20, 'username' => 'mark']);
        $this->assertTrue($entity->isNew());

        $table->expects($this->never())->method('exists');
        $this->assertSame($entity, $table->save($entity, ['checkExisting' => false]));
    }

    /**
     * Tests that saving an entity will filter out properties that
     * are not present in the table schema when saving
     *
     * @group save
     * @return void
     */
    public function testSaveEntityOnlySchemaFields()
    {
        $entity = new Entity([
            'username' => 'superuser',
            'password' => 'root',
            'crazyness' => 'super crazy value',
            'created' => new Time('2013-10-10 00:00'),
            'updated' => new Time('2013-10-10 00:00'),
        ]);
        $table = $this->getTableLocator()->get('users');
        $this->assertSame($entity, $table->save($entity));
        $this->assertEquals($entity->id, self::$nextUserId);

        $row = $table->find('all')->where(['id' => self::$nextUserId])->first();
        $entity->unset('crazyness');
        $this->assertEquals($entity->toArray(), $row->toArray());
    }

    /**
     * Tests that it is possible to modify data from the beforeSave callback
     *
     * @group save
     * @return void
     */
    public function testBeforeSaveModifyData()
    {
        $table = $this->getTableLocator()->get('users');
        $data = new Entity([
            'username' => 'superuser',
            'created' => new Time('2013-10-10 00:00'),
            'updated' => new Time('2013-10-10 00:00'),
        ]);
        $listener = function ($e, $entity, $options) use ($data) {
            $this->assertSame($data, $entity);
            $entity->set('password', 'foo');
        };
        $table->getEventManager()->on('Model.beforeSave', $listener);
        $this->assertSame($data, $table->save($data));
        $this->assertEquals($data->id, self::$nextUserId);
        $row = $table->find('all')->where(['id' => self::$nextUserId])->first();
        $this->assertEquals('foo', $row->get('password'));
    }

    /**
     * Tests that it is possible to modify the options array in beforeSave
     *
     * @group save
     * @return void
     */
    public function testBeforeSaveModifyOptions()
    {
        $table = $this->getTableLocator()->get('users');
        $data = new Entity([
            'username' => 'superuser',
            'password' => 'foo',
            'created' => new Time('2013-10-10 00:00'),
            'updated' => new Time('2013-10-10 00:00'),
        ]);
        $listener1 = function ($e, $entity, $options) {
            $options['crazy'] = true;
        };
        $listener2 = function ($e, $entity, $options) {
            $this->assertTrue($options['crazy']);
        };
        $table->getEventManager()->on('Model.beforeSave', $listener1);
        $table->getEventManager()->on('Model.beforeSave', $listener2);
        $this->assertSame($data, $table->save($data));
        $this->assertEquals($data->id, self::$nextUserId);

        $row = $table->find('all')->where(['id' => self::$nextUserId])->first();
        $this->assertEquals($data->toArray(), $row->toArray());
    }

    /**
     * Tests that it is possible to stop the saving altogether, without implying
     * the save operation failed
     *
     * @group save
     * @return void
     */
    public function testBeforeSaveStopEvent()
    {
        $table = $this->getTableLocator()->get('users');
        $data = new Entity([
            'username' => 'superuser',
            'created' => new Time('2013-10-10 00:00'),
            'updated' => new Time('2013-10-10 00:00'),
        ]);
        $listener = function ($e, $entity) {
            $e->stopPropagation();

            return $entity;
        };
        $table->getEventManager()->on('Model.beforeSave', $listener);
        $this->assertSame($data, $table->save($data));
        $this->assertNull($data->id);
        $row = $table->find('all')->where(['id' => self::$nextUserId])->first();
        $this->assertNull($row);
    }

    /**
     * Asserts that afterSave callback is called on successful save
     *
     * @group save
     * @return void
     */
    public function testAfterSave()
    {
        $table = $this->getTableLocator()->get('users');
        $data = $table->get(1);

        $data->username = 'newusername';

        $called = false;
        $listener = function ($e, $entity, $options) use ($data, &$called) {
            $this->assertSame($data, $entity);
            $this->assertTrue($entity->isDirty());
            $called = true;
        };
        $table->getEventManager()->on('Model.afterSave', $listener);

        $calledAfterCommit = false;
        $listenerAfterCommit = function ($e, $entity, $options) use ($data, &$calledAfterCommit) {
            $this->assertSame($data, $entity);
            $this->assertTrue($entity->isDirty());
            $this->assertNotSame($data->get('username'), $data->getOriginal('username'));
            $calledAfterCommit = true;
        };
        $table->getEventManager()->on('Model.afterSaveCommit', $listenerAfterCommit);

        $this->assertSame($data, $table->save($data));
        $this->assertTrue($called);
        $this->assertTrue($calledAfterCommit);
    }

    /**
     * Asserts that afterSaveCommit is also triggered for non-atomic saves
     *
     * @return void
     */
    public function testAfterSaveCommitForNonAtomic()
    {
        $table = $this->getTableLocator()->get('users');
        $data = new Entity([
            'username' => 'superuser',
            'created' => new Time('2013-10-10 00:00'),
            'updated' => new Time('2013-10-10 00:00'),
        ]);

        $called = false;
        $listener = function ($e, $entity, $options) use ($data, &$called) {
            $this->assertSame($data, $entity);
            $called = true;
        };
        $table->getEventManager()->on('Model.afterSave', $listener);

        $calledAfterCommit = false;
        $listenerAfterCommit = function ($e, $entity, $options) use ($data, &$calledAfterCommit) {
            $calledAfterCommit = true;
        };
        $table->getEventManager()->on('Model.afterSaveCommit', $listenerAfterCommit);

        $this->assertSame($data, $table->save($data, ['atomic' => false]));
        $this->assertEquals($data->id, self::$nextUserId);
        $this->assertTrue($called);
        $this->assertTrue($calledAfterCommit);
    }

    /**
     * Asserts the afterSaveCommit is not triggered if transaction is running.
     *
     * @return void
     */
    public function testAfterSaveCommitWithTransactionRunning()
    {
        $table = $this->getTableLocator()->get('users');
        $data = new Entity([
            'username' => 'superuser',
            'created' => new Time('2013-10-10 00:00'),
            'updated' => new Time('2013-10-10 00:00'),
        ]);

        $called = false;
        $listener = function ($e, $entity, $options) use (&$called) {
            $called = true;
        };
        $table->getEventManager()->on('Model.afterSaveCommit', $listener);

        $this->connection->begin();
        $this->assertSame($data, $table->save($data));
        $this->assertFalse($called);
        $this->connection->commit();
    }

    /**
     * Asserts the afterSaveCommit is not triggered if transaction is running.
     *
     * @return void
     */
    public function testAfterSaveCommitWithNonAtomicAndTransactionRunning()
    {
        $table = $this->getTableLocator()->get('users');
        $data = new Entity([
            'username' => 'superuser',
            'created' => new Time('2013-10-10 00:00'),
            'updated' => new Time('2013-10-10 00:00'),
        ]);

        $called = false;
        $listener = function ($e, $entity, $options) use (&$called) {
            $called = true;
        };
        $table->getEventManager()->on('Model.afterSaveCommit', $listener);

        $this->connection->begin();
        $this->assertSame($data, $table->save($data, ['atomic' => false]));
        $this->assertFalse($called);
        $this->connection->commit();
    }

    /**
     * Asserts that afterSave callback not is called on unsuccessful save
     *
     * @group save
     * @return void
     */
    public function testAfterSaveNotCalled()
    {
        $table = $this->getMockBuilder(Table::class)
            ->setMethods(['query'])
            ->setConstructorArgs([['table' => 'users', 'connection' => $this->connection]])
            ->getMock();
        $query = $this->getMockBuilder('Cake\ORM\Query')
            ->setMethods(['execute', 'addDefaultTypes'])
            ->setConstructorArgs([$this->connection, $table])
            ->getMock();
        $statement = $this->getMockBuilder('Cake\Database\Statement\StatementDecorator')->getMock();
        $data = new Entity([
            'username' => 'superuser',
            'created' => new Time('2013-10-10 00:00'),
            'updated' => new Time('2013-10-10 00:00'),
        ]);

        $table->expects($this->once())->method('query')
            ->will($this->returnValue($query));

        $query->expects($this->once())->method('execute')
            ->will($this->returnValue($statement));

        $statement->expects($this->once())->method('rowCount')
            ->will($this->returnValue(0));

        $called = false;
        $listener = function ($e, $entity, $options) use ($data, &$called) {
            $called = true;
        };
        $table->getEventManager()->on('Model.afterSave', $listener);

        $calledAfterCommit = false;
        $listenerAfterCommit = function ($e, $entity, $options) use ($data, &$calledAfterCommit) {
            $calledAfterCommit = true;
        };
        $table->getEventManager()->on('Model.afterSaveCommit', $listenerAfterCommit);

        $this->assertFalse($table->save($data));
        $this->assertFalse($called);
        $this->assertFalse($calledAfterCommit);
    }

    /**
     * Asserts that afterSaveCommit callback is triggered only for primary table
     *
     * @group save
     * @return void
     */
    public function testAfterSaveCommitTriggeredOnlyForPrimaryTable()
    {
        $entity = new Entity([
            'title' => 'A Title',
            'body' => 'A body',
        ]);
        $entity->author = new Entity([
            'name' => 'Jose',
        ]);

        $table = $this->getTableLocator()->get('articles');
        $table->belongsTo('authors');

        $calledForArticle = false;
        $listenerForArticle = function ($e, $entity, $options) use (&$calledForArticle) {
            $calledForArticle = true;
        };
        $table->getEventManager()->on('Model.afterSaveCommit', $listenerForArticle);

        $calledForAuthor = false;
        $listenerForAuthor = function ($e, $entity, $options) use (&$calledForAuthor) {
            $calledForAuthor = true;
        };
        $table->authors->getEventManager()->on('Model.afterSaveCommit', $listenerForAuthor);

        $this->assertSame($entity, $table->save($entity));
        $this->assertFalse($entity->isNew());
        $this->assertFalse($entity->author->isNew());
        $this->assertTrue($calledForArticle);
        $this->assertFalse($calledForAuthor);
    }

    /**
     * Test that you cannot save rows without a primary key.
     *
     * @group save
     * @return void
     */
    public function testSaveNewErrorOnNoPrimaryKey()
    {
        $this->expectException(\RuntimeException::class);
        $this->expectExceptionMessage('Cannot insert row in "users" table, it has no primary key');
        $entity = new Entity(['username' => 'superuser']);
        $table = $this->getTableLocator()->get('users', [
            'schema' => [
                'id' => ['type' => 'integer'],
                'username' => ['type' => 'string'],
            ],
        ]);
        $table->save($entity);
    }

    /**
     * Tests that save is wrapped around a transaction
     *
     * @group save
     * @return void
     */
    public function testAtomicSave()
    {
        $config = ConnectionManager::getConfig('test');

        $connection = $this->getMockBuilder('Cake\Database\Connection')
            ->setMethods(['begin', 'commit', 'inTransaction'])
            ->setConstructorArgs([$config])
            ->getMock();
        $connection->setDriver($this->connection->getDriver());

        $table = $this->getMockBuilder(Table::class)
            ->setMethods(['getConnection'])
            ->setConstructorArgs([['table' => 'users']])
            ->getMock();
        $table->expects($this->any())->method('getConnection')
            ->will($this->returnValue($connection));

        $connection->expects($this->once())->method('begin');
        $connection->expects($this->once())->method('commit');
        $connection->expects($this->any())->method('inTransaction')->will($this->returnValue(true));
        $data = new Entity([
            'username' => 'superuser',
            'created' => new Time('2013-10-10 00:00'),
            'updated' => new Time('2013-10-10 00:00'),
        ]);
        $this->assertSame($data, $table->save($data));
    }

    /**
     * Tests that save will rollback the transaction in the case of an exception
     *
     * @group save
     * @return void
     */
    public function testAtomicSaveRollback()
    {
        $this->expectException(\PDOException::class);
        $connection = $this->getMockBuilder('Cake\Database\Connection')
            ->setMethods(['begin', 'rollback'])
            ->setConstructorArgs([ConnectionManager::getConfig('test')])
            ->getMock();
        $connection->setDriver(ConnectionManager::get('test')->getDriver());
        $table = $this->getMockBuilder(Table::class)
            ->setMethods(['query', 'getConnection'])
            ->setConstructorArgs([['table' => 'users']])
            ->getMock();
        $query = $this->getMockBuilder('Cake\ORM\Query')
            ->setMethods(['execute', 'addDefaultTypes'])
            ->setConstructorArgs([$connection, $table])
            ->getMock();
        $table->expects($this->any())->method('getConnection')
            ->will($this->returnValue($connection));

        $table->expects($this->once())->method('query')
            ->will($this->returnValue($query));

        $connection->expects($this->once())->method('begin');
        $connection->expects($this->once())->method('rollback');
        $query->expects($this->once())->method('execute')
            ->will($this->throwException(new \PDOException()));

        $data = new Entity([
            'username' => 'superuser',
            'created' => new Time('2013-10-10 00:00'),
            'updated' => new Time('2013-10-10 00:00'),
        ]);
        $table->save($data);
    }

    /**
     * Tests that save will rollback the transaction in the case of an exception
     *
     * @group save
     * @return void
     */
    public function testAtomicSaveRollbackOnFailure()
    {
        $connection = $this->getMockBuilder('Cake\Database\Connection')
            ->setMethods(['begin', 'rollback'])
            ->setConstructorArgs([ConnectionManager::getConfig('test')])
            ->getMock();
        $connection->setDriver(ConnectionManager::get('test')->getDriver());
        $table = $this->getMockBuilder(Table::class)
            ->setMethods(['query', 'getConnection', 'exists'])
            ->setConstructorArgs([['table' => 'users']])
            ->getMock();
        $query = $this->getMockBuilder('Cake\ORM\Query')
            ->setMethods(['execute', 'addDefaultTypes'])
            ->setConstructorArgs([$connection, $table])
            ->getMock();

        $table->expects($this->any())->method('getConnection')
            ->will($this->returnValue($connection));

        $table->expects($this->once())->method('query')
            ->will($this->returnValue($query));

        $statement = $this->getMockBuilder('Cake\Database\Statement\StatementDecorator')->getMock();
        $statement->expects($this->once())
            ->method('rowCount')
            ->will($this->returnValue(0));
        $connection->expects($this->once())->method('begin');
        $connection->expects($this->once())->method('rollback');
        $query->expects($this->once())
            ->method('execute')
            ->will($this->returnValue($statement));

        $data = new Entity([
            'username' => 'superuser',
            'created' => new Time('2013-10-10 00:00'),
            'updated' => new Time('2013-10-10 00:00'),
        ]);
        $table->save($data);
    }

    /**
     * Tests that only the properties marked as dirty are actually saved
     * to the database
     *
     * @group save
     * @return void
     */
    public function testSaveOnlyDirtyProperties()
    {
        $entity = new Entity([
            'username' => 'superuser',
            'password' => 'root',
            'created' => new Time('2013-10-10 00:00'),
            'updated' => new Time('2013-10-10 00:00'),
        ]);
        $entity->clean();
        $entity->setDirty('username', true);
        $entity->setDirty('created', true);
        $entity->setDirty('updated', true);

        $table = $this->getTableLocator()->get('users');
        $this->assertSame($entity, $table->save($entity));
        $this->assertEquals($entity->id, self::$nextUserId);

        $row = $table->find('all')->where(['id' => self::$nextUserId])->first();
        $entity->set('password', null);
        $this->assertEquals($entity->toArray(), $row->toArray());
    }

    /**
     * Tests that a recently saved entity is marked as clean
     *
     * @group save
     * @return void
     */
    public function testASavedEntityIsClean()
    {
        $entity = new Entity([
            'username' => 'superuser',
            'password' => 'root',
            'created' => new Time('2013-10-10 00:00'),
            'updated' => new Time('2013-10-10 00:00'),
        ]);
        $table = $this->getTableLocator()->get('users');
        $this->assertSame($entity, $table->save($entity));
        $this->assertFalse($entity->isDirty('usermane'));
        $this->assertFalse($entity->isDirty('password'));
        $this->assertFalse($entity->isDirty('created'));
        $this->assertFalse($entity->isDirty('updated'));
    }

    /**
     * Tests that a recently saved entity is marked as not new
     *
     * @group save
     * @return void
     */
    public function testASavedEntityIsNotNew()
    {
        $entity = new Entity([
            'username' => 'superuser',
            'password' => 'root',
            'created' => new Time('2013-10-10 00:00'),
            'updated' => new Time('2013-10-10 00:00'),
        ]);
        $table = $this->getTableLocator()->get('users');
        $this->assertSame($entity, $table->save($entity));
        $this->assertFalse($entity->isNew());
    }

    /**
     * Tests that save can detect automatically if it needs to insert
     * or update a row
     *
     * @group save
     * @return void
     */
    public function testSaveUpdateAuto()
    {
        $entity = new Entity([
            'id' => 2,
            'username' => 'baggins',
        ]);
        $table = $this->getTableLocator()->get('users');
        $original = $table->find('all')->where(['id' => 2])->first();
        $this->assertSame($entity, $table->save($entity));

        $row = $table->find('all')->where(['id' => 2])->first();
        $this->assertEquals('baggins', $row->username);
        $this->assertEquals($original->password, $row->password);
        $this->assertEquals($original->created, $row->created);
        $this->assertEquals($original->updated, $row->updated);
        $this->assertFalse($entity->isNew());
        $this->assertFalse($entity->isDirty('id'));
        $this->assertFalse($entity->isDirty('username'));
    }

    /**
     * Tests that beforeFind gets the correct isNew() state for the entity
     *
     * @return void
     */
    public function testBeforeSaveGetsCorrectPersistance()
    {
        $entity = new Entity([
            'id' => 2,
            'username' => 'baggins',
        ]);
        $table = $this->getTableLocator()->get('users');
        $called = false;
        $listener = function (EventInterface $event, $entity) use (&$called) {
            $this->assertFalse($entity->isNew());
            $called = true;
        };
        $table->getEventManager()->on('Model.beforeSave', $listener);
        $this->assertSame($entity, $table->save($entity));
        $this->assertTrue($called);
    }

    /**
     * Tests that marking an entity as already persisted will prevent the save
     * method from trying to infer the entity's actual status.
     *
     * @group save
     * @return void
     */
    public function testSaveUpdateWithHint()
    {
        $table = $this->getMockBuilder(Table::class)
            ->setMethods(['exists'])
            ->setConstructorArgs([['table' => 'users', 'connection' => ConnectionManager::get('test')]])
            ->getMock();
        $entity = new Entity([
            'id' => 2,
            'username' => 'baggins',
        ], ['markNew' => false]);
        $this->assertFalse($entity->isNew());
        $table->expects($this->never())->method('exists');
        $this->assertSame($entity, $table->save($entity));
    }

    /**
     * Tests that when updating the primary key is not passed to the list of
     * attributes to change
     *
     * @group save
     * @return void
     */
    public function testSaveUpdatePrimaryKeyNotModified()
    {
        $table = $this->getMockBuilder(Table::class)
            ->setMethods(['query'])
            ->setConstructorArgs([['table' => 'users', 'connection' => $this->connection]])
            ->getMock();

        $query = $this->getMockBuilder('Cake\ORM\Query')
            ->setMethods(['execute', 'addDefaultTypes', 'set'])
            ->setConstructorArgs([$this->connection, $table])
            ->getMock();

        $table->expects($this->once())->method('query')
            ->will($this->returnValue($query));

        $statement = $this->getMockBuilder('Cake\Database\Statement\StatementDecorator')->getMock();
        $statement->expects($this->once())
            ->method('errorCode')
            ->will($this->returnValue('00000'));

        $query->expects($this->once())
            ->method('execute')
            ->will($this->returnValue($statement));

        $query->expects($this->once())->method('set')
            ->with(['username' => 'baggins'])
            ->will($this->returnValue($query));

        $entity = new Entity([
            'id' => 2,
            'username' => 'baggins',
        ], ['markNew' => false]);
        $this->assertSame($entity, $table->save($entity));
    }

    /**
     * Tests that passing only the primary key to save will not execute any queries
     * but still return success
     *
     * @group save
     * @return void
     */
    public function testUpdateNoChange()
    {
        $table = $this->getMockBuilder(Table::class)
            ->setMethods(['query'])
            ->setConstructorArgs([['table' => 'users', 'connection' => $this->connection]])
            ->getMock();
        $table->expects($this->never())->method('query');
        $entity = new Entity([
            'id' => 2,
        ], ['markNew' => false]);
        $this->assertSame($entity, $table->save($entity));
    }

    /**
     * Tests that passing only the primary key to save will not execute any queries
     * but still return success
     *
     * @group save
     * @group integration
     * @return void
     */
    public function testUpdateDirtyNoActualChanges()
    {
        $table = $this->getTableLocator()->get('Articles');
        $entity = $table->get(1);

        $entity->setAccess('*', true);
        $entity->set($entity->toArray());
        $this->assertSame($entity, $table->save($entity));
    }

    /**
     * Tests that failing to pass a primary key to save will result in exception
     *
     * @group save
     * @return void
     */
    public function testUpdateNoPrimaryButOtherKeys()
    {
        $this->expectException(\InvalidArgumentException::class);
        $table = $this->getMockBuilder(Table::class)
            ->setMethods(['query'])
            ->setConstructorArgs([['table' => 'users', 'connection' => $this->connection]])
            ->getMock();
        $table->expects($this->never())->method('query');
        $entity = new Entity([
            'username' => 'mariano',
        ], ['markNew' => false]);
        $this->assertSame($entity, $table->save($entity));
    }

    /**
     * Test saveMany() with entities array
     *
     * @return void
     */
    public function testSaveManyArray()
    {
        $entities = [
            new Entity(['name' => 'admad']),
            new Entity(['name' => 'dakota']),
        ];

        $table = $this->getTableLocator()->get('authors');
        $result = $table->saveMany($entities);

        $this->assertSame($entities, $result);
        $this->assertTrue(isset($result[0]->id));
        foreach ($entities as $entity) {
            $this->assertFalse($entity->isNew());
        }
    }

    /**
     * Test saveMany() with ResultSet instance
     *
     * @return void
     */
    public function testSaveManyResultSet()
    {
        $table = $this->getTableLocator()->get('authors');

        $entities = $table->find()
            ->order(['id' => 'ASC'])
            ->all();
        $entities->first()->name = 'admad';

        $result = $table->saveMany($entities);
        $this->assertSame($entities, $result);

        $first = $table->find()
            ->order(['id' => 'ASC'])
            ->first();
        $this->assertSame('admad', $first->name);
    }

    /**
     * Test saveMany() with failed save
     *
     * @return void
     */
    public function testSaveManyFailed()
    {
        $table = $this->getTableLocator()->get('authors');
        $entities = [
            new Entity(['name' => 'mark']),
            new Entity(['name' => 'jose']),
        ];
        $entities[1]->setErrors(['name' => ['message']]);
        $result = $table->saveMany($entities);

        $this->assertFalse($result);
        foreach ($entities as $entity) {
            $this->assertTrue($entity->isNew());
        }
    }

    /**
     * Test saveMany() with failed save due to an exception
     *
     * @return void
     */
    public function testSaveManyFailedWithException()
    {
        $table = $this->getTableLocator()
            ->get('authors');
        $entities = [
            new Entity(['name' => 'mark']),
            new Entity(['name' => 'jose']),
        ];

        $table->getEventManager()->on('Model.beforeSave', function (EventInterface $event, EntityInterface $entity) {
            if ($entity->name === 'jose') {
                throw new \Exception('Oh noes');
            }
        });

        $this->expectException(\Exception::class);

        try {
            $table->saveMany($entities);
        } finally {
            foreach ($entities as $entity) {
                $this->assertTrue($entity->isNew());
            }
        }
    }

    /**
     * Test simple delete.
     *
     * @return void
     */
    public function testDelete()
    {
        $table = $this->getTableLocator()->get('users');
        $conditions = [
            'limit' => 1,
            'conditions' => [
                'username' => 'nate',
            ],
        ];
        $query = $table->find('all', $conditions);
        $entity = $query->first();
        $result = $table->delete($entity);
        $this->assertTrue($result);

        $query = $table->find('all', $conditions);
        $results = $query->execute();
        $this->assertCount(0, $results, 'Find should fail.');
    }

    /**
     * Test delete with dependent records
     *
     * @return void
     */
    public function testDeleteDependent()
    {
        $table = $this->getTableLocator()->get('authors');
        $table->hasOne('articles', [
            'foreignKey' => 'author_id',
            'dependent' => true,
        ]);

        $entity = $table->get(1);
        $result = $table->delete($entity);

        $articles = $table->getAssociation('articles')->getTarget();
        $query = $articles->find('all', [
            'conditions' => [
                'author_id' => $entity->id,
            ],
        ]);
        $this->assertNull($query->all()->first(), 'Should not find any rows.');
    }

    /**
     * Test delete with dependent records
     *
     * @return void
     */
    public function testDeleteDependentHasMany()
    {
        $table = $this->getTableLocator()->get('authors');
        $table->hasMany('articles', [
            'foreignKey' => 'author_id',
            'dependent' => true,
            'cascadeCallbacks' => true,
        ]);

        $entity = $table->get(1);
        $result = $table->delete($entity);
        $this->assertTrue($result);
    }

    /**
     * Test delete with dependent = false does not cascade.
     *
     * @return void
     */
    public function testDeleteNoDependentNoCascade()
    {
        $table = $this->getTableLocator()->get('authors');
        $table->hasMany('article', [
            'foreignKey' => 'author_id',
            'dependent' => false,
        ]);

        $query = $table->find('all')->where(['id' => 1]);
        $entity = $query->first();
        $result = $table->delete($entity);

        $articles = $table->getAssociation('articles')->getTarget();
        $query = $articles->find('all')->where(['author_id' => $entity->id]);
        $this->assertCount(2, $query->execute(), 'Should find rows.');
    }

    /**
     * Test delete with BelongsToMany
     *
     * @return void
     */
    public function testDeleteBelongsToMany()
    {
        $table = $this->getTableLocator()->get('articles');
        $table->belongsToMany('tag', [
            'foreignKey' => 'article_id',
            'joinTable' => 'articles_tags',
        ]);
        $query = $table->find('all')->where(['id' => 1]);
        $entity = $query->first();
        $table->delete($entity);

        $junction = $table->getAssociation('tags')->junction();
        $query = $junction->find('all')->where(['article_id' => 1]);
        $this->assertNull($query->all()->first(), 'Should not find any rows.');
    }

    /**
     * Test delete with dependent records belonging to an aliased
     * belongsToMany association.
     *
     * @return void
     */
    public function testDeleteDependentAliased()
    {
        $Authors = $this->getTableLocator()->get('authors');
        $Authors->associations()->removeAll();
        $Articles = $this->getTableLocator()->get('articles');
        $Articles->associations()->removeAll();

        $Authors->hasMany('AliasedArticles', [
            'className' => 'Articles',
            'dependent' => true,
            'cascadeCallbacks' => true,
        ]);
        $Articles->belongsToMany('Tags');

        $author = $Authors->get(1);
        $result = $Authors->delete($author);

        $this->assertTrue($result);
    }

    /**
     * Test that cascading associations are deleted first.
     *
     * @return void
     */
    public function testDeleteAssociationsCascadingCallbacksOrder()
    {
        $groups = $this->getTableLocator()->get('Groups');
        $members = $this->getTableLocator()->get('Members');
        $groupsMembers = $this->getTableLocator()->get('GroupsMembers');

        $groups->belongsToMany('Members');
        $groups->hasMany('GroupsMembers', [
            'dependent' => true,
            'cascadeCallbacks' => true,
        ]);
        $groupsMembers->belongsTo('Members');
        $groupsMembers->addBehavior('CounterCache', [
            'Members' => ['group_count'],
        ]);

        $member = $members->get(1);
        $this->assertEquals(2, $member->group_count);

        $group = $groups->get(1);
        $groups->delete($group);

        $member = $members->get(1);
        $this->assertEquals(1, $member->group_count);
    }

    /**
     * Test delete callbacks
     *
     * @return void
     */
    public function testDeleteCallbacks()
    {
        $entity = new Entity(['id' => 1, 'name' => 'mark']);
        $options = new \ArrayObject(['atomic' => true, 'checkRules' => false, '_primary' => true]);

        $mock = $this->getMockBuilder('Cake\Event\EventManager')->getMock();

        $mock->expects($this->at(0))
            ->method('on');

        $mock->expects($this->at(1))
            ->method('dispatch');

        $mock->expects($this->at(2))
            ->method('dispatch')
            ->with($this->logicalAnd(
                $this->attributeEqualTo('_name', 'Model.beforeDelete'),
                $this->attributeEqualTo(
                    '_data',
                    ['entity' => $entity, 'options' => $options]
                )
            ));

        $mock->expects($this->at(3))
            ->method('dispatch')
            ->with($this->logicalAnd(
                $this->attributeEqualTo('_name', 'Model.afterDelete'),
                $this->attributeEqualTo(
                    '_data',
                    ['entity' => $entity, 'options' => $options]
                )
            ));

        $mock->expects($this->at(4))
            ->method('dispatch')
            ->with($this->logicalAnd(
                $this->attributeEqualTo('_name', 'Model.afterDeleteCommit'),
                $this->attributeEqualTo(
                    '_data',
                    ['entity' => $entity, 'options' => $options]
                )
            ));

        $table = $this->getTableLocator()->get('users', ['eventManager' => $mock]);
        $entity->isNew(false);
        $table->delete($entity, ['checkRules' => false]);
    }

    /**
     * Test afterDeleteCommit is also called for non-atomic delete
     *
     * @return void
     */
    public function testDeleteCallbacksNonAtomic()
    {
        $table = $this->getTableLocator()->get('users');

        $data = $table->get(1);
        $options = new \ArrayObject(['atomic' => false, 'checkRules' => false]);

        $called = false;
        $listener = function ($e, $entity, $options) use ($data, &$called) {
            $this->assertSame($data, $entity);
            $called = true;
        };
        $table->getEventManager()->on('Model.afterDelete', $listener);

        $calledAfterCommit = false;
        $listenerAfterCommit = function ($e, $entity, $options) use ($data, &$calledAfterCommit) {
            $calledAfterCommit = true;
        };
        $table->getEventManager()->on('Model.afterDeleteCommit', $listenerAfterCommit);

        $table->delete($data, ['atomic' => false]);
        $this->assertTrue($called);
        $this->assertTrue($calledAfterCommit);
    }

    /**
     * Test that afterDeleteCommit is only triggered for primary table
     *
     * @return void
     */
    public function testAfterDeleteCommitTriggeredOnlyForPrimaryTable()
    {
        $table = $this->getTableLocator()->get('authors');
        $table->hasOne('articles', [
            'foreignKey' => 'author_id',
            'dependent' => true,
        ]);

        $called = false;
        $listener = function ($e, $entity, $options) use (&$called) {
            $called = true;
        };
        $table->getEventManager()->on('Model.afterDeleteCommit', $listener);

        $called2 = false;
        $listener = function ($e, $entity, $options) use (&$called2) {
            $called2 = true;
        };
        $table->articles->getEventManager()->on('Model.afterDeleteCommit', $listener);

        $entity = $table->get(1);
        $this->assertTrue($table->delete($entity));

        $this->assertTrue($called);
        $this->assertFalse($called2);
    }

    /**
     * Test delete beforeDelete can abort the delete.
     *
     * @return void
     */
    public function testDeleteBeforeDeleteAbort()
    {
        $entity = new Entity(['id' => 1, 'name' => 'mark']);
        $options = new \ArrayObject(['atomic' => true, 'cascade' => true]);

        $mock = $this->getMockBuilder('Cake\Event\EventManager')->getMock();
        $mock->expects($this->at(2))
            ->method('dispatch')
            ->will($this->returnCallback(function (EventInterface $event) {
                $event->stopPropagation();

                return $event;
            }));

        $table = $this->getTableLocator()->get('users', ['eventManager' => $mock]);
        $entity->isNew(false);
        $result = $table->delete($entity, ['checkRules' => false]);
        $this->assertFalse($result);
    }

    /**
     * Test delete beforeDelete return result
     *
     * @return void
     */
    public function testDeleteBeforeDeleteReturnResult()
    {
        $entity = new Entity(['id' => 1, 'name' => 'mark']);
        $options = new \ArrayObject(['atomic' => true, 'cascade' => true]);

        $mock = $this->getMockBuilder('Cake\Event\EventManager')->getMock();
        $mock->expects($this->at(2))
            ->method('dispatch')
            ->will($this->returnCallback(function (EventInterface $event) {
                $event->stopPropagation();
                $event->setResult('got stopped');

                return $event;
            }));

        $table = $this->getTableLocator()->get('users', ['eventManager' => $mock]);
        $entity->isNew(false);
        $result = $table->delete($entity, ['checkRules' => false]);
        $this->assertTrue($result);
    }

    /**
     * Test deleting new entities does nothing.
     *
     * @return void
     */
    public function testDeleteIsNew()
    {
        $entity = new Entity(['id' => 1, 'name' => 'mark']);

        $table = $this->getMockBuilder(Table::class)
            ->setMethods(['query'])
            ->setConstructorArgs([['connection' => $this->connection]])
            ->getMock();
        $table->expects($this->never())
            ->method('query');

        $entity->isNew(true);
        $result = $table->delete($entity);
        $this->assertFalse($result);
    }

    /**
     * test hasField()
     *
     * @return void
     */
    public function testHasField()
    {
        $table = $this->getTableLocator()->get('articles');
        $this->assertFalse($table->hasField('nope'), 'Should not be there.');
        $this->assertTrue($table->hasField('title'), 'Should be there.');
        $this->assertTrue($table->hasField('body'), 'Should be there.');
    }

    /**
     * Tests that there exists a default validator
     *
     * @return void
     */
    public function testValidatorDefault()
    {
        $table = new Table();
        $validator = $table->getValidator();
        $this->assertSame($table, $validator->getProvider('table'));
        $this->assertInstanceOf('Cake\Validation\Validator', $validator);
        $default = $table->getValidator('default');
        $this->assertSame($validator, $default);
    }

    /**
     * Tests that there exists a validator defined in a behavior.
     *
     * @return void
     */
    public function testValidatorBehavior()
    {
        $table = new Table();
        $table->addBehavior('Validation');

        $validator = $table->getValidator('Behavior');
        $set = $validator->field('name');
        $this->assertArrayHasKey('behaviorRule', $set);
    }

    /**
     * Tests that it is possible to define custom validator methods
     *
     * @return void
     */
    public function testValidationWithDefiner()
    {
        $table = $this->getMockBuilder(Table::class)
            ->setMethods(['validationForOtherStuff'])
            ->getMock();
        $table->expects($this->once())->method('validationForOtherStuff')
            ->will($this->returnArgument(0));
        $other = $table->getValidator('forOtherStuff');
        $this->assertInstanceOf('Cake\Validation\Validator', $other);
        $this->assertNotSame($other, $table->getValidator());
        $this->assertSame($table, $other->getProvider('table'));
    }

    /**
     * Tests that a RuntimeException is thrown if the custom validator does not return an Validator instance
     *
     * @return void
     */
    public function testValidationWithBadDefiner()
    {
        $this->expectException(\RuntimeException::class);
        $this->expectExceptionMessage('The Cake\ORM\Table::validationBad() validation method must return an instance of Cake\Validation\Validator.');
        $table = $this->getMockBuilder(Table::class)
            ->setMethods(['validationBad'])
            ->getMock();
        $table->expects($this->once())
            ->method('validationBad');
        $table->getValidator('bad');
    }

    /**
     * Tests that a RuntimeException is thrown if the custom validator method does not exist.
     *
     * @return void
     */
    public function testValidatorWithMissingMethod()
    {
        $this->expectException(\RuntimeException::class);
        $this->expectExceptionMessage('The Cake\ORM\Table::validationMissing() validation method does not exists.');
        $table = new Table();
        $table->getValidator('missing');
    }

    /**
     * Tests that it is possible to set a custom validator under a name
     *
     * @return void
     */
    public function testValidatorSetter()
    {
        $table = new Table();
        $validator = new \Cake\Validation\Validator();
        $table->setValidator('other', $validator);
        $this->assertSame($validator, $table->getValidator('other'));
        $this->assertSame($table, $validator->getProvider('table'));
    }

    /**
     * Tests hasValidator method.
     *
     * @return void
     */
    public function testHasValidator()
    {
        $table = new Table();
        $this->assertTrue($table->hasValidator('default'));
        $this->assertFalse($table->hasValidator('other'));

        $validator = new \Cake\Validation\Validator();
        $table->setValidator('other', $validator);
        $this->assertTrue($table->hasValidator('other'));
    }

    /**
     * Tests that the source of an existing Entity is the same as a new one
     *
     * @return void
     */
    public function testEntitySourceExistingAndNew()
    {
        $this->loadPlugins(['TestPlugin']);
        $table = $this->getTableLocator()->get('TestPlugin.Authors');

        $existingAuthor = $table->find()->first();
        $newAuthor = $table->newEntity();

        $this->assertEquals('TestPlugin.Authors', $existingAuthor->getSource());
        $this->assertEquals('TestPlugin.Authors', $newAuthor->getSource());
    }

    /**
     * Tests that calling an entity with an empty array will run validation
     * whereas calling it with no parameters will not run any validation.
     *
     * @return void
     */
    public function testNewEntityAndValidation()
    {
        $table = $this->getTableLocator()->get('Articles');
        $validator = $table->getValidator()->requirePresence('title');
        $entity = $table->newEntity([]);
        $errors = $entity->getErrors();
        $this->assertNotEmpty($errors['title']);

        $entity = $table->newEntity();
        $this->assertEmpty($entity->getErrors());
    }

    /**
     * Test magic findByXX method.
     *
     * @return void
     */
    public function testMagicFindDefaultToAll()
    {
        $table = $this->getTableLocator()->get('Users');

        $result = $table->findByUsername('garrett');
        $this->assertInstanceOf('Cake\ORM\Query', $result);

        $expected = new QueryExpression(['Users.username' => 'garrett'], $this->usersTypeMap);
        $this->assertEquals($expected, $result->clause('where'));
    }

    /**
     * Test magic findByXX errors on missing arguments.
     *
     * @return void
     */
    public function testMagicFindError()
    {
        $this->expectException(\BadMethodCallException::class);
        $this->expectExceptionMessage('Not enough arguments for magic finder. Got 0 required 1');
        $table = $this->getTableLocator()->get('Users');

        $table->findByUsername();
    }

    /**
     * Test magic findByXX errors on missing arguments.
     *
     * @return void
     */
    public function testMagicFindErrorMissingField()
    {
        $this->expectException(\BadMethodCallException::class);
        $this->expectExceptionMessage('Not enough arguments for magic finder. Got 1 required 2');
        $table = $this->getTableLocator()->get('Users');

        $table->findByUsernameAndId('garrett');
    }

    /**
     * Test magic findByXX errors when there is a mix of or & and.
     *
     * @return void
     */
    public function testMagicFindErrorMixOfOperators()
    {
        $this->expectException(\BadMethodCallException::class);
        $this->expectExceptionMessage('Cannot mix "and" & "or" in a magic finder. Use find() instead.');
        $table = $this->getTableLocator()->get('Users');

        $table->findByUsernameAndIdOrPassword('garrett', 1, 'sekret');
    }

    /**
     * Test magic findByXX method.
     *
     * @return void
     */
    public function testMagicFindFirstAnd()
    {
        $table = $this->getTableLocator()->get('Users');

        $result = $table->findByUsernameAndId('garrett', 4);
        $this->assertInstanceOf('Cake\ORM\Query', $result);

        $expected = new QueryExpression(['Users.username' => 'garrett', 'Users.id' => 4], $this->usersTypeMap);
        $this->assertEquals($expected, $result->clause('where'));
    }

    /**
     * Test magic findByXX method.
     *
     * @return void
     */
    public function testMagicFindFirstOr()
    {
        $table = $this->getTableLocator()->get('Users');

        $result = $table->findByUsernameOrId('garrett', 4);
        $this->assertInstanceOf('Cake\ORM\Query', $result);

        $expected = new QueryExpression([], $this->usersTypeMap);
        $expected->add(
            [
            'OR' => [
                'Users.username' => 'garrett',
                'Users.id' => 4,
            ]]
        );
        $this->assertEquals($expected, $result->clause('where'));
    }

    /**
     * Test magic findAllByXX method.
     *
     * @return void
     */
    public function testMagicFindAll()
    {
        $table = $this->getTableLocator()->get('Articles');

        $result = $table->findAllByAuthorId(1);
        $this->assertInstanceOf('Cake\ORM\Query', $result);
        $this->assertNull($result->clause('limit'));

        $expected = new QueryExpression(['Articles.author_id' => 1], $this->articlesTypeMap);
        $this->assertEquals($expected, $result->clause('where'));
    }

    /**
     * Test magic findAllByXX method.
     *
     * @return void
     */
    public function testMagicFindAllAnd()
    {
        $table = $this->getTableLocator()->get('Users');

        $result = $table->findAllByAuthorIdAndPublished(1, 'Y');
        $this->assertInstanceOf('Cake\ORM\Query', $result);
        $this->assertNull($result->clause('limit'));
        $expected = new QueryExpression(
            ['Users.author_id' => 1, 'Users.published' => 'Y'],
            $this->usersTypeMap
        );
        $this->assertEquals($expected, $result->clause('where'));
    }

    /**
     * Test magic findAllByXX method.
     *
     * @return void
     */
    public function testMagicFindAllOr()
    {
        $table = $this->getTableLocator()->get('Users');

        $result = $table->findAllByAuthorIdOrPublished(1, 'Y');
        $this->assertInstanceOf('Cake\ORM\Query', $result);
        $this->assertNull($result->clause('limit'));
        $expected = new QueryExpression();
        $expected->getTypeMap()->setDefaults($this->usersTypeMap->toArray());
        $expected->add(
            ['or' => ['Users.author_id' => 1, 'Users.published' => 'Y']]
        );
        $this->assertEquals($expected, $result->clause('where'));
        $this->assertNull($result->clause('order'));
    }

    /**
     * Test the behavior method.
     *
     * @return void
     */
    public function testBehaviorIntrospection()
    {
        $table = $this->getTableLocator()->get('users');

        $table->addBehavior('Timestamp');
        $this->assertTrue($table->hasBehavior('Timestamp'), 'should be true on loaded behavior');
        $this->assertFalse($table->hasBehavior('Tree'), 'should be false on unloaded behavior');
    }

    /**
     * Tests saving belongsTo association
     *
     * @group save
     * @return void
     */
    public function testSaveBelongsTo()
    {
        $entity = new Entity([
            'title' => 'A Title',
            'body' => 'A body',
        ]);
        $entity->author = new Entity([
            'name' => 'Jose',
        ]);

        $table = $this->getTableLocator()->get('articles');
        $table->belongsTo('authors');
        $this->assertSame($entity, $table->save($entity));
        $this->assertFalse($entity->isNew());
        $this->assertFalse($entity->author->isNew());
        $this->assertEquals(5, $entity->author->id);
        $this->assertEquals(5, $entity->get('author_id'));
    }

    /**
     * Tests saving hasOne association
     *
     * @group save
     * @return void
     */
    public function testSaveHasOne()
    {
        $entity = new Entity([
            'name' => 'Jose',
        ]);
        $entity->article = new Entity([
            'title' => 'A Title',
            'body' => 'A body',
        ]);

        $table = $this->getTableLocator()->get('authors');
        $table->hasOne('articles');
        $this->assertSame($entity, $table->save($entity));
        $this->assertFalse($entity->isNew());
        $this->assertFalse($entity->article->isNew());
        $this->assertEquals(4, $entity->article->id);
        $this->assertEquals(5, $entity->article->get('author_id'));
        $this->assertFalse($entity->article->isDirty('author_id'));
    }

    /**
     * Tests saving associations only saves associations
     * if they are entities.
     *
     * @group save
     * @return void
     */
    public function testSaveOnlySaveAssociatedEntities()
    {
        $entity = new Entity([
            'name' => 'Jose',
        ]);

        // Not an entity.
        $entity->article = [
            'title' => 'A Title',
            'body' => 'A body',
        ];

        $table = $this->getTableLocator()->get('authors');
        $table->hasOne('articles');

        $table->save($entity);
        $this->assertFalse($entity->isNew());
        $this->assertInternalType('array', $entity->article);
    }

    /**
     * Tests saving multiple entities in a hasMany association
     *
     * @return void
     */
    public function testSaveHasMany()
    {
        $entity = new Entity([
            'name' => 'Jose',
        ]);
        $entity->articles = [
            new Entity([
                'title' => 'A Title',
                'body' => 'A body',
            ]),
            new Entity([
                'title' => 'Another Title',
                'body' => 'Another body',
            ]),
        ];

        $table = $this->getTableLocator()->get('authors');
        $table->hasMany('articles');
        $this->assertSame($entity, $table->save($entity));
        $this->assertFalse($entity->isNew());
        $this->assertFalse($entity->articles[0]->isNew());
        $this->assertFalse($entity->articles[1]->isNew());
        $this->assertEquals(4, $entity->articles[0]->id);
        $this->assertEquals(5, $entity->articles[1]->id);
        $this->assertEquals(5, $entity->articles[0]->author_id);
        $this->assertEquals(5, $entity->articles[1]->author_id);
    }

    /**
     * Tests overwriting hasMany associations in an integration scenario.
     *
     * @return void
     */
    public function testSaveHasManyOverwrite()
    {
        $table = $this->getTableLocator()->get('authors');
        $table->hasMany('articles');

        $entity = $table->get(3, ['contain' => ['articles']]);
        $data = [
            'name' => 'big jose',
            'articles' => [
                [
                    'id' => 2,
                    'title' => 'New title',
                ],
            ],
        ];
        $entity = $table->patchEntity($entity, $data, ['associated' => 'articles']);
        $this->assertSame($entity, $table->save($entity));

        $entity = $table->get(3, ['contain' => ['articles']]);
        $this->assertEquals('big jose', $entity->name, 'Author did not persist');
        $this->assertEquals('New title', $entity->articles[0]->title, 'Article did not persist');
    }

    /**
     * Tests saving belongsToMany records
     *
     * @group save
     * @return void
     */
    public function testSaveBelongsToMany()
    {
        $entity = new Entity([
            'title' => 'A Title',
            'body' => 'A body',
        ]);
        $entity->tags = [
            new Entity([
                'name' => 'Something New',
            ]),
            new Entity([
                'name' => 'Another Something',
            ]),
        ];
        $table = $this->getTableLocator()->get('Articles');
        $table->belongsToMany('Tags');
        $this->assertSame($entity, $table->save($entity));
        $this->assertFalse($entity->isNew());
        $this->assertFalse($entity->tags[0]->isNew());
        $this->assertFalse($entity->tags[1]->isNew());
        $this->assertEquals(4, $entity->tags[0]->id);
        $this->assertEquals(5, $entity->tags[1]->id);
        $this->assertEquals(4, $entity->tags[0]->_joinData->article_id);
        $this->assertEquals(4, $entity->tags[1]->_joinData->article_id);
        $this->assertEquals(4, $entity->tags[0]->_joinData->tag_id);
        $this->assertEquals(5, $entity->tags[1]->_joinData->tag_id);
    }

    /**
     * Tests saving belongsToMany records when record exists.
     *
     * @group save
     * @return void
     */
    public function testSaveBelongsToManyJoinDataOnExistingRecord()
    {
        $tags = $this->getTableLocator()->get('Tags');
        $table = $this->getTableLocator()->get('Articles');
        $table->belongsToMany('Tags');

        $entity = $table->find()->contain('Tags')->first();
        // not associated to the article already.
        $entity->tags[] = $tags->get(3);
        $entity->setDirty('tags', true);

        $this->assertSame($entity, $table->save($entity));

        $this->assertFalse($entity->isNew());
        $this->assertFalse($entity->tags[0]->isNew());
        $this->assertFalse($entity->tags[1]->isNew());
        $this->assertFalse($entity->tags[2]->isNew());

        $this->assertNotEmpty($entity->tags[0]->_joinData);
        $this->assertNotEmpty($entity->tags[1]->_joinData);
        $this->assertNotEmpty($entity->tags[2]->_joinData);
    }

    /**
     * Test that belongsToMany can be saved with _joinData data.
     *
     * @return void
     */
    public function testSaveBelongsToManyJoinData()
    {
        $articles = $this->getTableLocator()->get('Articles');
        $article = $articles->get(1, ['contain' => ['tags']]);
        $data = [
            'tags' => [
                ['id' => 1, '_joinData' => ['highlighted' => 1]],
                ['id' => 3],
            ],
        ];
        $article = $articles->patchEntity($article, $data);
        $result = $articles->save($article);
        $this->assertSame($result, $article);
    }

    /**
     * Test to check that association condition are used when fetching existing
     * records to decide which records to unlink.
     *
     * @return void
     */
    public function testPolymorphicBelongsToManySave()
    {
        $articles = $this->getTableLocator()->get('Articles');
        $articles->belongsToMany('Tags', [
            'through' => 'PolymorphicTagged',
            'foreignKey' => 'foreign_key',
            'conditions' => [
                'PolymorphicTagged.foreign_model' => 'Articles',
            ],
            'sort' => ['PolymorphicTagged.position' => 'ASC'],
        ]);

        $articles->Tags->junction()->belongsTo('Tags');

        $entity = $articles->get(1, ['contain' => ['Tags']]);
        $data = [
            'id' => 1,
            'tags' => [
                [
                    'id' => 1,
                    '_joinData' => [
                        'id' => 2,
                        'foreign_model' => 'Articles',
                        'position' => 2,
                    ],
                ],
                [
                    'id' => 2,
                    '_joinData' => [
                        'foreign_model' => 'Articles',
                        'position' => 1,
                    ],
                ],
            ],
        ];
        $entity = $articles->patchEntity($entity, $data, ['associated' => ['Tags._joinData']]);
        $entity = $articles->save($entity);

        $expected = [
            [
                'id' => 1,
                'tag_id' => 1,
                'foreign_key' => 1,
                'foreign_model' => 'Posts',
                'position' => 1,
            ],
            [
                'id' => 2,
                'tag_id' => 1,
                'foreign_key' => 1,
                'foreign_model' => 'Articles',
                'position' => 2,
            ],
            [
                'id' => 3,
                'tag_id' => 2,
                'foreign_key' => 1,
                'foreign_model' => 'Articles',
                'position' => 1,
            ],
        ];
        $result = $this->getTableLocator()->get('PolymorphicTagged')
            ->find('all', ['sort' => ['id' => 'DESC']])
            ->enableHydration(false)
            ->toArray();
        $this->assertEquals($expected, $result);
    }

    /**
     * Tests saving belongsToMany records can delete all links.
     *
     * @group save
     * @return void
     */
    public function testSaveBelongsToManyDeleteAllLinks()
    {
        $table = $this->getTableLocator()->get('Articles');
        $table->belongsToMany('Tags', [
            'saveStrategy' => 'replace',
        ]);

        $entity = $table->get(1, ['contain' => 'Tags']);
        $this->assertCount(2, $entity->tags, 'Fixture data did not change.');

        $entity->tags = [];
        $result = $table->save($entity);
        $this->assertSame($result, $entity);
        $this->assertSame([], $entity->tags, 'No tags on the entity.');

        $entity = $table->get(1, ['contain' => 'Tags']);
        $this->assertSame([], $entity->tags, 'No tags in the db either.');
    }

    /**
     * Tests saving belongsToMany records can delete some links.
     *
     * @group save
     * @return void
     */
    public function testSaveBelongsToManyDeleteSomeLinks()
    {
        $table = $this->getTableLocator()->get('Articles');
        $table->belongsToMany('Tags', [
            'saveStrategy' => 'replace',
        ]);

        $entity = $table->get(1, ['contain' => 'Tags']);
        $this->assertCount(2, $entity->tags, 'Fixture data did not change.');

        $tag = new Entity([
            'id' => 2,
        ]);
        $entity->tags = [$tag];
        $result = $table->save($entity);
        $this->assertSame($result, $entity);
        $this->assertCount(1, $entity->tags, 'Only one tag left.');
        $this->assertEquals($tag, $entity->tags[0]);

        $entity = $table->get(1, ['contain' => 'Tags']);
        $this->assertCount(1, $entity->tags, 'Only one tag in the db.');
        $this->assertEquals($tag->id, $entity->tags[0]->id);
    }

    /**
     * Test that belongsToMany ignores non-entity data.
     *
     * @return void
     */
    public function testSaveBelongsToManyIgnoreNonEntityData()
    {
        $articles = $this->getTableLocator()->get('Articles');
        $article = $articles->get(1, ['contain' => ['Tags']]);
        $article->tags = [
            '_ids' => [2, 1],
        ];
        $result = $articles->save($article);
        $this->assertSame($result, $article);
    }

    /**
     * Test that a save call takes a SaveOptionBuilder object as well.
     *
     * @group save
     * @return void
     */
    public function testSaveWithOptionBuilder()
    {
        $articles = new Table([
            'table' => 'articles',
            'connection' => $this->connection,
        ]);
        $articles->belongsTo('Authors');

        $optionBuilder = new SaveOptionsBuilder($articles, [
            'associated' => [
                'Authors',
            ],
        ]);

        $entity = $articles->newEntity([
            'title' => 'test save options',
            'author' => [
                'name' => 'author name',
            ],
        ]);

        $articles->save($entity, $optionBuilder);
        $this->assertFalse($entity->isNew());
        $this->assertEquals('test save options', $entity->title);
        $this->assertNotEmpty($entity->id);
        $this->assertNotEmpty($entity->author->id);
        $this->assertEquals('author name', $entity->author->name);

        $entity = $articles->newEntity([
            'title' => 'test save options 2',
            'author' => [
                'name' => 'author name',
            ],
        ]);

        $optionBuilder = new SaveOptionsBuilder($articles, [
            'associated' => [],
        ]);

        $articles->save($entity, $optionBuilder);
        $this->assertFalse($entity->isNew());
        $this->assertEquals('test save options 2', $entity->title);
        $this->assertNotEmpty($entity->id);
        $this->assertEmpty($entity->author->id);
        $this->assertTrue($entity->author->isNew());
    }

    /**
     * Tests that saving a persisted and clean entity will is a no-op
     *
     * @group save
     * @return void
     */
    public function testSaveCleanEntity()
    {
        $table = $this->getMockBuilder(Table::class)
            ->setMethods(['_processSave'])
            ->getMock();
        $entity = new Entity(
            ['id' => 'foo'],
            ['markNew' => false, 'markClean' => true]
        );
        $table->expects($this->never())->method('_processSave');
        $this->assertSame($entity, $table->save($entity));
    }

    /**
     * Integration test to show how to append a new tag to an article
     *
     * @group save
     * @return void
     */
    public function testBelongsToManyIntegration()
    {
        $table = $this->getTableLocator()->get('Articles');
        $table->belongsToMany('Tags');
        $article = $table->find('all')->where(['id' => 1])->contain(['Tags'])->first();
        $tags = $article->tags;
        $this->assertNotEmpty($tags);
        $tags[] = new \TestApp\Model\Entity\Tag(['name' => 'Something New']);
        $article->tags = $tags;
        $this->assertSame($article, $table->save($article));
        $tags = $article->tags;
        $this->assertCount(3, $tags);
        $this->assertFalse($tags[2]->isNew());
        $this->assertEquals(4, $tags[2]->id);
        $this->assertEquals(1, $tags[2]->_joinData->article_id);
        $this->assertEquals(4, $tags[2]->_joinData->tag_id);
    }

    /**
     * Tests that it is possible to do a deep save and control what associations get saved,
     * while having control of the options passed to each level of the save
     *
     * @group save
     * @return void
     */
    public function testSaveDeepAssociationOptions()
    {
        $articles = $this->getMockBuilder(Table::class)
            ->setMethods(['_insert'])
            ->setConstructorArgs([['table' => 'articles', 'connection' => $this->connection]])
            ->getMock();
        $authors = $this->getMockBuilder(Table::class)
            ->setMethods(['_insert'])
            ->setConstructorArgs([['table' => 'authors', 'connection' => $this->connection]])
            ->getMock();
        $supervisors = $this->getMockBuilder(Table::class)
            ->setMethods(['_insert', 'validate'])
            ->setConstructorArgs([[
                'table' => 'authors',
                'alias' => 'supervisors',
                'connection' => $this->connection,
            ]])
            ->getMock();
        $tags = $this->getMockBuilder(Table::class)
            ->setMethods(['_insert'])
            ->setConstructorArgs([['table' => 'tags', 'connection' => $this->connection]])
            ->getMock();

        $articles->belongsTo('authors', ['targetTable' => $authors]);
        $authors->hasOne('supervisors', ['targetTable' => $supervisors]);
        $supervisors->belongsToMany('tags', ['targetTable' => $tags]);

        $entity = new Entity([
            'title' => 'bar',
            'author' => new Entity([
                'name' => 'Juan',
                'supervisor' => new Entity(['name' => 'Marc']),
                'tags' => [
                    new Entity(['name' => 'foo']),
                ],
            ]),
        ]);
        $entity->isNew(true);
        $entity->author->isNew(true);
        $entity->author->supervisor->isNew(true);
        $entity->author->tags[0]->isNew(true);

        $articles->expects($this->once())
            ->method('_insert')
            ->with($entity, ['title' => 'bar'])
            ->will($this->returnValue($entity));

        $authors->expects($this->once())
            ->method('_insert')
            ->with($entity->author, ['name' => 'Juan'])
            ->will($this->returnValue($entity->author));

        $supervisors->expects($this->once())
            ->method('_insert')
            ->with($entity->author->supervisor, ['name' => 'Marc'])
            ->will($this->returnValue($entity->author->supervisor));

        $tags->expects($this->never())->method('_insert');

        $this->assertSame($entity, $articles->save($entity, [
            'associated' => [
                'authors' => [],
                'authors.supervisors' => [
                    'atomic' => false,
                    'associated' => false,
                ],
            ],
        ]));
    }

    /**
     * @return void
     */
    public function testBelongsToFluentInterface()
    {
        /* @var \TestApp\Model\Table\ArticlesTable $articles */
        $articles = $this->getMockBuilder(Table::class)
            ->setMethods(['_insert'])
            ->setConstructorArgs([['table' => 'articles', 'connection' => $this->connection]])
            ->getMock();
        $authors = $this->getMockBuilder(Table::class)
            ->setMethods(['_insert'])
            ->setConstructorArgs([['table' => 'authors', 'connection' => $this->connection]])
            ->getMock();

        try {
            $articles->belongsTo('authors')
                ->setForeignKey('author_id')
                ->setName('Authors')
                ->setTarget($authors)
                ->setBindingKey('id')
                ->setConditions([])
                ->setFinder('list')
                ->setProperty('authors')
                ->setJoinType('inner');
        } catch (\BadMethodCallException $e) {
            $this->fail('Method chaining should be ok');
        }
        $this->assertSame('articles', $articles->getTable());
    }

    /**
     * @return void
     */
    public function testHasOneFluentInterface()
    {
        /* @var \TestApp\Model\Table\AuthorsTable $authors */
        $authors = $this->getMockBuilder(Table::class)
            ->setMethods(['_insert'])
            ->setConstructorArgs([['table' => 'authors', 'connection' => $this->connection]])
            ->getMock();

        try {
            $authors->hasOne('articles')
                ->setForeignKey('author_id')
                ->setName('Articles')
                ->setDependent(true)
                ->setBindingKey('id')
                ->setConditions([])
                ->setCascadeCallbacks(true)
                ->setFinder('list')
                ->setStrategy('select')
                ->setProperty('authors')
                ->setJoinType('inner');
        } catch (\BadMethodCallException $e) {
            $this->fail('Method chaining should be ok');
        }
        $this->assertSame('authors', $authors->getTable());
    }

    /**
     * @return void
     */
    public function testHasManyFluentInterface()
    {
        /* @var \TestApp\Model\Table\AuthorsTable $authors */
        $authors = $this->getMockBuilder(Table::class)
            ->setMethods(['_insert'])
            ->setConstructorArgs([['table' => 'authors', 'connection' => $this->connection]])
            ->getMock();

        try {
            $authors->hasMany('articles')
                ->setForeignKey('author_id')
                ->setName('Articles')
                ->setDependent(true)
                ->setSort(['created' => 'DESC'])
                ->setBindingKey('id')
                ->setConditions([])
                ->setCascadeCallbacks(true)
                ->setFinder('list')
                ->setStrategy('select')
                ->setSaveStrategy('replace')
                ->setProperty('authors')
                ->setJoinType('inner');
        } catch (\BadMethodCallException $e) {
            $this->fail('Method chaining should be ok');
        }
        $this->assertSame('authors', $authors->getTable());
    }

    /**
     * @return void
     */
    public function testBelongsToManyFluentInterface()
    {
        /* @var \TestApp\Model\Table\AuthorsTable $authors */
        $authors = $this->getMockBuilder(Table::class)
            ->setMethods(['_insert'])
            ->setConstructorArgs([['table' => 'authors', 'connection' => $this->connection]])
            ->getMock();
        try {
            $authors->belongsToMany('articles')
                ->setForeignKey('author_id')
                ->setName('Articles')
                ->setDependent(true)
                ->setTargetForeignKey('article_id')
                ->setBindingKey('id')
                ->setConditions([])
                ->setFinder('list')
                ->setProperty('authors')
                ->setSource($authors)
                ->setStrategy('select')
                ->setSaveStrategy('append')
                ->setThrough('author_articles')
                ->setJoinType('inner');
        } catch (\BadMethodCallException $e) {
            $this->fail('Method chaining should be ok');
        }
        $this->assertSame('authors', $authors->getTable());
    }

    /**
     * Integration test for linking entities with belongsToMany
     *
     * @return void
     */
    public function testLinkBelongsToMany()
    {
        $table = $this->getTableLocator()->get('articles');
        $table->belongsToMany('tags');
        $tagsTable = $this->getTableLocator()->get('tags');
        $source = ['source' => 'tags'];
        $options = ['markNew' => false];

        $article = new Entity([
            'id' => 1,
        ], $options);

        $newTag = new \TestApp\Model\Entity\Tag([
            'name' => 'Foo',
            'description' => 'Foo desc',
            'created' => null,
        ], $source);
        $tags[] = new \TestApp\Model\Entity\Tag([
            'id' => 3,
        ], $options + $source);
        $tags[] = $newTag;

        $tagsTable->save($newTag);
        $table->getAssociation('tags')->link($article, $tags);

        $this->assertEquals($article->tags, $tags);
        foreach ($tags as $tag) {
            $this->assertFalse($tag->isNew());
        }

        $article = $table->find('all')->where(['id' => 1])->contain(['tags'])->first();
        $this->assertEquals($article->tags[2]->id, $tags[0]->id);
        $this->assertEquals($article->tags[3], $tags[1]);
    }

    /**
     * Integration test for linking entities with HasMany
     *
     * @return void
     */
    public function testLinkHasMany()
    {
        $authors = $this->getTableLocator()->get('Authors');
        $articles = $this->getTableLocator()->get('Articles');

        $authors->hasMany('Articles', [
            'foreignKey' => 'author_id',
        ]);

        $author = $authors->newEntity(['name' => 'mylux']);
        $author = $authors->save($author);

        $newArticles = $articles->newEntities(
            [
                [
                    'title' => 'New bakery next corner',
                    'body' => 'They sell tastefull cakes',
                ],
                [
                    'title' => 'Spicy cake recipe',
                    'body' => 'chocolate and peppers',
                ],
            ]
        );

        $sizeArticles = count($newArticles);

        $this->assertTrue($authors->Articles->link($author, $newArticles));

        $this->assertCount($sizeArticles, $authors->Articles->findAllByAuthorId($author->id));
        $this->assertCount($sizeArticles, $author->articles);
        $this->assertFalse($author->isDirty('articles'));
    }

    /**
     * Integration test for linking entities with HasMany combined with ReplaceSaveStrategy. It must append, not unlinking anything
     *
     * @return void
     */
    public function testLinkHasManyReplaceSaveStrategy()
    {
        $authors = $this->getTableLocator()->get('Authors');
        $articles = $this->getTableLocator()->get('Articles');

        $authors->hasMany('Articles', [
            'foreignKey' => 'author_id',
            'saveStrategy' => 'replace',
        ]);

        $author = $authors->newEntity(['name' => 'mylux']);
        $author = $authors->save($author);

        $newArticles = $articles->newEntities(
            [
                [
                    'title' => 'New bakery next corner',
                    'body' => 'They sell tastefull cakes',
                ],
                [
                    'title' => 'Spicy cake recipe',
                    'body' => 'chocolate and peppers',
                ],
            ]
        );

        $this->assertTrue($authors->Articles->link($author, $newArticles));

        $sizeArticles = count($newArticles);

        $newArticles = $articles->newEntities(
            [
                [
                    'title' => 'Nothing but the cake',
                    'body' => 'It is all that we need',
                ],
            ]
        );
        $this->assertTrue($authors->Articles->link($author, $newArticles));

        $sizeArticles++;

        $this->assertCount($sizeArticles, $authors->Articles->findAllByAuthorId($author->id));
        $this->assertCount($sizeArticles, $author->articles);
        $this->assertFalse($author->isDirty('articles'));
    }

    /**
     * Integration test for linking entities with HasMany. The input contains already linked entities and they should not appeat duplicated
     *
     * @return void
     */
    public function testLinkHasManyExisting()
    {
        $authors = $this->getTableLocator()->get('Authors');
        $articles = $this->getTableLocator()->get('Articles');

        $authors->hasMany('Articles', [
            'foreignKey' => 'author_id',
            'saveStrategy' => 'replace',
        ]);

        $author = $authors->newEntity(['name' => 'mylux']);
        $author = $authors->save($author);

        $newArticles = $articles->newEntities(
            [
                [
                    'title' => 'New bakery next corner',
                    'body' => 'They sell tastefull cakes',
                ],
                [
                    'title' => 'Spicy cake recipe',
                    'body' => 'chocolate and peppers',
                ],
            ]
        );

        $this->assertTrue($authors->Articles->link($author, $newArticles));

        $sizeArticles = count($newArticles);

        $newArticles = array_merge(
            $author->articles,
            $articles->newEntities(
                [
                    [
                        'title' => 'Nothing but the cake',
                        'body' => 'It is all that we need',
                    ],
                ]
            )
        );
        $this->assertTrue($authors->Articles->link($author, $newArticles));

        $sizeArticles++;

        $this->assertCount($sizeArticles, $authors->Articles->findAllByAuthorId($author->id));
        $this->assertCount($sizeArticles, $author->articles);
        $this->assertFalse($author->isDirty('articles'));
    }

    /**
     * Integration test for unlinking entities with HasMany. The association property must be cleaned
     *
     * @return void
     */
    public function testUnlinkHasManyCleanProperty()
    {
        $authors = $this->getTableLocator()->get('Authors');
        $articles = $this->getTableLocator()->get('Articles');

        $authors->hasMany('Articles', [
            'foreignKey' => 'author_id',
            'saveStrategy' => 'replace',
        ]);

        $author = $authors->newEntity(['name' => 'mylux']);
        $author = $authors->save($author);

        $newArticles = $articles->newEntities(
            [
                [
                    'title' => 'New bakery next corner',
                    'body' => 'They sell tastefull cakes',
                ],
                [
                    'title' => 'Spicy cake recipe',
                    'body' => 'chocolate and peppers',
                ],
                [
                    'title' => 'Creamy cake recipe',
                    'body' => 'chocolate and cream',
                ],
            ]
        );

        $this->assertTrue($authors->Articles->link($author, $newArticles));

        $sizeArticles = count($newArticles);

        $articlesToUnlink = [ $author->articles[0], $author->articles[1] ];

        $authors->Articles->unlink($author, $articlesToUnlink);

        $this->assertCount($sizeArticles - count($articlesToUnlink), $authors->Articles->findAllByAuthorId($author->id));
        $this->assertCount($sizeArticles - count($articlesToUnlink), $author->articles);
        $this->assertFalse($author->isDirty('articles'));
    }

    /**
     * Integration test for unlinking entities with HasMany. The association property must stay unchanged
     *
     * @return void
     */
    public function testUnlinkHasManyNotCleanProperty()
    {
        $authors = $this->getTableLocator()->get('Authors');
        $articles = $this->getTableLocator()->get('Articles');

        $authors->hasMany('Articles', [
            'foreignKey' => 'author_id',
            'saveStrategy' => 'replace',
        ]);

        $author = $authors->newEntity(['name' => 'mylux']);
        $author = $authors->save($author);

        $newArticles = $articles->newEntities(
            [
                [
                    'title' => 'New bakery next corner',
                    'body' => 'They sell tastefull cakes',
                ],
                [
                    'title' => 'Spicy cake recipe',
                    'body' => 'chocolate and peppers',
                ],
                [
                    'title' => 'Creamy cake recipe',
                    'body' => 'chocolate and cream',
                ],
            ]
        );

        $this->assertTrue($authors->Articles->link($author, $newArticles));

        $sizeArticles = count($newArticles);

        $articlesToUnlink = [ $author->articles[0], $author->articles[1] ];

        $authors->Articles->unlink($author, $articlesToUnlink, ['cleanProperty' => false]);

        $this->assertCount($sizeArticles - count($articlesToUnlink), $authors->Articles->findAllByAuthorId($author->id));
        $this->assertCount($sizeArticles, $author->articles);
        $this->assertFalse($author->isDirty('articles'));
    }

    /**
     * Integration test for unlinking entities with HasMany.
     * Checking that no error happens when the hasMany property is originally
     * null
     *
     * @return void
     */
    public function testUnlinkHasManyEmpty()
    {
        $authors = $this->getTableLocator()->get('Authors');
        $articles = $this->getTableLocator()->get('Articles');
        $authors->hasMany('Articles');
        $author = $authors->get(1);
        $article = $authors->Articles->get(1);

        $authors->Articles->unlink($author, [$article]);
        $this->assertNotEmpty($authors);
    }

    /**
     * Integration test for replacing entities which depend on their source entity with HasMany and failing transaction. False should be returned when
     * unlinking fails while replacing even when cascadeCallbacks is enabled
     *
     * @return void
     */
    public function testReplaceHasManyOnErrorDependentCascadeCallbacks()
    {
        $articles = $this->getMockBuilder(Table::class)
            ->setMethods(['delete'])
            ->setConstructorArgs([[
                'connection' => $this->connection,
                'alias' => 'Articles',
                'table' => 'articles',
            ]])
            ->getMock();

        $articles->method('delete')->willReturn(false);

        $associations = new AssociationCollection();

        $hasManyArticles = $this->getMockBuilder('Cake\ORM\Association\HasMany')
            ->setMethods(['getTarget'])
            ->setConstructorArgs([
                'articles',
                [
                    'target' => $articles,
                    'foreignKey' => 'author_id',
                    'dependent' => true,
                    'cascadeCallbacks' => true,
                ],
            ])
            ->getMock();
        $hasManyArticles->method('getTarget')->willReturn($articles);

        $associations->add('articles', $hasManyArticles);

        $authors = new Table([
            'connection' => $this->connection,
            'alias' => 'Authors',
            'table' => 'authors',
            'associations' => $associations,
        ]);
        $authors->Articles->setSource($authors);

        $author = $authors->newEntity(['name' => 'mylux']);
        $author = $authors->save($author);

        $newArticles = $articles->newEntities(
            [
                [
                    'title' => 'New bakery next corner',
                    'body' => 'They sell tastefull cakes',
                ],
                [
                    'title' => 'Spicy cake recipe',
                    'body' => 'chocolate and peppers',
                ],
            ]
        );

        $sizeArticles = count($newArticles);

        $this->assertTrue($authors->Articles->link($author, $newArticles));
        $this->assertEquals($authors->Articles->findAllByAuthorId($author->id)->count(), $sizeArticles);
        $this->assertCount($sizeArticles, $author->articles);

        $newArticles = array_merge(
            $author->articles,
            $articles->newEntities(
                [
                    [
                        'title' => 'Cheese cake recipe',
                        'body' => 'The secrets of mixing salt and sugar',
                    ],
                    [
                        'title' => 'Not another piece of cake',
                        'body' => 'This is the best',
                    ],
                ]
            )
        );
        unset($newArticles[0]);

        $this->assertFalse($authors->Articles->replace($author, $newArticles));
        $this->assertCount($sizeArticles, $authors->Articles->findAllByAuthorId($author->id));
    }

    /**
     * Integration test for replacing entities with HasMany and an empty target list. The transaction must be successful
     *
     * @return void
     */
    public function testReplaceHasManyEmptyList()
    {
        $authors = new Table([
            'connection' => $this->connection,
            'alias' => 'Authors',
            'table' => 'authors',
        ]);
        $authors->hasMany('Articles');

        $author = $authors->newEntity(['name' => 'mylux']);
        $author = $authors->save($author);

        $newArticles = $authors->Articles->newEntities(
            [
                [
                    'title' => 'New bakery next corner',
                    'body' => 'They sell tastefull cakes',
                ],
                [
                    'title' => 'Spicy cake recipe',
                    'body' => 'chocolate and peppers',
                ],
            ]
        );

        $sizeArticles = count($newArticles);

        $this->assertTrue($authors->Articles->link($author, $newArticles));
        $this->assertEquals($authors->Articles->findAllByAuthorId($author->id)->count(), $sizeArticles);
        $this->assertCount($sizeArticles, $author->articles);

        $newArticles = [];

        $this->assertTrue($authors->Articles->replace($author, $newArticles));
        $this->assertCount(0, $authors->Articles->findAllByAuthorId($author->id));
    }

    /**
     * Integration test for replacing entities with HasMany and no already persisted entities. The transaction must be successful.
     * Replace operation should prevent considering 0 changed records an error when they are not found in the table
     *
     * @return void
     */
    public function testReplaceHasManyNoPersistedEntities()
    {
        $authors = new Table([
            'connection' => $this->connection,
            'alias' => 'Authors',
            'table' => 'authors',
        ]);
        $authors->hasMany('Articles');

        $author = $authors->newEntity(['name' => 'mylux']);
        $author = $authors->save($author);

        $newArticles = $authors->Articles->newEntities(
            [
                [
                    'title' => 'New bakery next corner',
                    'body' => 'They sell tastefull cakes',
                ],
                [
                    'title' => 'Spicy cake recipe',
                    'body' => 'chocolate and peppers',
                ],
            ]
        );

        $authors->Articles->deleteAll(['1=1']);

        $sizeArticles = count($newArticles);

        $this->assertTrue($authors->Articles->link($author, $newArticles));
        $this->assertEquals($authors->Articles->findAllByAuthorId($author->id)->count(), $sizeArticles);
        $this->assertCount($sizeArticles, $author->articles);
        $this->assertTrue($authors->Articles->replace($author, $newArticles));
        $this->assertCount($sizeArticles, $authors->Articles->findAllByAuthorId($author->id));
    }

    /**
     * Integration test for replacing entities with HasMany.
     *
     * @return void
     */
    public function testReplaceHasMany()
    {
        $authors = $this->getTableLocator()->get('Authors');
        $articles = $this->getTableLocator()->get('Articles');

        $authors->hasMany('Articles', [
            'foreignKey' => 'author_id',
        ]);

        $author = $authors->newEntity(['name' => 'mylux']);
        $author = $authors->save($author);

        $newArticles = $articles->newEntities(
            [
                [
                    'title' => 'New bakery next corner',
                    'body' => 'They sell tastefull cakes',
                ],
                [
                    'title' => 'Spicy cake recipe',
                    'body' => 'chocolate and peppers',
                ],
            ]
        );

        $sizeArticles = count($newArticles);

        $this->assertTrue($authors->Articles->link($author, $newArticles));

        $this->assertEquals($authors->Articles->findAllByAuthorId($author->id)->count(), $sizeArticles);
        $this->assertCount($sizeArticles, $author->articles);

        $newArticles = array_merge(
            $author->articles,
            $articles->newEntities(
                [
                    [
                        'title' => 'Cheese cake recipe',
                        'body' => 'The secrets of mixing salt and sugar',
                    ],
                    [
                        'title' => 'Not another piece of cake',
                        'body' => 'This is the best',
                    ],
                ]
            )
        );
        unset($newArticles[0]);

        $this->assertTrue($authors->Articles->replace($author, $newArticles));
        $this->assertCount(count($newArticles), $author->articles);
        $this->assertEquals((new Collection($newArticles))->extract('title'), (new Collection($author->articles))->extract('title'));
    }

    /**
     * Integration test to show how to unlink a single record from a belongsToMany
     *
     * @return void
     */
    public function testUnlinkBelongsToMany()
    {
        $table = $this->getTableLocator()->get('articles');
        $table->belongsToMany('tags');
        $tagsTable = $this->getTableLocator()->get('tags');
        $options = ['markNew' => false];

        $article = $table->find('all')
            ->where(['id' => 1])
            ->contain(['tags'])->first();

        $table->getAssociation('tags')->unlink($article, [$article->tags[0]]);
        $this->assertCount(1, $article->tags);
        $this->assertEquals(2, $article->tags[0]->get('id'));
        $this->assertFalse($article->isDirty('tags'));
    }

    /**
     * Integration test to show how to unlink multiple records from a belongsToMany
     *
     * @return void
     */
    public function testUnlinkBelongsToManyMultiple()
    {
        $table = $this->getTableLocator()->get('articles');
        $table->belongsToMany('tags');
        $tagsTable = $this->getTableLocator()->get('tags');
        $options = ['markNew' => false];

        $article = new Entity(['id' => 1], $options);
        $tags[] = new \TestApp\Model\Entity\Tag(['id' => 1], $options);
        $tags[] = new \TestApp\Model\Entity\Tag(['id' => 2], $options);

        $table->getAssociation('tags')->unlink($article, $tags);
        $left = $table->find('all')->where(['id' => 1])->contain(['tags'])->first();
        $this->assertEmpty($left->tags);
    }

    /**
     * Integration test to show how to unlink multiple records from a belongsToMany
     * providing some of the joint
     *
     * @return void
     */
    public function testUnlinkBelongsToManyPassingJoint()
    {
        $table = $this->getTableLocator()->get('articles');
        $table->belongsToMany('tags');
        $tagsTable = $this->getTableLocator()->get('tags');
        $options = ['markNew' => false];

        $article = new Entity(['id' => 1], $options);
        $tags[] = new \TestApp\Model\Entity\Tag(['id' => 1], $options);
        $tags[] = new \TestApp\Model\Entity\Tag(['id' => 2], $options);

        $tags[1]->_joinData = new Entity([
            'article_id' => 1,
            'tag_id' => 2,
        ], $options);

        $table->getAssociation('tags')->unlink($article, $tags);
        $left = $table->find('all')->where(['id' => 1])->contain(['tags'])->first();
        $this->assertEmpty($left->tags);
    }

    /**
     * Integration test to show how to replace records from a belongsToMany
     *
     * @return void
     */
    public function testReplacelinksBelongsToMany()
    {
        $table = $this->getTableLocator()->get('Articles');
        $table->belongsToMany('Tags');
        $tagsTable = $this->getTableLocator()->get('Tags');
        $options = ['markNew' => false];

        $article = new Entity(['id' => 1], $options);
        $tags[] = new \TestApp\Model\Entity\Tag(['id' => 2], $options);
        $tags[] = new \TestApp\Model\Entity\Tag(['id' => 3], $options);
        $tags[] = new \TestApp\Model\Entity\Tag(['name' => 'foo']);

        $table->getAssociation('Tags')->replaceLinks($article, $tags);
        $this->assertEquals(2, $article->tags[0]->id);
        $this->assertEquals(3, $article->tags[1]->id);
        $this->assertEquals(4, $article->tags[2]->id);

        $article = $table->find('all')->where(['id' => 1])->contain(['Tags'])->first();
        $this->assertCount(3, $article->tags);
        $this->assertEquals(2, $article->tags[0]->id);
        $this->assertEquals(3, $article->tags[1]->id);
        $this->assertEquals(4, $article->tags[2]->id);
        $this->assertEquals('foo', $article->tags[2]->name);
    }

    /**
     * Integration test to show how remove all links from a belongsToMany
     *
     * @return void
     */
    public function testReplacelinksBelongsToManyWithEmpty()
    {
        $table = $this->getTableLocator()->get('Articles');
        $table->belongsToMany('Tags');
        $tagsTable = $this->getTableLocator()->get('Tags');
        $options = ['markNew' => false];

        $article = new Entity(['id' => 1], $options);
        $tags = [];

        $table->getAssociation('Tags')->replaceLinks($article, $tags);
        $this->assertSame($tags, $article->tags);
        $article = $table->find('all')->where(['id' => 1])->contain(['Tags'])->first();
        $this->assertEmpty($article->tags);
    }

    /**
     * Integration test to show how to replace records from a belongsToMany
     * passing the joint property along in the target entity
     *
     * @return void
     */
    public function testReplacelinksBelongsToManyWithJoint()
    {
        $table = $this->getTableLocator()->get('Articles');
        $table->belongsToMany('Tags');
        $tagsTable = $this->getTableLocator()->get('Tags');
        $options = ['markNew' => false];

        $article = new Entity(['id' => 1], $options);
        $tags[] = new \TestApp\Model\Entity\Tag([
            'id' => 2,
            '_joinData' => new Entity([
                'article_id' => 1,
                'tag_id' => 2,
            ]),
        ], $options);
        $tags[] = new \TestApp\Model\Entity\Tag(['id' => 3], $options);

        $table->getAssociation('Tags')->replaceLinks($article, $tags);
        $this->assertSame($tags, $article->tags);
        $article = $table->find('all')->where(['id' => 1])->contain(['Tags'])->first();
        $this->assertCount(2, $article->tags);
        $this->assertEquals(2, $article->tags[0]->id);
        $this->assertEquals(3, $article->tags[1]->id);
    }

    /**
     * Tests that options are being passed through to the internal table method calls.
     *
     * @return void
     */
    public function testOptionsBeingPassedToImplicitBelongsToManyDeletesUsingSaveReplace()
    {
        $articles = $this->getTableLocator()->get('Articles');

        $tags = $articles->belongsToMany('Tags');
        $tags->setSaveStrategy(BelongsToMany::SAVE_REPLACE)
            ->setDependent(true)
            ->setCascadeCallbacks(true);

        $actualOptions = null;
        $tags->junction()->getEventManager()->on(
            'Model.beforeDelete',
            function (EventInterface $event, EntityInterface $entity, ArrayObject $options) use (&$actualOptions) {
                $actualOptions = $options->getArrayCopy();
            }
        );

        $article = $articles->get(1);
        $article->tags = [];
        $article->setDirty('tags', true);

        $result = $articles->save($article, ['foo' => 'bar']);
        $this->assertNotEmpty($result);

        $expected = [
            '_primary' => false,
            'foo' => 'bar',
            'atomic' => true,
            'checkRules' => true,
            'checkExisting' => true,
        ];
        $this->assertEquals($expected, $actualOptions);
    }

    /**
     * Tests that options are being passed through to the internal table method calls.
     *
     * @return void
     */
    public function testOptionsBeingPassedToInternalSaveCallsUsingBelongsToManyLink()
    {
        $articles = $this->getTableLocator()->get('Articles');
        $tags = $articles->belongsToMany('Tags');

        $actualOptions = null;
        $tags->junction()->getEventManager()->on(
            'Model.beforeSave',
            function (EventInterface $event, EntityInterface $entity, ArrayObject $options) use (&$actualOptions) {
                $actualOptions = $options->getArrayCopy();
            }
        );

        $article = $articles->get(1);

        $result = $tags->link($article, [$tags->getTarget()->get(2)], ['foo' => 'bar']);
        $this->assertTrue($result);

        $expected = [
            '_primary' => true,
            'foo' => 'bar',
            'atomic' => true,
            'checkRules' => true,
            'checkExisting' => true,
            'associated' => [
                'articles' => [],
                'tags' => [],
            ],
        ];
        $this->assertEquals($expected, $actualOptions);
    }

    /**
     * Tests that options are being passed through to the internal table method calls.
     *
     * @return void
     */
    public function testOptionsBeingPassedToInternalSaveCallsUsingBelongsToManyUnlink()
    {
        $articles = $this->getTableLocator()->get('Articles');
        $tags = $articles->belongsToMany('Tags');

        $actualOptions = null;
        $tags->junction()->getEventManager()->on(
            'Model.beforeDelete',
            function (EventInterface $event, EntityInterface $entity, ArrayObject $options) use (&$actualOptions) {
                $actualOptions = $options->getArrayCopy();
            }
        );

        $article = $articles->get(1);

        $tags->unlink($article, [$tags->getTarget()->get(2)], ['foo' => 'bar']);

        $expected = [
            '_primary' => true,
            'foo' => 'bar',
            'atomic' => true,
            'checkRules' => true,
            'cleanProperty' => true,
        ];
        $this->assertEquals($expected, $actualOptions);
    }

    /**
     * Tests that options are being passed through to the internal table method calls.
     *
     * @return void
     */
    public function testOptionsBeingPassedToInternalSaveAndDeleteCallsUsingBelongsToManyReplaceLinks()
    {
        $articles = $this->getTableLocator()->get('Articles');
        $tags = $articles->belongsToMany('Tags');

        $actualSaveOptions = null;
        $actualDeleteOptions = null;
        $tags->junction()->getEventManager()->on(
            'Model.beforeSave',
            function (EventInterface $event, EntityInterface $entity, ArrayObject $options) use (&$actualSaveOptions) {
                $actualSaveOptions = $options->getArrayCopy();
            }
        );
        $tags->junction()->getEventManager()->on(
            'Model.beforeDelete',
            function (EventInterface $event, EntityInterface $entity, ArrayObject $options) use (&$actualDeleteOptions) {
                $actualDeleteOptions = $options->getArrayCopy();
            }
        );

        $article = $articles->get(1);

        $result = $tags->replaceLinks(
            $article,
            [
                $tags->getTarget()->newEntity(['name' => 'new']),
                $tags->getTarget()->get(2),
            ],
            ['foo' => 'bar']
        );
        $this->assertTrue($result);

        $expected = [
            '_primary' => true,
            'foo' => 'bar',
            'atomic' => true,
            'checkRules' => true,
            'checkExisting' => true,
            'associated' => [],
        ];
        $this->assertEquals($expected, $actualSaveOptions);

        $expected = [
            '_primary' => true,
            'foo' => 'bar',
            'atomic' => true,
            'checkRules' => true,
        ];
        $this->assertEquals($expected, $actualDeleteOptions);
    }

    /**
     * Tests that options are being passed through to the internal table method calls.
     *
     * @return void
     */
    public function testOptionsBeingPassedToImplicitHasManyDeletesUsingSaveReplace()
    {
        $authors = $this->getTableLocator()->get('Authors');

        $articles = $authors->hasMany('Articles');
        $articles->setSaveStrategy(HasMany::SAVE_REPLACE)
            ->setDependent(true)
            ->setCascadeCallbacks(true);

        $actualOptions = null;
        $articles->getTarget()->getEventManager()->on(
            'Model.beforeDelete',
            function (EventInterface $event, EntityInterface $entity, ArrayObject $options) use (&$actualOptions) {
                $actualOptions = $options->getArrayCopy();
            }
        );

        $author = $authors->get(1);
        $author->articles = [];
        $author->setDirty('articles', true);

        $result = $authors->save($author, ['foo' => 'bar']);
        $this->assertNotEmpty($result);

        $expected = [
            '_primary' => false,
            'foo' => 'bar',
            'atomic' => true,
            'checkRules' => true,
            'checkExisting' => true,
            '_sourceTable' => $authors,
        ];
        $this->assertEquals($expected, $actualOptions);
    }

    /**
     * Tests that options are being passed through to the internal table method calls.
     *
     * @return void
     */
    public function testOptionsBeingPassedToInternalSaveCallsUsingHasManyLink()
    {
        $authors = $this->getTableLocator()->get('Authors');
        $articles = $authors->hasMany('Articles');

        $actualOptions = null;
        $articles->getTarget()->getEventManager()->on(
            'Model.beforeSave',
            function (EventInterface $event, EntityInterface $entity, ArrayObject $options) use (&$actualOptions) {
                $actualOptions = $options->getArrayCopy();
            }
        );

        $author = $authors->get(1);
        $author->articles = [];
        $author->setDirty('articles', true);

        $result = $articles->link($author, [$articles->getTarget()->get(2)], ['foo' => 'bar']);
        $this->assertTrue($result);

        $expected = [
            '_primary' => true,
            'foo' => 'bar',
            'atomic' => true,
            'checkRules' => true,
            'checkExisting' => true,
            '_sourceTable' => $authors,
            'associated' => [
                'authors' => [],
                'tags' => [],
                'articlestags' => [],
            ],
        ];
        $this->assertEquals($expected, $actualOptions);
    }

    /**
     * Tests that options are being passed through to the internal table method calls.
     *
     * @return void
     */
    public function testOptionsBeingPassedToInternalSaveCallsUsingHasManyUnlink()
    {
        $authors = $this->getTableLocator()->get('Authors');
        $articles = $authors->hasMany('Articles');
        $articles->setDependent(true);
        $articles->setCascadeCallbacks(true);

        $actualOptions = null;
        $articles->getTarget()->getEventManager()->on(
            'Model.beforeDelete',
            function (EventInterface $event, EntityInterface $entity, ArrayObject $options) use (&$actualOptions) {
                $actualOptions = $options->getArrayCopy();
            }
        );

        $author = $authors->get(1);
        $author->articles = [];
        $author->setDirty('articles', true);

        $articles->unlink($author, [$articles->getTarget()->get(1)], ['foo' => 'bar']);

        $expected = [
            '_primary' => true,
            'foo' => 'bar',
            'atomic' => true,
            'checkRules' => true,
            'cleanProperty' => true,
        ];
        $this->assertEquals($expected, $actualOptions);
    }

    /**
     * Tests that options are being passed through to the internal table method calls.
     *
     * @return void
     */
    public function testOptionsBeingPassedToInternalSaveAndDeleteCallsUsingHasManyReplace()
    {
        $authors = $this->getTableLocator()->get('Authors');
        $articles = $authors->hasMany('Articles');
        $articles->setDependent(true);
        $articles->setCascadeCallbacks(true);

        $actualSaveOptions = null;
        $actualDeleteOptions = null;
        $articles->getTarget()->getEventManager()->on(
            'Model.beforeSave',
            function (EventInterface $event, EntityInterface $entity, ArrayObject $options) use (&$actualSaveOptions) {
                $actualSaveOptions = $options->getArrayCopy();
            }
        );
        $articles->getTarget()->getEventManager()->on(
            'Model.beforeDelete',
            function (EventInterface $event, EntityInterface $entity, ArrayObject $options) use (&$actualDeleteOptions) {
                $actualDeleteOptions = $options->getArrayCopy();
            }
        );

        $author = $authors->get(1);

        $result = $articles->replace(
            $author,
            [
                $articles->getTarget()->newEntity(['title' => 'new', 'body' => 'new']),
                $articles->getTarget()->get(1),
            ],
            ['foo' => 'bar']
        );
        $this->assertTrue($result);

        $expected = [
            '_primary' => true,
            'foo' => 'bar',
            'atomic' => true,
            'checkRules' => true,
            'checkExisting' => true,
            '_sourceTable' => $authors,
            'associated' => [
                'authors' => [],
                'tags' => [],
                'articlestags' => [],
            ],
        ];
        $this->assertEquals($expected, $actualSaveOptions);

        $expected = [
            '_primary' => true,
            'foo' => 'bar',
            'atomic' => true,
            'checkRules' => true,
            '_sourceTable' => $authors,
        ];
        $this->assertEquals($expected, $actualDeleteOptions);
    }

    /**
     * Tests backwards compatibility of the the `$options` argument, formerly `$cleanProperty`.
     *
     * @return void
     */
    public function testBackwardsCompatibilityForBelongsToManyUnlinkCleanPropertyOption()
    {
        $articles = $this->getTableLocator()->get('Articles');
        $tags = $articles->belongsToMany('Tags');

        $actualOptions = null;
        $tags->junction()->getEventManager()->on(
            'Model.beforeDelete',
            function (EventInterface $event, EntityInterface $entity, ArrayObject $options) use (&$actualOptions) {
                $actualOptions = $options->getArrayCopy();
            }
        );

        $article = $articles->get(1);

        $tags->unlink($article, [$tags->getTarget()->get(1)], false);
        $this->assertArrayHasKey('cleanProperty', $actualOptions);
        $this->assertFalse($actualOptions['cleanProperty']);

        $actualOptions = null;
        $tags->unlink($article, [$tags->getTarget()->get(2)]);
        $this->assertArrayHasKey('cleanProperty', $actualOptions);
        $this->assertTrue($actualOptions['cleanProperty']);
    }

    /**
     * Tests backwards compatibility of the the `$options` argument, formerly `$cleanProperty`.
     *
     * @return void
     */
    public function testBackwardsCompatibilityForHasManyUnlinkCleanPropertyOption()
    {
        $authors = $this->getTableLocator()->get('Authors');
        $articles = $authors->hasMany('Articles');
        $articles->setDependent(true);
        $articles->setCascadeCallbacks(true);

        $actualOptions = null;
        $articles->getTarget()->getEventManager()->on(
            'Model.beforeDelete',
            function (EventInterface $event, EntityInterface $entity, ArrayObject $options) use (&$actualOptions) {
                $actualOptions = $options->getArrayCopy();
            }
        );

        $author = $authors->get(1);
        $author->articles = [];
        $author->setDirty('articles', true);

        $articles->unlink($author, [$articles->getTarget()->get(1)], false);
        $this->assertArrayHasKey('cleanProperty', $actualOptions);
        $this->assertFalse($actualOptions['cleanProperty']);

        $actualOptions = null;
        $articles->unlink($author, [$articles->getTarget()->get(3)]);
        $this->assertArrayHasKey('cleanProperty', $actualOptions);
        $this->assertTrue($actualOptions['cleanProperty']);
    }

    /**
     * Tests that it is possible to call find with no arguments
     *
     * @return void
     */
    public function testSimplifiedFind()
    {
        $table = $this->getMockBuilder(Table::class)
            ->setMethods(['callFinder'])
            ->setConstructorArgs([[
                'connection' => $this->connection,
                'schema' => ['id' => ['type' => 'integer']],
            ]])
            ->getMock();

        $query = (new Query($this->connection, $table))->select();
        $table->expects($this->once())->method('callFinder')
            ->with('all', $query, []);
        $table->find();
    }

    public function providerForTestGet()
    {
        return [
            [ ['fields' => ['id']] ],
            [ ['fields' => ['id'], 'cache' => false] ],
        ];
    }

    /**
     * Test that get() will use the primary key for searching and return the first
     * entity found
     *
     * @dataProvider providerForTestGet
     * @param array $options
     * @return void
     */
    public function testGet($options)
    {
        $table = $this->getMockBuilder(Table::class)
            ->setMethods(['callFinder', 'query'])
            ->setConstructorArgs([[
                'connection' => $this->connection,
                'schema' => [
                    'id' => ['type' => 'integer'],
                    'bar' => ['type' => 'integer'],
                    '_constraints' => ['primary' => ['type' => 'primary', 'columns' => ['bar']]],
                ],
            ]])
            ->getMock();

        $query = $this->getMockBuilder('Cake\ORM\Query')
            ->setMethods(['addDefaultTypes', 'firstOrFail', 'where', 'cache'])
            ->setConstructorArgs([$this->connection, $table])
            ->getMock();

        $entity = new Entity();
        $table->expects($this->once())->method('query')
            ->will($this->returnValue($query));
        $table->expects($this->once())->method('callFinder')
            ->with('all', $query, ['fields' => ['id']])
            ->will($this->returnValue($query));

        $query->expects($this->once())->method('where')
            ->with([$table->getAlias() . '.bar' => 10])
            ->will($this->returnSelf());
        $query->expects($this->never())->method('cache');
        $query->expects($this->once())->method('firstOrFail')
            ->will($this->returnValue($entity));
        $result = $table->get(10, $options);
        $this->assertSame($entity, $result);
    }

    public function providerForTestGetWithCustomFinder()
    {
        return [
            [ ['fields' => ['id'], 'finder' => 'custom'] ],
        ];
    }

    /**
     * Test that get() will call a custom finder.
     *
     * @dataProvider providerForTestGetWithCustomFinder
     * @param array $options
     * @return void
     */
    public function testGetWithCustomFinder($options)
    {
        $table = $this->getMockBuilder(Table::class)
            ->setMethods(['callFinder', 'query'])
            ->setConstructorArgs([[
                'connection' => $this->connection,
                'schema' => [
                    'id' => ['type' => 'integer'],
                    'bar' => ['type' => 'integer'],
                    '_constraints' => ['primary' => ['type' => 'primary', 'columns' => ['bar']]],
                ],
            ]])
            ->getMock();

        $query = $this->getMockBuilder('Cake\ORM\Query')
            ->setMethods(['addDefaultTypes', 'firstOrFail', 'where', 'cache'])
            ->setConstructorArgs([$this->connection, $table])
            ->getMock();

        $entity = new Entity();
        $table->expects($this->once())->method('query')
            ->will($this->returnValue($query));
        $table->expects($this->once())->method('callFinder')
            ->with('custom', $query, ['fields' => ['id']])
            ->will($this->returnValue($query));

        $query->expects($this->once())->method('where')
            ->with([$table->getAlias() . '.bar' => 10])
            ->will($this->returnSelf());
        $query->expects($this->never())->method('cache');
        $query->expects($this->once())->method('firstOrFail')
            ->will($this->returnValue($entity));
        $result = $table->get(10, $options);
        $this->assertSame($entity, $result);
    }

    public function providerForTestGetWithCache()
    {
        return [
            [
                ['fields' => ['id'], 'cache' => 'default'],
                'get:test.table_name[10]', 'default',
            ],
            [
                ['fields' => ['id'], 'cache' => 'default', 'key' => 'custom_key'],
                'custom_key', 'default',
            ],
        ];
    }

    /**
     * Test that get() will use the cache.
     *
     * @dataProvider providerForTestGetWithCache
     * @param array $options
     * @param string $cacheKey
     * @param string $cacheConfig
     * @return void
     */
    public function testGetWithCache($options, $cacheKey, $cacheConfig)
    {
        $table = $this->getMockBuilder(Table::class)
            ->setMethods(['callFinder', 'query'])
            ->setConstructorArgs([[
                'connection' => $this->connection,
                'schema' => [
                    'id' => ['type' => 'integer'],
                    'bar' => ['type' => 'integer'],
                    '_constraints' => ['primary' => ['type' => 'primary', 'columns' => ['bar']]],
                ],
            ]])
            ->getMock();
        $table->setTable('table_name');

        $query = $this->getMockBuilder('Cake\ORM\Query')
            ->setMethods(['addDefaultTypes', 'firstOrFail', 'where', 'cache'])
            ->setConstructorArgs([$this->connection, $table])
            ->getMock();

        $entity = new Entity();
        $table->expects($this->once())->method('query')
            ->will($this->returnValue($query));
        $table->expects($this->once())->method('callFinder')
            ->with('all', $query, ['fields' => ['id']])
            ->will($this->returnValue($query));

        $query->expects($this->once())->method('where')
            ->with([$table->getAlias() . '.bar' => 10])
            ->will($this->returnSelf());
        $query->expects($this->once())->method('cache')
            ->with($cacheKey, $cacheConfig)
            ->will($this->returnSelf());
        $query->expects($this->once())->method('firstOrFail')
            ->will($this->returnValue($entity));
        $result = $table->get(10, $options);
        $this->assertSame($entity, $result);
    }

    /**
     * Tests that get() will throw an exception if the record was not found
     *
     * @return void
     */
    public function testGetNotFoundException()
    {
        $this->expectException(\Cake\Datasource\Exception\RecordNotFoundException::class);
        $this->expectExceptionMessage('Record not found in table "articles"');
        $table = new Table([
            'name' => 'Articles',
            'connection' => $this->connection,
            'table' => 'articles',
        ]);
        $table->get(10);
    }

    /**
     * Test that an exception is raised when there are not enough keys.
     *
     * @return void
     */
    public function testGetExceptionOnNoData()
    {
        $this->expectException(\Cake\Datasource\Exception\InvalidPrimaryKeyException::class);
        $this->expectExceptionMessage('Record not found in table "articles" with primary key [NULL]');
        $table = new Table([
            'name' => 'Articles',
            'connection' => $this->connection,
            'table' => 'articles',
        ]);
        $table->get(null);
    }

    /**
     * Test that an exception is raised when there are too many keys.
     *
     * @return void
     */
    public function testGetExceptionOnTooMuchData()
    {
        $this->expectException(\Cake\Datasource\Exception\InvalidPrimaryKeyException::class);
        $this->expectExceptionMessage('Record not found in table "articles" with primary key [1, \'two\']');
        $table = new Table([
            'name' => 'Articles',
            'connection' => $this->connection,
            'table' => 'articles',
        ]);
        $table->get([1, 'two']);
    }

    /**
     * Tests that patchEntity delegates the task to the marshaller and passed
     * all associations
     *
     * @return void
     */
    public function testPatchEntityMarshallerUsage()
    {
        $table = $this->getMockBuilder(Table::class)
            ->setMethods(['marshaller'])
            ->getMock();
        $marshaller = $this->getMockBuilder('Cake\ORM\Marshaller')
            ->setConstructorArgs([$table])
            ->getMock();
        $table->belongsTo('users');
        $table->hasMany('articles');
        $table->expects($this->once())->method('marshaller')
            ->will($this->returnValue($marshaller));

        $entity = new Entity();
        $data = ['foo' => 'bar'];
        $marshaller->expects($this->once())
            ->method('merge')
            ->with($entity, $data, ['associated' => ['users', 'articles']])
            ->will($this->returnValue($entity));
        $table->patchEntity($entity, $data);
    }

    /**
     * Tests patchEntity in a simple scenario. The tests for Marshaller cover
     * patch scenarios in more depth.
     *
     * @return void
     */
    public function testPatchEntity()
    {
        $table = $this->getTableLocator()->get('Articles');
        $entity = new Entity(['title' => 'old title'], ['markNew' => false]);
        $data = ['title' => 'new title'];
        $entity = $table->patchEntity($entity, $data);

        $this->assertSame($data['title'], $entity->title);
        $this->assertFalse($entity->isNew(), 'entity should not be new.');
    }

    /**
     * Tests that patchEntities delegates the task to the marshaller and passed
     * all associations
     *
     * @return void
     */
    public function testPatchEntitiesMarshallerUsage()
    {
        $table = $this->getMockBuilder(Table::class)
            ->setMethods(['marshaller'])
            ->getMock();
        $marshaller = $this->getMockBuilder('Cake\ORM\Marshaller')
            ->setConstructorArgs([$table])
            ->getMock();
        $table->belongsTo('users');
        $table->hasMany('articles');
        $table->expects($this->once())->method('marshaller')
            ->will($this->returnValue($marshaller));

        $entities = [new Entity()];
        $data = [['foo' => 'bar']];
        $marshaller->expects($this->once())
            ->method('mergeMany')
            ->with($entities, $data, ['associated' => ['users', 'articles']])
            ->will($this->returnValue($entities));
        $table->patchEntities($entities, $data);
    }

    /**
     * Tests patchEntities in a simple scenario. The tests for Marshaller cover
     * patch scenarios in more depth.
     *
     * @return void
     */
    public function testPatchEntities()
    {
        $table = $this->getTableLocator()->get('Articles');
        $entities = $table->find()->limit(2)->toArray();

        $data = [
            ['id' => $entities[0]->id, 'title' => 'new title'],
            ['id' => $entities[1]->id, 'title' => 'new title2'],
        ];
        $entities = $table->patchEntities($entities, $data);
        foreach ($entities as $i => $entity) {
            $this->assertFalse($entity->isNew(), 'entities should not be new.');
            $this->assertSame($data[$i]['title'], $entity->title);
        }
    }

    /**
     * Tests __debugInfo
     *
     * @return void
     */
    public function testDebugInfo()
    {
        $articles = $this->getTableLocator()->get('articles');
        $articles->addBehavior('Timestamp');
        $result = $articles->__debugInfo();
        $expected = [
            'registryAlias' => 'articles',
            'table' => 'articles',
            'alias' => 'articles',
            'entityClass' => 'TestApp\Model\Entity\Article',
            'associations' => ['authors', 'tags', 'articlestags'],
            'behaviors' => ['Timestamp'],
            'defaultConnection' => 'default',
            'connectionName' => 'test',
        ];
        $this->assertEquals($expected, $result);

        $articles = $this->getTableLocator()->get('Foo.Articles');
        $result = $articles->__debugInfo();
        $expected = [
            'registryAlias' => 'Foo.Articles',
            'table' => 'articles',
            'alias' => 'Articles',
            'entityClass' => 'Cake\ORM\Entity',
            'associations' => [],
            'behaviors' => [],
            'defaultConnection' => 'default',
            'connectionName' => 'test',
        ];
        $this->assertEquals($expected, $result);
    }

    /**
     * Test that findOrCreate creates a new entity, and then finds that entity.
     *
     * @return void
     */
    public function testFindOrCreateNewEntity()
    {
        $articles = $this->getTableLocator()->get('Articles');

        $callbackExecuted = false;
        $firstArticle = $articles->findOrCreate(['title' => 'Not there'], function ($article) use (&$callbackExecuted) {
            $this->assertInstanceOf(EntityInterface::class, $article);
            $article->body = 'New body';
            $callbackExecuted = true;
        });
        $this->assertTrue($callbackExecuted);
        $this->assertFalse($firstArticle->isNew());
        $this->assertNotNull($firstArticle->id);
        $this->assertEquals('Not there', $firstArticle->title);
        $this->assertEquals('New body', $firstArticle->body);

        $secondArticle = $articles->findOrCreate(['title' => 'Not there'], function ($article) {
            $this->fail('Should not be called for existing entities.');
        });
        $this->assertFalse($secondArticle->isNew());
        $this->assertNotNull($secondArticle->id);
        $this->assertEquals('Not there', $secondArticle->title);
        $this->assertEquals($firstArticle->id, $secondArticle->id);
    }

    /**
     * Test that findOrCreate finds fixture data.
     *
     * @return void
     */
    public function testFindOrCreateExistingEntity()
    {
        $articles = $this->getTableLocator()->get('Articles');

        $article = $articles->findOrCreate(['title' => 'First Article'], function ($article) {
            $this->fail('Should not be called for existing entities.');
        });
        $this->assertFalse($article->isNew());
        $this->assertNotNull($article->id);
        $this->assertEquals('First Article', $article->title);
    }

    /**
     * Test that findOrCreate uses the search conditions as defaults for new entity.
     *
     * @return void
     */
    public function testFindOrCreateDefaults()
    {
        $articles = $this->getTableLocator()->get('Articles');

        $callbackExecuted = false;
        $article = $articles->findOrCreate(
            ['author_id' => 2, 'title' => 'First Article'],
            function ($article) use (&$callbackExecuted) {
                $this->assertInstanceOf('Cake\Datasource\EntityInterface', $article);
                $article->set(['published' => 'N', 'body' => 'New body']);
                $callbackExecuted = true;
            }
        );
        $this->assertTrue($callbackExecuted);
        $this->assertFalse($article->isNew());
        $this->assertNotNull($article->id);
        $this->assertEquals('First Article', $article->title);
        $this->assertEquals('New body', $article->body);
        $this->assertEquals('N', $article->published);
        $this->assertEquals(2, $article->author_id);

        $query = $articles->find()->where(['author_id' => 2, 'title' => 'First Article']);
        $article = $articles->findOrCreate($query);
        $this->assertEquals('First Article', $article->title);
        $this->assertEquals(2, $article->author_id);
        $this->assertFalse($article->isNew());
    }

    /**
     * Test that findOrCreate adds new entity without using a callback.
     *
     * @return void
     */
    public function testFindOrCreateNoCallable()
    {
        $articles = $this->getTableLocator()->get('Articles');

        $article = $articles->findOrCreate(['title' => 'Just Something New']);
        $this->assertFalse($article->isNew());
        $this->assertNotNull($article->id);
        $this->assertEquals('Just Something New', $article->title);
    }

    /**
     * Test that findOrCreate executes search conditions as a callable.
     *
     * @return void
     */
    public function testFindOrCreateSearchCallable()
    {
        $articles = $this->getTableLocator()->get('Articles');

        $calledOne = false;
        $calledTwo = false;
        $article = $articles->findOrCreate(function ($query) use (&$calledOne) {
            $this->assertInstanceOf('Cake\ORM\Query', $query);
            $query->where(['title' => 'Something Else']);
            $calledOne = true;
        }, function ($article) use (&$calledTwo) {
            $this->assertInstanceOf('Cake\Datasource\EntityInterface', $article);
            $article->title = 'Set Defaults Here';
            $calledTwo = true;
        });
        $this->assertTrue($calledOne);
        $this->assertTrue($calledTwo);
        $this->assertFalse($article->isNew());
        $this->assertNotNull($article->id);
        $this->assertEquals('Set Defaults Here', $article->title);
    }

    /**
     * Test that findOrCreate options disable defaults.
     *
     * @return void
     */
    public function testFindOrCreateNoDefaults()
    {
        $articles = $this->getTableLocator()->get('Articles');

        $article = $articles->findOrCreate(['title' => 'A New Article', 'published' => 'Y'], function ($article) {
            $this->assertInstanceOf('Cake\Datasource\EntityInterface', $article);
            $article->title = 'A Different Title';
        }, ['defaults' => false]);
        $this->assertFalse($article->isNew());
        $this->assertNotNull($article->id);
        $this->assertEquals('A Different Title', $article->title);
        $this->assertNull($article->published, 'Expected Null since defaults are disabled.');
    }

    /**
     * Test that findOrCreate executes callable inside transaction.
     *
     * @return void
     */
    public function testFindOrCreateTransactions()
    {
        $articles = $this->getTableLocator()->get('Articles');
        $articles->getEventManager()->on('Model.afterSaveCommit', function (EventInterface $event, EntityInterface $entity, ArrayObject $options) {
            $entity->afterSaveCommit = true;
        });

        $article = $articles->findOrCreate(function ($query) {
            $this->assertInstanceOf('Cake\ORM\Query', $query);
            $query->where(['title' => 'Find Something New']);
            $this->assertTrue($this->connection->inTransaction());
        }, function ($article) {
            $this->assertInstanceOf('Cake\Datasource\EntityInterface', $article);
            $article->title = 'Success';
            $this->assertTrue($this->connection->inTransaction());
        });
        $this->assertFalse($article->isNew());
        $this->assertNotNull($article->id);
        $this->assertEquals('Success', $article->title);
        $this->assertTrue($article->afterSaveCommit);
    }

    /**
     * Test that findOrCreate executes callable without transaction.
     *
     * @return void
     */
    public function testFindOrCreateNoTransaction()
    {
        $articles = $this->getTableLocator()->get('Articles');

        $article = $articles->findOrCreate(function ($query) {
            $this->assertInstanceOf('Cake\ORM\Query', $query);
            $query->where(['title' => 'Find Something New']);
            $this->assertFalse($this->connection->inTransaction());
        }, function ($article) {
            $this->assertInstanceOf('Cake\Datasource\EntityInterface', $article);
            $this->assertFalse($this->connection->inTransaction());
            $article->title = 'Success';
        }, ['atomic' => false]);
        $this->assertFalse($article->isNew());
        $this->assertNotNull($article->id);
        $this->assertEquals('Success', $article->title);
    }

    /**
     * Test that findOrCreate throws a PersistenceFailedException when it cannot save
     * an entity created from $search
     *
     * @return void
     */
    public function testFindOrCreateWithInvalidEntity()
    {
        $this->expectException(PersistenceFailedException::class);
        $this->expectExceptionMessage(
            'Entity findOrCreate failure. ' .
            'Found the following errors (title._empty: "This field cannot be left empty").'
        );

        $articles = $this->getTableLocator()->get('Articles');
        $validator = new Validator();
        $validator->notBlank('title');
        $articles->setValidator('default', $validator);

        $articles->findOrCreate(['title' => '']);
    }

    /**
     * Test that findOrCreate allows patching of all $search keys
     *
     * @return void
     */
    public function testFindOrCreateAccessibleFields()
    {
        $articles = $this->getTableLocator()->get('Articles');
        $articles->setEntityClass(ProtectedEntity::class);
        $validator = new Validator();
        $validator->notBlank('title');
        $articles->setValidator('default', $validator);

        $article = $articles->findOrCreate(['title' => 'test']);
        $this->assertInstanceOf(ProtectedEntity::class, $article);
        $this->assertSame('test', $article->title);
    }

    /**
     * Test that findOrCreate cannot accidentally bypass required validation.
     *
     * @return void
     */
    public function testFindOrCreatePartialValidation()
    {
        $articles = $this->getTableLocator()->get('Articles');
        $articles->setEntityClass(ProtectedEntity::class);
        $validator = new Validator();
        $validator->notBlank('title')->requirePresence('title', 'create');
        $validator->notBlank('body')->requirePresence('body', 'create');
        $articles->setValidator('default', $validator);

        $this->expectException(PersistenceFailedException::class);
        $this->expectExceptionMessage(
            'Entity findOrCreate failure. ' .
            'Found the following errors (title._required: "This field is required").'
        );

        $articles->findOrCreate(['body' => 'test']);
    }

    /**
     * Test that creating a table fires the initialize event.
     *
     * @return void
     */
    public function testInitializeEvent()
    {
        $count = 0;
        $cb = function (EventInterface $event) use (&$count) {
            $count++;
        };
        EventManager::instance()->on('Model.initialize', $cb);
        $articles = $this->getTableLocator()->get('Articles');

        $this->assertEquals(1, $count, 'Callback should be called');
        EventManager::instance()->off('Model.initialize', $cb);
    }

    /**
     * Tests the hasFinder method
     *
     * @return void
     */
    public function testHasFinder()
    {
        $table = $this->getTableLocator()->get('articles');
        $table->addBehavior('Sluggable');

        $this->assertTrue($table->hasFinder('list'));
        $this->assertTrue($table->hasFinder('noSlug'));
        $this->assertFalse($table->hasFinder('noFind'));
    }

    /**
     * Tests that calling validator() trigger the buildValidator event
     *
     * @return void
     */
    public function testBuildValidatorEvent()
    {
        $count = 0;
        $cb = function (EventInterface $event) use (&$count) {
            $count++;
        };
        EventManager::instance()->on('Model.buildValidator', $cb);
        $articles = $this->getTableLocator()->get('Articles');
        $articles->getValidator();
        $this->assertEquals(1, $count, 'Callback should be called');

        $articles->getValidator();
        $this->assertEquals(1, $count, 'Callback should be called only once');
    }

    /**
     * Tests the validateUnique method with different combinations
     *
     * @return void
     */
    public function testValidateUnique()
    {
        $table = $this->getTableLocator()->get('Users');
        $validator = new Validator();
        $validator->add('username', 'unique', ['rule' => 'validateUnique', 'provider' => 'table']);
        $validator->setProvider('table', $table);

        $data = ['username' => ['larry', 'notthere']];
        $this->assertNotEmpty($validator->errors($data));

        $data = ['username' => 'larry'];
        $this->assertNotEmpty($validator->errors($data));

        $data = ['username' => 'jose'];
        $this->assertEmpty($validator->errors($data));

        $data = ['username' => 'larry', 'id' => 3];
        $this->assertEmpty($validator->errors($data, false));

        $data = ['username' => 'larry', 'id' => 3];
        $this->assertNotEmpty($validator->errors($data));

        $data = ['username' => 'larry'];
        $this->assertNotEmpty($validator->errors($data, false));

        $validator->add('username', 'unique', [
            'rule' => 'validateUnique', 'provider' => 'table',
        ]);
        $data = ['username' => 'larry'];
        $this->assertNotEmpty($validator->errors($data, false));
    }

    /**
     * Tests the validateUnique method with scope
     *
     * @return void
     */
    public function testValidateUniqueScope()
    {
        $table = $this->getTableLocator()->get('Users');
        $validator = new Validator();
        $validator->add('username', 'unique', [
            'rule' => ['validateUnique', ['derp' => 'erp', 'scope' => 'id']],
            'provider' => 'table',
        ]);
        $validator->setProvider('table', $table);
        $data = ['username' => 'larry', 'id' => 3];
        $this->assertNotEmpty($validator->errors($data));

        $data = ['username' => 'larry', 'id' => 1];
        $this->assertEmpty($validator->errors($data));

        $data = ['username' => 'jose'];
        $this->assertEmpty($validator->errors($data));
    }

    /**
     * Tests the validateUnique method with options
     *
     * @return void
     */
    public function testValidateUniqueMultipleNulls()
    {
        $entity = new Entity([
            'id' => 9,
            'site_id' => 1,
            'author_id' => null,
            'title' => 'Null title',
        ]);

        $table = $this->getTableLocator()->get('SiteArticles');
        $table->save($entity);

        $validator = new Validator();
        $validator->add('site_id', 'unique', [
            'rule' => [
                'validateUnique',
                [
                    'allowMultipleNulls' => false,
                    'scope' => ['author_id'],
                ],
            ],
            'provider' => 'table',
            'message' => 'Must be unique.',
        ]);
        $validator->setProvider('table', $table);

        $data = ['site_id' => 1, 'author_id' => null, 'title' => 'Null dupe'];
        $expected = ['site_id' => ['unique' => 'Must be unique.']];
        $this->assertEquals($expected, $validator->errors($data));
    }

    /**
     * Tests that the callbacks receive the expected types of arguments.
     *
     * @return void
     */
    public function testCallbackArgumentTypes()
    {
        $table = $this->getTableLocator()->get('articles');
        $table->belongsTo('authors');

        $eventManager = $table->getEventManager();

        $associationBeforeFindCount = 0;
        $table->getAssociation('authors')->getTarget()->getEventManager()->on(
            'Model.beforeFind',
            function (EventInterface $event, Query $query, ArrayObject $options, $primary) use (&$associationBeforeFindCount) {
                $this->assertInternalType('bool', $primary);
                $associationBeforeFindCount ++;
            }
        );

        $beforeFindCount = 0;
        $eventManager->on(
            'Model.beforeFind',
            function (EventInterface $event, Query $query, ArrayObject $options, $primary) use (&$beforeFindCount) {
                $this->assertInternalType('bool', $primary);
                $beforeFindCount ++;
            }
        );
        $table->find()->contain('authors')->first();
        $this->assertEquals(1, $associationBeforeFindCount);
        $this->assertEquals(1, $beforeFindCount);

        $buildValidatorCount = 0;
        $eventManager->on(
            'Model.buildValidator',
            $callback = function (EventInterface $event, Validator $validator, $name) use (&$buildValidatorCount) {
                $this->assertInternalType('string', $name);
                $buildValidatorCount ++;
            }
        );
        $table->getValidator();
        $this->assertEquals(1, $buildValidatorCount);

        $buildRulesCount =
        $beforeRulesCount =
        $afterRulesCount =
        $beforeSaveCount =
        $afterSaveCount = 0;
        $eventManager->on(
            'Model.buildRules',
            function (EventInterface $event, RulesChecker $rules) use (&$buildRulesCount) {
                $buildRulesCount ++;
            }
        );
        $eventManager->on(
            'Model.beforeRules',
            function (EventInterface $event, EntityInterface $entity, ArrayObject $options, $operation) use (&$beforeRulesCount) {
                $this->assertInternalType('string', $operation);
                $beforeRulesCount ++;
            }
        );
        $eventManager->on(
            'Model.afterRules',
            function (EventInterface $event, EntityInterface $entity, ArrayObject $options, $result, $operation) use (&$afterRulesCount) {
                $this->assertInternalType('bool', $result);
                $this->assertInternalType('string', $operation);
                $afterRulesCount ++;
            }
        );
        $eventManager->on(
            'Model.beforeSave',
            function (EventInterface $event, EntityInterface $entity, ArrayObject $options) use (&$beforeSaveCount) {
                $beforeSaveCount ++;
            }
        );
        $eventManager->on(
            'Model.afterSave',
            $afterSaveCallback = function (EventInterface $event, EntityInterface $entity, ArrayObject $options) use (&$afterSaveCount) {
                $afterSaveCount ++;
            }
        );
        $entity = new Entity(['title' => 'Title']);
        $this->assertNotFalse($table->save($entity));
        $this->assertEquals(1, $buildRulesCount);
        $this->assertEquals(1, $beforeRulesCount);
        $this->assertEquals(1, $afterRulesCount);
        $this->assertEquals(1, $beforeSaveCount);
        $this->assertEquals(1, $afterSaveCount);

        $beforeDeleteCount =
        $afterDeleteCount = 0;
        $eventManager->on(
            'Model.beforeDelete',
            function (EventInterface $event, EntityInterface $entity, ArrayObject $options) use (&$beforeDeleteCount) {
                $beforeDeleteCount ++;
            }
        );
        $eventManager->on(
            'Model.afterDelete',
            function (EventInterface $event, EntityInterface $entity, ArrayObject $options) use (&$afterDeleteCount) {
                $afterDeleteCount ++;
            }
        );
        $this->assertTrue($table->delete($entity, ['checkRules' => false]));
        $this->assertEquals(1, $beforeDeleteCount);
        $this->assertEquals(1, $afterDeleteCount);
    }

    /**
     * Tests that calling newEntity() on a table sets the right source alias
     *
     * @return void
     */
    public function testSetEntitySource()
    {
        $table = $this->getTableLocator()->get('Articles');
        $this->assertEquals('Articles', $table->newEntity()->getSource());

        $this->loadPlugins(['TestPlugin']);
        $table = $this->getTableLocator()->get('TestPlugin.Comments');
        $this->assertEquals('TestPlugin.Comments', $table->newEntity()->getSource());
    }

    /**
     * Tests that passing a coned entity that was marked as new to save() will
     * actually save it as a new entity
     *
     * @group save
     * @return void
     */
    public function testSaveWithClonedEntity()
    {
        $table = $this->getTableLocator()->get('Articles');
        $article = $table->get(1);

        $cloned = clone $article;
        $cloned->unset('id');
        $cloned->isNew(true);
        $this->assertSame($cloned, $table->save($cloned));
        $this->assertEquals(
            $article->extract(['title', 'author_id']),
            $cloned->extract(['title', 'author_id'])
        );
        $this->assertEquals(4, $cloned->id);
    }

    /**
     * Tests that the _ids notation can be used for HasMany
     *
     * @return void
     */
    public function testSaveHasManyWithIds()
    {
        $data = [
            'username' => 'lux',
            'password' => 'passphrase',
            'comments' => [
                '_ids' => [1, 2],
            ],
        ];

        $userTable = $this->getTableLocator()->get('Users');
        $userTable->hasMany('Comments');
        $savedUser = $userTable->save($userTable->newEntity($data, ['associated' => ['Comments']]));
        $retrievedUser = $userTable->find('all')->where(['id' => $savedUser->id])->contain(['Comments'])->first();
        $this->assertEquals($savedUser->comments[0]->user_id, $retrievedUser->comments[0]->user_id);
        $this->assertEquals($savedUser->comments[1]->user_id, $retrievedUser->comments[1]->user_id);
    }

    /**
     * Tests that on second save, entities for the has many relation are not marked
     * as dirty unnecessarily. This helps avoid wasteful database statements and makes
     * for a cleaner transaction log
     *
     * @return void
     */
    public function testSaveHasManyNoWasteSave()
    {
        $data = [
            'username' => 'lux',
            'password' => 'passphrase',
            'comments' => [
                '_ids' => [1, 2],
            ],
        ];

        $userTable = $this->getTableLocator()->get('Users');
        $userTable->hasMany('Comments');
        $savedUser = $userTable->save($userTable->newEntity($data, ['associated' => ['Comments']]));

        $counter = 0;
        $userTable->Comments
            ->getEventManager()
            ->on('Model.afterSave', function (EventInterface $event, $entity) use (&$counter) {
                if ($entity->isDirty()) {
                    $counter++;
                }
            });

        $savedUser->comments[] = $userTable->Comments->get(5);
        $this->assertCount(3, $savedUser->comments);
        $savedUser->setDirty('comments', true);
        $userTable->save($savedUser);
        $this->assertEquals(1, $counter);
    }

    /**
     * Tests that on second save, entities for the belongsToMany relation are not marked
     * as dirty unnecessarily. This helps avoid wasteful database statements and makes
     * for a cleaner transaction log
     *
     * @return void
     */
    public function testSaveBelongsToManyNoWasteSave()
    {
        $data = [
            'title' => 'foo',
            'body' => 'bar',
            'tags' => [
                '_ids' => [1, 2],
            ],
        ];

        $table = $this->getTableLocator()->get('Articles');
        $table->belongsToMany('Tags');
        $article = $table->save($table->newEntity($data, ['associated' => ['Tags']]));

        $counter = 0;
        $table->Tags->junction()
            ->getEventManager()
            ->on('Model.afterSave', function (EventInterface $event, $entity) use (&$counter) {
                if ($entity->isDirty()) {
                    $counter++;
                }
            });

        $article->tags[] = $table->Tags->get(3);
        $this->assertCount(3, $article->tags);
        $article->setDirty('tags', true);
        $table->save($article);
        $this->assertEquals(1, $counter);
    }

    /**
     * Tests that after saving then entity contains the right primary
     * key casted to the right type
     *
     * @group save
     * @return void
     */
    public function testSaveCorrectPrimaryKeyType()
    {
        $entity = new Entity([
            'username' => 'superuser',
            'created' => new Time('2013-10-10 00:00'),
            'updated' => new Time('2013-10-10 00:00'),
        ], ['markNew' => true]);

        $table = $this->getTableLocator()->get('Users');
        $this->assertSame($entity, $table->save($entity));
        $this->assertSame(self::$nextUserId, $entity->id);
    }

    /**
     * Tests entity clean()
     *
     * @return void
     */
    public function testEntityClean()
    {
        $table = $this->getTableLocator()->get('Articles');
        $validator = $table->getValidator()->requirePresence('body');
        $entity = $table->newEntity(['title' => 'mark']);

        $entity->setDirty('title', true);
        $entity->setInvalidField('title', 'albert');

        $this->assertNotEmpty($entity->getErrors());
        $this->assertTrue($entity->isDirty());
        $this->assertEquals(['title' => 'albert'], $entity->getInvalid());

        $entity->title = 'alex';
        $this->assertSame($entity->getOriginal('title'), 'mark');

        $entity->clean();

        $this->assertEmpty($entity->getErrors());
        $this->assertFalse($entity->isDirty());
        $this->assertEquals([], $entity->getInvalid());
        $this->assertSame($entity->getOriginal('title'), 'alex');
    }

    /**
     * Tests the loadInto() method
     *
     * @return void
     */
    public function testLoadIntoEntity()
    {
        $table = $this->getTableLocator()->get('Authors');
        $table->hasMany('SiteArticles');
        $articles = $table->hasMany('Articles');
        $articles->belongsToMany('Tags');

        $entity = $table->get(1);
        $result = $table->loadInto($entity, ['SiteArticles', 'Articles.Tags']);
        $this->assertSame($entity, $result);

        $expected = $table->get(1, ['contain' => ['SiteArticles', 'Articles.Tags']]);
        $this->assertEquals($expected, $result);
    }

    /**
     * Tests that it is possible to pass conditions and fields to loadInto()
     *
     * @return void
     */
    public function testLoadIntoWithConditions()
    {
        $table = $this->getTableLocator()->get('Authors');
        $table->hasMany('SiteArticles');
        $articles = $table->hasMany('Articles');
        $articles->belongsToMany('Tags');

        $entity = $table->get(1);
        $options = [
            'SiteArticles' => ['fields' => ['title', 'author_id']],
            'Articles.Tags' => function ($q) {
                return $q->where(['Tags.name' => 'tag2']);
            },
        ];
        $result = $table->loadInto($entity, $options);
        $this->assertSame($entity, $result);
        $expected = $table->get(1, ['contain' => $options]);
        $this->assertEquals($expected, $result);
    }

    /**
     * Tests loadInto() with a belongsTo association
     *
     * @return void
     */
    public function testLoadBelongsTo()
    {
        $table = $this->getTableLocator()->get('Articles');
        $table->belongsTo('Authors');

        $entity = $table->get(2);
        $result = $table->loadInto($entity, ['Authors']);
        $this->assertSame($entity, $result);

        $expected = $table->get(2, ['contain' => ['Authors']]);
        $this->assertEquals($expected, $entity);
    }

    /**
     * Tests that it is possible to post-load associations for many entities at
     * the same time
     *
     * @return void
     */
    public function testLoadIntoMany()
    {
        $table = $this->getTableLocator()->get('Authors');
        $table->hasMany('SiteArticles');
        $articles = $table->hasMany('Articles');
        $articles->belongsToMany('Tags');

        $entities = $table->find()->compile();
        $contain = ['SiteArticles', 'Articles.Tags'];
        $result = $table->loadInto($entities, $contain);

        foreach ($entities as $k => $v) {
            $this->assertSame($v, $result[$k]);
        }

        $expected = $table->find()->contain($contain)->toList();
        $this->assertEquals($expected, $result);
    }

    /**
     * Tests that saveOrFail triggers an exception on not successful save
     *
     * @return void
     */
    public function testSaveOrFail()
    {
        $this->expectException(\Cake\ORM\Exception\PersistenceFailedException::class);
        $this->expectExceptionMessage('Entity save failure.');

        $entity = new Entity([
            'foo' => 'bar',
        ]);
        $table = $this->getTableLocator()->get('users');

        $table->saveOrFail($entity);
    }

    /**
     * Tests that saveOrFail displays useful messages on output, especially in tests for CLI.
     *
     * @return void
     */
    public function testSaveOrFailErrorDisplay()
    {
        $this->expectException(\Cake\ORM\Exception\PersistenceFailedException::class);
        $this->expectExceptionMessage('Entity save failure. Found the following errors (field.0: "Some message", multiple.one: "One", multiple.two: "Two")');

        $entity = new Entity([
            'foo' => 'bar',
        ]);
        $entity->setError('field', 'Some message');
        $entity->setError('multiple', ['one' => 'One', 'two' => 'Two']);
        $table = $this->getTableLocator()->get('users');

        $table->saveOrFail($entity);
    }

    /**
     * Tests that saveOrFail with nested errors
     *
     * @return void
     */
    public function testSaveOrFailNestedError()
    {
        $this->expectException(\Cake\ORM\Exception\PersistenceFailedException::class);
        $this->expectExceptionMessage('Entity save failure. Found the following errors (articles.0.title.0: "Bad value")');

        $entity = new Entity([
            'username' => 'bad',
            'articles' => [
                new Entity(['title' => 'not an entity']),
            ],
        ]);
        $entity->articles[0]->setError('title', 'Bad value');

        $table = $this->getTableLocator()->get('Users');
        $table->hasMany('Articles');

        $table->saveOrFail($entity);
    }

    /**
     * Tests that saveOrFail returns the right entity
     *
     * @return void
     */
    public function testSaveOrFailGetEntity()
    {
        $entity = new Entity([
            'foo' => 'bar',
        ]);
        $table = $this->getTableLocator()->get('users');

        try {
            $table->saveOrFail($entity);
        } catch (\Cake\ORM\Exception\PersistenceFailedException $e) {
            $this->assertSame($entity, $e->getEntity());
        }
    }

    /**
     * Tests that deleteOrFail triggers an exception on not successful delete
     *
     * @return void
     */
    public function testDeleteOrFail()
    {
        $this->expectException(\Cake\ORM\Exception\PersistenceFailedException::class);
        $this->expectExceptionMessage('Entity delete failure.');
        $entity = new Entity([
            'id' => 999,
        ]);
        $table = $this->getTableLocator()->get('users');

        $result = $table->deleteOrFail($entity);
    }

    /**
     * Tests that deleteOrFail returns the right entity
     *
     * @return void
     */
    public function testDeleteOrFailGetEntity()
    {
        $entity = new Entity([
            'id' => 999,
        ]);
        $table = $this->getTableLocator()->get('users');

        try {
            $table->deleteOrFail($entity);
        } catch (\Cake\ORM\Exception\PersistenceFailedException $e) {
            $this->assertSame($entity, $e->getEntity());
        }
    }

    /**
     * Test getting the save options builder.
     *
     * @return void
     */
    public function getSaveOptionsBuilder()
    {
        $table = $this->getTableLocator()->get('Authors');
        $result = $table->getSaveOptionsBuilder();
        $this->assertInstanceOf('Cake\ORM\SaveOptionsBuilder', $result);
    }

    /**
     * Helper method to skip tests when connection is SQLServer.
     *
     * @return void
     */
    public function skipIfSqlServer()
    {
        $this->skipIf(
            $this->connection->getDriver() instanceof \Cake\Database\Driver\Sqlserver,
            'SQLServer does not support the requirements of this test.'
        );
    }
}<|MERGE_RESOLUTION|>--- conflicted
+++ resolved
@@ -40,29 +40,9 @@
 use Cake\TestSuite\TestCase;
 use Cake\Validation\Validator;
 use InvalidArgumentException;
-<<<<<<< HEAD
 use TestApp\Model\Entity\ProtectedEntity;
 use TestApp\Model\Entity\VirtualUser;
 use TestApp\Model\Table\UsersTable;
-=======
-
-/**
- * Used to test correct class is instantiated when using $this->getTableLocator()->get();
- */
-class UsersTable extends Table
-{
-
-}
-
-class ProtectedEntity extends Entity
-{
-    protected $_accessible = [
-        'id' => false,
-        'title' => false,
-        'body' => true,
-    ];
-}
->>>>>>> 2fdd4b64
 
 /**
  * Tests Table class
