<?php
/**
 * CakePHP(tm) : Rapid Development Framework (https://cakephp.org)
 * Copyright (c) Cake Software Foundation, Inc. (https://cakefoundation.org)
 *
 * Licensed under The MIT License
 * For full copyright and license information, please see the LICENSE.txt
 * Redistributions of files must retain the above copyright notice.
 *
 * @copyright     Copyright (c) Cake Software Foundation, Inc. (https://cakefoundation.org)
 * @link          https://cakephp.org CakePHP(tm) Project
 * @since         3.0.0
 * @license       https://opensource.org/licenses/mit-license.php MIT License
 */
namespace Cake\Test\TestCase\ORM;

use ArrayObject;
use Cake\Collection\Collection;
use Cake\Core\Plugin;
use Cake\Database\Exception;
use Cake\Database\Expression\QueryExpression;
use Cake\Database\Schema\TableSchema;
use Cake\Database\TypeMap;
use Cake\Datasource\ConnectionManager;
use Cake\Datasource\EntityInterface;
use Cake\Event\Event;
use Cake\Event\EventManager;
use Cake\I18n\Time;
use Cake\ORM\AssociationCollection;
use Cake\ORM\Association\BelongsTo;
use Cake\ORM\Association\BelongsToMany;
use Cake\ORM\Association\HasMany;
use Cake\ORM\Association\HasOne;
use Cake\ORM\Entity;
use Cake\ORM\Query;
use Cake\ORM\RulesChecker;
use Cake\ORM\SaveOptionsBuilder;
use Cake\ORM\Table;
use Cake\TestSuite\TestCase;
use Cake\Validation\Validator;
use InvalidArgumentException;

/**
 * Used to test correct class is instantiated when using $this->getTableLocator()->get();
 */
class UsersTable extends Table
{

}

/**
 * Tests Table class
 */
class TableTest extends TestCase
{

    public $fixtures = [
        'core.articles',
        'core.tags',
        'core.articles_tags',
        'core.authors',
        'core.categories',
        'core.comments',
        'core.groups',
        'core.groups_members',
        'core.members',
        'core.polymorphic_tagged',
        'core.site_articles',
        'core.users'
    ];

    /**
     * Handy variable containing the next primary key that will be inserted in the
     * users table
     *
     * @var int
     */
    public static $nextUserId = 5;

    public function setUp()
    {
        parent::setUp();
        $this->connection = ConnectionManager::get('test');
        static::setAppNamespace();

        $this->usersTypeMap = new TypeMap([
            'Users.id' => 'integer',
            'id' => 'integer',
            'Users__id' => 'integer',
            'Users.username' => 'string',
            'Users__username' => 'string',
            'username' => 'string',
            'Users.password' => 'string',
            'Users__password' => 'string',
            'password' => 'string',
            'Users.created' => 'timestamp',
            'Users__created' => 'timestamp',
            'created' => 'timestamp',
            'Users.updated' => 'timestamp',
            'Users__updated' => 'timestamp',
            'updated' => 'timestamp',
        ]);
        $this->articlesTypeMap = new TypeMap([
            'Articles.id' => 'integer',
            'Articles__id' => 'integer',
            'id' => 'integer',
            'Articles.title' => 'string',
            'Articles__title' => 'string',
            'title' => 'string',
            'Articles.author_id' => 'integer',
            'Articles__author_id' => 'integer',
            'author_id' => 'integer',
            'Articles.body' => 'text',
            'Articles__body' => 'text',
            'body' => 'text',
            'Articles.published' => 'string',
            'Articles__published' => 'string',
            'published' => 'string',
        ]);
    }

    /**
     * teardown method
     *
     * @return void
     */
    public function tearDown()
    {
        parent::tearDown();
        $this->getTableLocator()->clear();
    }

    /**
     * Tests the table method
     *
     * @return void
     */
    public function testTableMethod()
    {
        $table = new Table(['table' => 'users']);
        $this->assertEquals('users', $table->getTable());

        $table = new UsersTable;
        $this->assertEquals('users', $table->getTable());

        $table = $this->getMockBuilder('\Cake\ORM\Table')
            ->setMethods(['find'])
            ->setMockClassName('SpecialThingsTable')
            ->getMock();
        $this->assertEquals('special_things', $table->getTable());

        $table = new Table(['alias' => 'LoveBoats']);
        $this->assertEquals('love_boats', $table->getTable());

        $table->setTable('other');
        $this->assertEquals('other', $table->getTable());

        $table->setTable('database.other');
        $this->assertEquals('database.other', $table->getTable());
    }

    /**
     * Tests the alias method
     *
     * @group deprecated
     * @return void
     */
    public function testAliasMethod()
    {
        $this->deprecated(function () {
            $table = new Table(['alias' => 'users']);
            $this->assertEquals('users', $table->alias());

            $table = new Table(['table' => 'stuffs']);
            $this->assertEquals('stuffs', $table->alias());

            $table = new UsersTable;
            $this->assertEquals('Users', $table->alias());

            $table = $this->getMockBuilder('\Cake\ORM\Table')
                ->setMethods(['find'])
                ->setMockClassName('SpecialThingTable')
                ->getMock();
            $this->assertEquals('SpecialThing', $table->alias());

            $table->alias('AnotherOne');
            $this->assertEquals('AnotherOne', $table->alias());
        });
    }

    /**
     * Tests the setAlias method
     *
     * @return void
     */
    public function testSetAlias()
    {
        $table = new Table(['alias' => 'users']);
        $this->assertEquals('users', $table->getAlias());

        $table = new Table(['table' => 'stuffs']);
        $this->assertEquals('stuffs', $table->getAlias());

        $table = new UsersTable;
        $this->assertEquals('Users', $table->getAlias());

        $table = $this->getMockBuilder('\Cake\ORM\Table')
            ->setMethods(['find'])
            ->setMockClassName('SpecialThingTable')
            ->getMock();
        $this->assertEquals('SpecialThing', $table->getAlias());

        $table->setAlias('AnotherOne');
        $this->assertEquals('AnotherOne', $table->getAlias());
    }

    /**
     * Test that aliasField() works.
     *
     * @return void
     */
    public function testAliasField()
    {
        $table = new Table(['alias' => 'Users']);
        $this->assertEquals('Users.id', $table->aliasField('id'));

        $this->assertEquals('Users.id', $table->aliasField('Users.id'));
    }

    /**
     * Tests connection method
     *
     * @group deprecated
     * @return void
     */
    public function testConnection()
    {
        $this->deprecated(function () {
            $table = new Table(['table' => 'users']);
            $this->assertNull($table->connection());
            $table->connection($this->connection);
            $this->assertSame($this->connection, $table->connection());
        });
    }

    /**
     * Tests setConnection method
     *
     * @return void
     */
    public function testSetConnection()
    {
        $table = new Table(['table' => 'users']);
        $this->assertNull($table->getConnection());
        $this->assertSame($table, $table->setConnection($this->connection));
        $this->assertSame($this->connection, $table->getConnection());
    }

    /**
     * Tests primaryKey method
     *
     * @group deprecated
     * @return void
     */
    public function testPrimaryKey()
    {
        $this->deprecated(function () {
            $table = new Table([
                'table' => 'users',
                'schema' => [
                    'id' => ['type' => 'integer'],
                    '_constraints' => ['primary' => ['type' => 'primary', 'columns' => ['id']]]
                ]
            ]);
            $this->assertEquals('id', $table->primaryKey());
            $table->primaryKey('thingID');
            $this->assertEquals('thingID', $table->primaryKey());

            $table->primaryKey(['thingID', 'user_id']);
            $this->assertEquals(['thingID', 'user_id'], $table->primaryKey());
        });
    }

    /**
     * Tests primaryKey method
     *
     * @return void
     */
    public function testSetPrimaryKey()
    {
        $table = new Table([
            'table' => 'users',
            'schema' => [
                'id' => ['type' => 'integer'],
                '_constraints' => ['primary' => ['type' => 'primary', 'columns' => ['id']]]
            ]
        ]);
        $this->assertEquals('id', $table->getPrimaryKey());
        $this->assertSame($table, $table->setPrimaryKey('thingID'));
        $this->assertEquals('thingID', $table->getPrimaryKey());

        $table->setPrimaryKey(['thingID', 'user_id']);
        $this->assertEquals(['thingID', 'user_id'], $table->getPrimaryKey());
    }

    /**
     * Tests that name will be selected as a displayField
     *
     * @return void
     */
    public function testDisplayFieldName()
    {
        $table = new Table([
            'table' => 'users',
            'schema' => [
                'foo' => ['type' => 'string'],
                'name' => ['type' => 'string']
            ]
        ]);
        $this->assertEquals('name', $table->getDisplayField());
    }

    /**
     * Tests that title will be selected as a displayField
     *
     * @return void
     */
    public function testDisplayFieldTitle()
    {
        $table = new Table([
            'table' => 'users',
            'schema' => [
                'foo' => ['type' => 'string'],
                'title' => ['type' => 'string']
            ]
        ]);
        $this->assertEquals('title', $table->getDisplayField());
    }

    /**
     * Tests that no displayField will fallback to primary key
     *
     * @return void
     */
    public function testDisplayFallback()
    {
        $table = new Table([
            'table' => 'users',
            'schema' => [
                'id' => ['type' => 'string'],
                'foo' => ['type' => 'string'],
                '_constraints' => ['primary' => ['type' => 'primary', 'columns' => ['id']]]
            ]
        ]);
        $this->assertEquals('id', $table->getDisplayField());
    }

    /**
     * Tests that displayField can be changed
     *
     * @return void
     */
    public function testDisplaySet()
    {
        $table = new Table([
            'table' => 'users',
            'schema' => [
                'id' => ['type' => 'string'],
                'foo' => ['type' => 'string'],
                '_constraints' => ['primary' => ['type' => 'primary', 'columns' => ['id']]]
            ]
        ]);
        $this->assertEquals('id', $table->getDisplayField());
        $table->setDisplayField('foo');
        $this->assertEquals('foo', $table->getDisplayField());
    }

    /**
     * Tests schema method
     *
     * @group deprecated
     * @return void
     */
    public function testSchema()
    {
        $this->deprecated(function () {
            $schema = $this->connection->getSchemaCollection()->describe('users');
            $table = new Table([
                'table' => 'users',
                'connection' => $this->connection,
            ]);
            $this->assertEquals($schema, $table->schema());

            $table = new Table(['table' => 'stuff']);
            $table->schema($schema);
            $this->assertSame($schema, $table->schema());

            $table = new Table(['table' => 'another']);
            $schema = ['id' => ['type' => 'integer']];
            $table->schema($schema);
            $this->assertEquals(
                new TableSchema('another', $schema),
                $table->schema()
            );
        });
    }

    /**
     * Tests schema method
     *
     * @return void
     */
    public function testSetSchema()
    {
        $schema = $this->connection->getSchemaCollection()->describe('users');
        $table = new Table([
            'table' => 'users',
            'connection' => $this->connection,
        ]);
        $this->assertEquals($schema, $table->getSchema());

        $table = new Table(['table' => 'stuff']);
        $table->setSchema($schema);
        $this->assertSame($schema, $table->getSchema());

        $table = new Table(['table' => 'another']);
        $schema = ['id' => ['type' => 'integer']];
        $table->setSchema($schema);
        $this->assertEquals(
            new TableSchema('another', $schema),
            $table->getSchema()
        );
    }

    /**
     * Tests that _initializeSchema can be used to alter the database schema
     *
     * @return void
     */
    public function testSchemaInitialize()
    {
        $schema = $this->connection->getSchemaCollection()->describe('users');
        $table = $this->getMockBuilder('Cake\ORM\Table')
            ->setMethods(['_initializeSchema'])
            ->setConstructorArgs([['table' => 'users', 'connection' => $this->connection]])
            ->getMock();
        $table->expects($this->once())
            ->method('_initializeSchema')
            ->with($schema)
            ->will($this->returnCallback(function ($schema) {
                $schema->setColumnType('username', 'integer');

                return $schema;
            }));
        $result = $table->getSchema();
        $schema->setColumnType('username', 'integer');
        $this->assertEquals($schema, $result);
        $this->assertEquals($schema, $table->getSchema(), '_initializeSchema should be called once');
    }

    /**
     * Tests that all fields for a table are added by default in a find when no
     * other fields are specified
     *
     * @return void
     */
    public function testFindAllNoFieldsAndNoHydration()
    {
        $table = new Table([
            'table' => 'users',
            'connection' => $this->connection,
        ]);
        $results = $table
            ->find('all')
            ->where(['id IN' => [1, 2]])
            ->order('id')
            ->enableHydration(false)
            ->toArray();
        $expected = [
            [
                'id' => 1,
                'username' => 'mariano',
                'password' => '$2a$10$u05j8FjsvLBNdfhBhc21LOuVMpzpabVXQ9OpC2wO3pSO0q6t7HHMO',
                'created' => new Time('2007-03-17 01:16:23'),
                'updated' => new Time('2007-03-17 01:18:31'),
            ],
            [
                'id' => 2,
                'username' => 'nate',
                'password' => '$2a$10$u05j8FjsvLBNdfhBhc21LOuVMpzpabVXQ9OpC2wO3pSO0q6t7HHMO',
                'created' => new Time('2008-03-17 01:18:23'),
                'updated' => new Time('2008-03-17 01:20:31'),
            ],
        ];
        $this->assertEquals($expected, $results);
    }

    /**
     * Tests that it is possible to select only a few fields when finding over a table
     *
     * @return void
     */
    public function testFindAllSomeFieldsNoHydration()
    {
        $table = new Table([
            'table' => 'users',
            'connection' => $this->connection,
        ]);
        $results = $table->find('all')
            ->select(['username', 'password'])
            ->enableHydration(false)
            ->order('username')->toArray();
        $expected = [
            ['username' => 'garrett', 'password' => '$2a$10$u05j8FjsvLBNdfhBhc21LOuVMpzpabVXQ9OpC2wO3pSO0q6t7HHMO'],
            ['username' => 'larry', 'password' => '$2a$10$u05j8FjsvLBNdfhBhc21LOuVMpzpabVXQ9OpC2wO3pSO0q6t7HHMO'],
            ['username' => 'mariano', 'password' => '$2a$10$u05j8FjsvLBNdfhBhc21LOuVMpzpabVXQ9OpC2wO3pSO0q6t7HHMO'],
            ['username' => 'nate', 'password' => '$2a$10$u05j8FjsvLBNdfhBhc21LOuVMpzpabVXQ9OpC2wO3pSO0q6t7HHMO'],
        ];
        $this->assertSame($expected, $results);

        $results = $table->find('all')
            ->select(['foo' => 'username', 'password'])
            ->order('username')
            ->enableHydration(false)
            ->toArray();
        $expected = [
            ['foo' => 'garrett', 'password' => '$2a$10$u05j8FjsvLBNdfhBhc21LOuVMpzpabVXQ9OpC2wO3pSO0q6t7HHMO'],
            ['foo' => 'larry', 'password' => '$2a$10$u05j8FjsvLBNdfhBhc21LOuVMpzpabVXQ9OpC2wO3pSO0q6t7HHMO'],
            ['foo' => 'mariano', 'password' => '$2a$10$u05j8FjsvLBNdfhBhc21LOuVMpzpabVXQ9OpC2wO3pSO0q6t7HHMO'],
            ['foo' => 'nate', 'password' => '$2a$10$u05j8FjsvLBNdfhBhc21LOuVMpzpabVXQ9OpC2wO3pSO0q6t7HHMO'],
        ];
        $this->assertSame($expected, $results);
    }

    /**
     * Tests that the query will automatically casts complex conditions to the correct
     * types when the columns belong to the default table
     *
     * @return void
     */
    public function testFindAllConditionAutoTypes()
    {
        $table = new Table([
            'table' => 'users',
            'connection' => $this->connection,
        ]);
        $query = $table->find('all')
            ->select(['id', 'username'])
            ->where(['created >=' => new Time('2010-01-22 00:00')])
            ->enableHydration(false)
            ->order('id');
        $expected = [
            ['id' => 3, 'username' => 'larry'],
            ['id' => 4, 'username' => 'garrett']
        ];
        $this->assertSame($expected, $query->toArray());

        $query = $table->find()
            ->enableHydration(false)
            ->select(['id', 'username'])
            ->where(['OR' => [
                'created >=' => new Time('2010-01-22 00:00'),
                'users.created' => new Time('2008-03-17 01:18:23')
            ]])
            ->order('id');
        $expected = [
            ['id' => 2, 'username' => 'nate'],
            ['id' => 3, 'username' => 'larry'],
            ['id' => 4, 'username' => 'garrett']
        ];
        $this->assertSame($expected, $query->toArray());
    }

    /**
     * Test that beforeFind events can mutate the query.
     *
     * @return void
     */
    public function testFindBeforeFindEventMutateQuery()
    {
        $table = new Table([
            'table' => 'users',
            'connection' => $this->connection,
        ]);
        $table->getEventManager()->on(
            'Model.beforeFind',
            function (Event $event, $query, $options) {
                $query->limit(1);
            }
        );

        $result = $table->find('all')->all();
        $this->assertCount(1, $result, 'Should only have 1 record, limit 1 applied.');
    }

    /**
     * Test that beforeFind events are fired and can stop the find and
     * return custom results.
     *
     * @return void
     */
    public function testFindBeforeFindEventOverrideReturn()
    {
        $table = new Table([
            'table' => 'users',
            'connection' => $this->connection,
        ]);
        $expected = ['One', 'Two', 'Three'];
        $table->getEventManager()->on(
            'Model.beforeFind',
            function (Event $event, $query, $options) use ($expected) {
                $query->setResult($expected);
                $event->stopPropagation();
            }
        );

        $query = $table->find('all');
        $query->limit(1);
        $this->assertEquals($expected, $query->all()->toArray());
    }

    /**
     * Test that the getAssociation() method supports the dot syntax.
     *
     * @return void
     */
    public function testAssociationDotSyntax()
    {
        $groups = $this->getTableLocator()->get('Groups');
        $members = $this->getTableLocator()->get('Members');
        $groupsMembers = $this->getTableLocator()->get('GroupsMembers');

        $groups->belongsToMany('Members');
        $groups->hasMany('GroupsMembers');
        $groupsMembers->belongsTo('Members');
        $members->belongsToMany('Groups');

        $association = $groups->getAssociation('GroupsMembers.Members.Groups');
        $this->assertInstanceOf(BelongsToMany::class, $association);
        $this->assertSame(
            $groups->getAssociation('GroupsMembers')->getAssociation('Members')->getAssociation('Groups'),
            $association
        );
    }

    /**
     * Tests that the getAssociation() method throws an exception on non-existent ones.
     *
     * @return void
     */
    public function testGetAssociationNonExistent()
    {
        $this->expectException(InvalidArgumentException::class);

        TableRegistry::get('Groups')->getAssociation('FooBar');
    }

    /**
     * Tests that belongsTo() creates and configures correctly the association
     *
     * @return void
     */
    public function testBelongsTo()
    {
        $options = ['foreignKey' => 'fake_id', 'conditions' => ['a' => 'b']];
        $table = new Table(['table' => 'dates']);
        $belongsTo = $table->belongsTo('user', $options);
        $this->assertInstanceOf(BelongsTo::class, $belongsTo);
        $this->assertSame($belongsTo, $table->getAssociation('user'));
        $this->assertEquals('user', $belongsTo->getName());
        $this->assertEquals('fake_id', $belongsTo->getForeignKey());
        $this->assertEquals(['a' => 'b'], $belongsTo->getConditions());
        $this->assertSame($table, $belongsTo->getSource());
    }

    /**
     * Tests that hasOne() creates and configures correctly the association
     *
     * @return void
     */
    public function testHasOne()
    {
        $options = ['foreignKey' => 'user_id', 'conditions' => ['b' => 'c']];
        $table = new Table(['table' => 'users']);
        $hasOne = $table->hasOne('profile', $options);
        $this->assertInstanceOf(HasOne::class, $hasOne);
        $this->assertSame($hasOne, $table->getAssociation('profile'));
        $this->assertEquals('profile', $hasOne->getName());
        $this->assertEquals('user_id', $hasOne->getForeignKey());
        $this->assertEquals(['b' => 'c'], $hasOne->getConditions());
        $this->assertSame($table, $hasOne->getSource());
    }

    /**
     * Test has one with a plugin model
     *
     * @return void
     */
    public function testHasOnePlugin()
    {
        $options = ['className' => 'TestPlugin.Comments'];
        $table = new Table(['table' => 'users']);

        $hasOne = $table->hasOne('Comments', $options);
        $this->assertInstanceOf(HasOne::class, $hasOne);
        $this->assertSame('Comments', $hasOne->getName());

        $hasOneTable = $hasOne->getTarget();
        $this->assertSame('Comments', $hasOne->getAlias());
        $this->assertSame('TestPlugin.Comments', $hasOne->getRegistryAlias());

        $options = ['className' => 'TestPlugin.Comments'];
        $table = new Table(['table' => 'users']);

        $hasOne = $table->hasOne('TestPlugin.Comments', $options);
        $this->assertInstanceOf(HasOne::class, $hasOne);
        $this->assertSame('Comments', $hasOne->getName());

        $hasOneTable = $hasOne->getTarget();
        $this->assertSame('Comments', $hasOne->getAlias());
        $this->assertSame('TestPlugin.Comments', $hasOne->getRegistryAlias());
    }

    /**
     * testNoneUniqueAssociationsSameClass
     *
     * @return void
     */
    public function testNoneUniqueAssociationsSameClass()
    {
        $Users = new Table(['table' => 'users']);
        $options = ['className' => 'Comments'];
        $Users->hasMany('Comments', $options);

        $Articles = new Table(['table' => 'articles']);
        $options = ['className' => 'Comments'];
        $Articles->hasMany('Comments', $options);

        $Categories = new Table(['table' => 'categories']);
        $options = ['className' => 'TestPlugin.Comments'];
        $Categories->hasMany('Comments', $options);

        $this->assertInstanceOf('Cake\ORM\Table', $Users->Comments->getTarget());
        $this->assertInstanceOf('Cake\ORM\Table', $Articles->Comments->getTarget());
        $this->assertInstanceOf('TestPlugin\Model\Table\CommentsTable', $Categories->Comments->getTarget());
    }

    /**
     * Test associations which refer to the same table multiple times
     *
     * @return void
     */
    public function testSelfJoinAssociations()
    {
        $Categories = $this->getTableLocator()->get('Categories');
        $options = ['className' => 'Categories'];
        $Categories->hasMany('Children', ['foreignKey' => 'parent_id'] + $options);
        $Categories->belongsTo('Parent', $options);

        $this->assertSame('categories', $Categories->Children->getTarget()->getTable());
        $this->assertSame('categories', $Categories->Parent->getTarget()->getTable());

        $this->assertSame('Children', $Categories->Children->getAlias());
        $this->assertSame('Children', $Categories->Children->getTarget()->getAlias());

        $this->assertSame('Parent', $Categories->Parent->getAlias());
        $this->assertSame('Parent', $Categories->Parent->getTarget()->getAlias());

        $expected = [
            'id' => 2,
            'parent_id' => 1,
            'name' => 'Category 1.1',
            'parent' => [
                'id' => 1,
                'parent_id' => 0,
                'name' => 'Category 1',
            ],
            'children' => [
                [
                    'id' => 7,
                    'parent_id' => 2,
                    'name' => 'Category 1.1.1',
                ],
                [
                    'id' => 8,
                    'parent_id' => 2,
                    'name' => 'Category 1.1.2',
                ]
            ]
        ];

        $fields = ['id', 'parent_id', 'name'];
        $result = $Categories->find('all')
            ->select(['Categories.id', 'Categories.parent_id', 'Categories.name'])
            ->contain(['Children' => ['fields' => $fields], 'Parent' => ['fields' => $fields]])
            ->where(['Categories.id' => 2])
            ->first()
            ->toArray();

        $this->assertSame($expected, $result);
    }

    /**
     * Tests that hasMany() creates and configures correctly the association
     *
     * @return void
     */
    public function testHasMany()
    {
        $options = [
            'foreignKey' => 'author_id',
            'conditions' => ['b' => 'c'],
            'sort' => ['foo' => 'asc']
        ];
        $table = new Table(['table' => 'authors']);
        $hasMany = $table->hasMany('article', $options);
        $this->assertInstanceOf(HasMany::class, $hasMany);
        $this->assertSame($hasMany, $table->getAssociation('article'));
        $this->assertEquals('article', $hasMany->getName());
        $this->assertEquals('author_id', $hasMany->getForeignKey());
        $this->assertEquals(['b' => 'c'], $hasMany->getConditions());
        $this->assertEquals(['foo' => 'asc'], $hasMany->getSort());
        $this->assertSame($table, $hasMany->getSource());
    }

    /**
     * testHasManyWithClassName
     *
     * @return void
     */
    public function testHasManyWithClassName()
    {
        $table = $this->getTableLocator()->get('Articles');
        $table->hasMany('Comments', [
            'className' => 'Comments',
            'conditions' => ['published' => 'Y'],
        ]);

        $table->hasMany('UnapprovedComments', [
            'className' => 'Comments',
            'conditions' => ['published' => 'N'],
            'propertyName' => 'unaproved_comments'
        ]);

        $expected = [
            'id' => 1,
            'title' => 'First Article',
            'unaproved_comments' => [
                [
                    'id' => 4,
                    'article_id' => 1,
                    'comment' => 'Fourth Comment for First Article'
                ]
            ],
            'comments' => [
                [
                    'id' => 1,
                    'article_id' => 1,
                    'comment' => 'First Comment for First Article'
                ],
                [
                    'id' => 2,
                    'article_id' => 1,
                    'comment' => 'Second Comment for First Article'
                ],
                [
                    'id' => 3,
                    'article_id' => 1,
                    'comment' => 'Third Comment for First Article'
                ]
            ]
        ];
        $result = $table->find()
            ->select(['id', 'title'])
            ->contain([
                'Comments' => ['fields' => ['id', 'article_id', 'comment']],
                'UnapprovedComments' => ['fields' => ['id', 'article_id', 'comment']]
            ])
            ->where(['id' => 1])
            ->first();

        $this->assertSame($expected, $result->toArray());
    }

    /**
     * Ensure associations use the plugin-prefixed model
     *
     * @return void
     */
    public function testHasManyPluginOverlap()
    {
        $this->getTableLocator()->get('Comments');
        Plugin::load('TestPlugin');

        $table = new Table(['table' => 'authors']);

        $table->hasMany('TestPlugin.Comments');
        $comments = $table->Comments->getTarget();
        $this->assertInstanceOf('TestPlugin\Model\Table\CommentsTable', $comments);
    }

    /**
     * Ensure associations use the plugin-prefixed model
     * even if specified with config
     *
     * @return void
     */
    public function testHasManyPluginOverlapConfig()
    {
        $this->getTableLocator()->get('Comments');
        Plugin::load('TestPlugin');

        $table = new Table(['table' => 'authors']);

        $table->hasMany('Comments', ['className' => 'TestPlugin.Comments']);
        $comments = $table->Comments->getTarget();
        $this->assertInstanceOf('TestPlugin\Model\Table\CommentsTable', $comments);
    }

    /**
     * Tests that BelongsToMany() creates and configures correctly the association
     *
     * @return void
     */
    public function testBelongsToMany()
    {
        $options = [
            'foreignKey' => 'thing_id',
            'joinTable' => 'things_tags',
            'conditions' => ['b' => 'c'],
            'sort' => ['foo' => 'asc']
        ];
        $table = new Table(['table' => 'authors', 'connection' => $this->connection]);
        $belongsToMany = $table->belongsToMany('tag', $options);
        $this->assertInstanceOf(BelongsToMany::class, $belongsToMany);
        $this->assertSame($belongsToMany, $table->getAssociation('tag'));
        $this->assertEquals('tag', $belongsToMany->getName());
        $this->assertEquals('thing_id', $belongsToMany->getForeignKey());
        $this->assertEquals(['b' => 'c'], $belongsToMany->getConditions());
        $this->assertEquals(['foo' => 'asc'], $belongsToMany->getSort());
        $this->assertSame($table, $belongsToMany->getSource());
        $this->assertSame('things_tags', $belongsToMany->junction()->getTable());
    }

    /**
     * Test addAssociations()
     *
     * @return void
     */
    public function testAddAssociations()
    {
        $params = [
            'belongsTo' => [
                'users' => ['foreignKey' => 'fake_id', 'conditions' => ['a' => 'b']]
            ],
            'hasOne' => ['profiles'],
            'hasMany' => ['authors'],
            'belongsToMany' => [
                'tags' => [
                    'joinTable' => 'things_tags',
                    'conditions' => [
                        'Tags.starred' => true
                    ]
                ]
            ]
        ];

        $table = new Table(['table' => 'dates']);
        $result = $table->addAssociations($params);
        $this->assertSame($table, $result);

        $associations = $table->associations();

        $belongsTo = $associations->get('users');
        $this->assertInstanceOf('Cake\ORM\Association\BelongsTo', $belongsTo);
        $this->assertEquals('users', $belongsTo->getName());
        $this->assertEquals('fake_id', $belongsTo->getForeignKey());
        $this->assertEquals(['a' => 'b'], $belongsTo->getConditions());
        $this->assertSame($table, $belongsTo->getSource());

        $hasOne = $associations->get('profiles');
        $this->assertInstanceOf(HasOne::class, $hasOne);
        $this->assertEquals('profiles', $hasOne->getName());

        $hasMany = $associations->get('authors');
        $this->assertInstanceOf(HasMany::class, $hasMany);
        $this->assertEquals('authors', $hasMany->getName());

        $belongsToMany = $associations->get('tags');
        $this->assertInstanceOf(BelongsToMany::class, $belongsToMany);
        $this->assertEquals('tags', $belongsToMany->getName());
        $this->assertSame('things_tags', $belongsToMany->junction()->getTable());
        $this->assertSame(['Tags.starred' => true], $belongsToMany->getConditions());
    }

    /**
     * Test basic multi row updates.
     *
     * @return void
     */
    public function testUpdateAll()
    {
        $table = new Table([
            'table' => 'users',
            'connection' => $this->connection,
        ]);
        $fields = ['username' => 'mark'];
        $result = $table->updateAll($fields, ['id <' => 4]);
        $this->assertSame(3, $result);

        $result = $table->find('all')
            ->select(['username'])
            ->order(['id' => 'asc'])
            ->enableHydration(false)
            ->toArray();
        $expected = array_fill(0, 3, $fields);
        $expected[] = ['username' => 'garrett'];
        $this->assertEquals($expected, $result);
    }

    /**
     * Test that exceptions from the Query bubble up.
     *
     */
    public function testUpdateAllFailure()
    {
        $this->expectException(\Cake\Database\Exception::class);
        $table = $this->getMockBuilder('Cake\ORM\Table')
            ->setMethods(['query'])
            ->setConstructorArgs([['table' => 'users', 'connection' => $this->connection]])
            ->getMock();
        $query = $this->getMockBuilder('Cake\ORM\Query')
            ->setMethods(['execute'])
            ->setConstructorArgs([$this->connection, $table])
            ->getMock();
        $table->expects($this->once())
            ->method('query')
            ->will($this->returnValue($query));

        $query->expects($this->once())
            ->method('execute')
            ->will($this->throwException(new Exception('Not good')));

        $table->updateAll(['username' => 'mark'], []);
    }

    /**
     * Test deleting many records.
     *
     * @return void
     */
    public function testDeleteAll()
    {
        $table = new Table([
            'table' => 'users',
            'connection' => $this->connection,
        ]);
        $result = $table->deleteAll(['id <' => 4]);
        $this->assertSame(3, $result);

        $result = $table->find('all')->toArray();
        $this->assertCount(1, $result, 'Only one record should remain');
        $this->assertEquals(4, $result[0]['id']);
    }

    /**
     * Test deleting many records with conditions using the alias
     *
     * @return void
     */
    public function testDeleteAllAliasedConditions()
    {
        $table = new Table([
            'table' => 'users',
            'alias' => 'Managers',
            'connection' => $this->connection,
        ]);
        $result = $table->deleteAll(['Managers.id <' => 4]);
        $this->assertSame(3, $result);

        $result = $table->find('all')->toArray();
        $this->assertCount(1, $result, 'Only one record should remain');
        $this->assertEquals(4, $result[0]['id']);
    }

    /**
     * Test that exceptions from the Query bubble up.
     *
     */
    public function testDeleteAllFailure()
    {
        $this->expectException(\Cake\Database\Exception::class);
        $table = $this->getMockBuilder('Cake\ORM\Table')
            ->setMethods(['query'])
            ->setConstructorArgs([['table' => 'users', 'connection' => $this->connection]])
            ->getMock();
        $query = $this->getMockBuilder('Cake\ORM\Query')
            ->setMethods(['execute'])
            ->setConstructorArgs([$this->connection, $table])
            ->getMock();
        $table->expects($this->once())
            ->method('query')
            ->will($this->returnValue($query));

        $query->expects($this->once())
            ->method('execute')
            ->will($this->throwException(new Exception('Not good')));

        $table->deleteAll(['id >' => 4]);
    }

    /**
     * Tests that array options are passed to the query object using applyOptions
     *
     * @return void
     */
    public function testFindApplyOptions()
    {
        $table = $this->getMockBuilder('Cake\ORM\Table')
            ->setMethods(['query', 'findAll'])
            ->setConstructorArgs([['table' => 'users', 'connection' => $this->connection]])
            ->getMock();
        $query = $this->getMockBuilder('Cake\ORM\Query')
            ->setConstructorArgs([$this->connection, $table])
            ->getMock();
        $table->expects($this->once())
            ->method('query')
            ->will($this->returnValue($query));

        $options = ['fields' => ['a', 'b'], 'connections' => ['a >' => 1]];
        $query->expects($this->any())
            ->method('select')
            ->will($this->returnSelf());

        $query->expects($this->once())->method('getOptions')
            ->will($this->returnValue(['connections' => ['a >' => 1]]));
        $query->expects($this->once())
            ->method('applyOptions')
            ->with($options);

        $table->expects($this->once())->method('findAll')
            ->with($query, ['connections' => ['a >' => 1]]);
        $table->find('all', $options);
    }

    /**
     * Tests find('list')
     *
     * @return void
     */
    public function testFindListNoHydration()
    {
        $table = new Table([
            'table' => 'users',
            'connection' => $this->connection,
        ]);
        $table->setDisplayField('username');
        $query = $table->find('list')
            ->enableHydration(false)
            ->order('id');
        $expected = [
            1 => 'mariano',
            2 => 'nate',
            3 => 'larry',
            4 => 'garrett'
        ];
        $this->assertSame($expected, $query->toArray());

        $query = $table->find('list', ['fields' => ['id', 'username']])
            ->enableHydration(false)
            ->order('id');
        $expected = [
            1 => 'mariano',
            2 => 'nate',
            3 => 'larry',
            4 => 'garrett'
        ];
        $this->assertSame($expected, $query->toArray());

        $query = $table->find('list', ['groupField' => 'odd'])
            ->select(['id', 'username', 'odd' => new QueryExpression('id % 2')])
            ->enableHydration(false)
            ->order('id');
        $expected = [
            1 => [
                1 => 'mariano',
                3 => 'larry'
            ],
            0 => [
                2 => 'nate',
                4 => 'garrett'
            ]
        ];
        $this->assertSame($expected, $query->toArray());
    }

    /**
     * Tests find('threaded')
     *
     * @return void
     */
    public function testFindThreadedNoHydration()
    {
        $table = new Table([
            'table' => 'categories',
            'connection' => $this->connection,
        ]);
        $expected = [
            [
                'id' => 1,
                'parent_id' => 0,
                'name' => 'Category 1',
                'children' => [
                    [
                        'id' => 2,
                        'parent_id' => 1,
                        'name' => 'Category 1.1',
                        'children' => [
                            [
                                'id' => 7,
                                'parent_id' => 2,
                                'name' => 'Category 1.1.1',
                                'children' => []
                            ],
                            [
                                'id' => 8,
                                'parent_id' => '2',
                                'name' => 'Category 1.1.2',
                                'children' => []
                            ]
                        ],
                    ],
                    [
                        'id' => 3,
                        'parent_id' => '1',
                        'name' => 'Category 1.2',
                        'children' => []
                    ],
                ]
            ],
            [
                'id' => 4,
                'parent_id' => 0,
                'name' => 'Category 2',
                'children' => []
            ],
            [
                'id' => 5,
                'parent_id' => 0,
                'name' => 'Category 3',
                'children' => [
                    [
                        'id' => '6',
                        'parent_id' => '5',
                        'name' => 'Category 3.1',
                        'children' => []
                    ]
                ]
            ]
        ];
        $results = $table->find('all')
            ->select(['id', 'parent_id', 'name'])
            ->enableHydration(false)
            ->find('threaded')
            ->toArray();

        $this->assertEquals($expected, $results);
    }

    /**
     * Tests that finders can be stacked
     *
     * @return void
     */
    public function testStackingFinders()
    {
        $table = $this->getMockBuilder('\Cake\ORM\Table')
            ->setMethods(['find', 'findList'])
            ->disableOriginalConstructor()
            ->getMock();
        $params = [$this->connection, $table];
        $query = $this->getMockBuilder('\Cake\ORM\Query')
            ->setMethods(['addDefaultTypes'])
            ->setConstructorArgs($params)
            ->getMock();

        $table->expects($this->once())
            ->method('find')
            ->with('threaded', ['order' => ['name' => 'ASC']])
            ->will($this->returnValue($query));

        $table->expects($this->once())
            ->method('findList')
            ->with($query, ['keyPath' => 'id'])
            ->will($this->returnValue($query));

        $result = $table
            ->find('threaded', ['order' => ['name' => 'ASC']])
            ->find('list', ['keyPath' => 'id']);
        $this->assertSame($query, $result);
    }

    /**
     * Tests find('threaded') with hydrated results
     *
     * @return void
     */
    public function testFindThreadedHydrated()
    {
        $table = new Table([
            'table' => 'categories',
            'connection' => $this->connection,
        ]);
        $results = $table->find('all')
            ->find('threaded')
            ->select(['id', 'parent_id', 'name'])
            ->toArray();

        $this->assertEquals(1, $results[0]->id);
        $expected = [
            'id' => 8,
            'parent_id' => 2,
            'name' => 'Category 1.1.2',
            'children' => []
        ];
        $this->assertEquals($expected, $results[0]->children[0]->children[1]->toArray());
    }

    /**
     * Tests find('list') with hydrated records
     *
     * @return void
     */
    public function testFindListHydrated()
    {
        $table = new Table([
            'table' => 'users',
            'connection' => $this->connection,
        ]);
        $table->setDisplayField('username');
        $query = $table
            ->find('list', ['fields' => ['id', 'username']])
            ->order('id');
        $expected = [
            1 => 'mariano',
            2 => 'nate',
            3 => 'larry',
            4 => 'garrett'
        ];
        $this->assertSame($expected, $query->toArray());

        $query = $table->find('list', ['groupField' => 'odd'])
            ->select(['id', 'username', 'odd' => new QueryExpression('id % 2')])
            ->enableHydration(true)
            ->order('id');
        $expected = [
            1 => [
                1 => 'mariano',
                3 => 'larry'
            ],
            0 => [
                2 => 'nate',
                4 => 'garrett'
            ]
        ];
        $this->assertSame($expected, $query->toArray());
    }

    /**
     * Test that find('list') only selects required fields.
     *
     * @return void
     */
    public function testFindListSelectedFields()
    {
        $table = new Table([
            'table' => 'users',
            'connection' => $this->connection,
        ]);
        $table->setDisplayField('username');

        $query = $table->find('list');
        $expected = ['id', 'username'];
        $this->assertSame($expected, $query->clause('select'));

        $query = $table->find('list', ['valueField' => function ($row) {
            return $row->username;
        }]);
        $this->assertEmpty($query->clause('select'));

        $expected = ['odd' => new QueryExpression('id % 2'), 'id', 'username'];
        $query = $table->find('list', [
            'fields' => $expected,
            'groupField' => 'odd',
        ]);
        $this->assertSame($expected, $query->clause('select'));

        $articles = new Table([
            'table' => 'articles',
            'connection' => $this->connection,
        ]);

        $query = $articles->find('list', ['groupField' => 'author_id']);
        $expected = ['id', 'title', 'author_id'];
        $this->assertSame($expected, $query->clause('select'));

        $query = $articles->find('list', ['valueField' => ['author_id', 'title']])
            ->order('id');
        $expected = ['id', 'author_id', 'title'];
        $this->assertSame($expected, $query->clause('select'));

        $expected = [
            1 => '1;First Article',
            2 => '3;Second Article',
            3 => '1;Third Article',
        ];
        $this->assertSame($expected, $query->toArray());
    }

    /**
     * test that find('list') does not auto add fields to select if using virtual properties
     *
     * @return void
     */
    public function testFindListWithVirtualField()
    {
        $table = new Table([
            'table' => 'users',
            'connection' => $this->connection,
            'entityClass' => '\TestApp\Model\Entity\VirtualUser'
        ]);
        $table->setDisplayField('bonus');

        $query = $table
            ->find('list')
            ->order('id');
        $this->assertEmpty($query->clause('select'));

        $expected = [
            1 => 'bonus',
            2 => 'bonus',
            3 => 'bonus',
            4 => 'bonus'
        ];
        $this->assertSame($expected, $query->toArray());

        $query = $table->find('list', ['groupField' => 'odd']);
        $this->assertEmpty($query->clause('select'));
    }

    /**
     * Test find('list') with value field from associated table
     *
     * @return void
     */
    public function testFindListWithAssociatedTable()
    {
        $articles = new Table([
            'table' => 'articles',
            'connection' => $this->connection,
        ]);

        $articles->belongsTo('Authors');
        $query = $articles->find('list', ['valueField' => 'author.name'])
            ->contain(['Authors'])
            ->order('articles.id');
        $this->assertEmpty($query->clause('select'));

        $expected = [
            1 => 'mariano',
            2 => 'larry',
            3 => 'mariano',
        ];
        $this->assertSame($expected, $query->toArray());
    }

    /**
     * Test the default entityClass.
     *
     * @return void
     */
    public function testEntityClassDefault()
    {
        $table = new Table();
        $this->assertEquals('\Cake\ORM\Entity', $table->getEntityClass());
    }

    /**
     * Tests that using a simple string for entityClass will try to
     * load the class from the App namespace
     *
     * @return void
     */
    public function testTableClassInApp()
    {
        $class = $this->getMockClass('\Cake\ORM\Entity');

        if (!class_exists('TestApp\Model\Entity\TestUser')) {
            class_alias($class, 'TestApp\Model\Entity\TestUser');
        }

        $table = new Table();
        $this->assertSame($table, $table->setEntityClass('TestUser'));
        $this->assertEquals('TestApp\Model\Entity\TestUser', $table->getEntityClass());
    }

    /**
     * Tests that using a simple string for entityClass will try to
     * load the class from the Plugin namespace when using plugin notation
     *
     * @return void
     */
    public function testTableClassInPlugin()
    {
        $class = $this->getMockClass('\Cake\ORM\Entity');

        if (!class_exists('MyPlugin\Model\Entity\SuperUser')) {
            class_alias($class, 'MyPlugin\Model\Entity\SuperUser');
        }

        $table = new Table();
        $this->assertSame($table, $table->setEntityClass('MyPlugin.SuperUser'));
        $this->assertEquals(
            'MyPlugin\Model\Entity\SuperUser',
            $table->getEntityClass()
        );
    }

    /**
     * Tests that using a simple string for entityClass will throw an exception
     * when the class does not exist in the namespace
     *
     * @return void
     */
    public function testTableClassNonExisting()
    {
        $this->expectException(\Cake\ORM\Exception\MissingEntityException::class);
        $this->expectExceptionMessage('Entity class FooUser could not be found.');
        $table = new Table;
        $table->setEntityClass('FooUser');
    }

    /**
     * Tests getting the entityClass based on conventions for the entity
     * namespace
     *
     * @return void
     */
    public function testTableClassConventionForAPP()
    {
        $table = new \TestApp\Model\Table\ArticlesTable;
        $this->assertEquals('TestApp\Model\Entity\Article', $table->getEntityClass());
    }

    /**
     * Tests setting a entity class object using the setter method
     *
     * @group deprecated
     * @return void
     */
    public function testEntityClass()
    {
        $this->deprecated(function () {
            $table = new Table;
            $class = '\\' . $this->getMockClass('\Cake\ORM\Entity');
            $table->entityClass($class);
            $this->assertEquals($class, $table->getEntityClass());
        });
    }

    /**
     * Tests setting a entity class object using the setter method
     *
     * @return void
     */
    public function testSetEntityClass()
    {
        $table = new Table;
        $class = '\\' . $this->getMockClass('\Cake\ORM\Entity');
        $this->assertSame($table, $table->setEntityClass($class));
        $this->assertEquals($class, $table->getEntityClass());
    }

    /**
     * Proves that associations, even though they are lazy loaded, will fetch
     * records using the correct table class and hydrate with the correct entity
     *
     * @return void
     */
    public function testReciprocalBelongsToLoading()
    {
        $table = new \TestApp\Model\Table\ArticlesTable([
            'connection' => $this->connection,
        ]);
        $result = $table->find('all')->contain(['Authors'])->first();
        $this->assertInstanceOf('TestApp\Model\Entity\Author', $result->author);
    }

    /**
     * Proves that associations, even though they are lazy loaded, will fetch
     * records using the correct table class and hydrate with the correct entity
     *
     * @return void
     */
    public function testReciprocalHasManyLoading()
    {
        $table = new \TestApp\Model\Table\ArticlesTable([
            'connection' => $this->connection,
        ]);
        $result = $table->find('all')->contain(['Authors' => ['Articles']])->first();
        $this->assertCount(2, $result->author->articles);
        foreach ($result->author->articles as $article) {
            $this->assertInstanceOf('TestApp\Model\Entity\Article', $article);
        }
    }

    /**
     * Tests that the correct table and entity are loaded for the join association in
     * a belongsToMany setup
     *
     * @return void
     */
    public function testReciprocalBelongsToMany()
    {
        $table = new \TestApp\Model\Table\ArticlesTable([
            'connection' => $this->connection,
        ]);
        $result = $table->find('all')->contain(['Tags'])->first();
        $this->assertInstanceOf('TestApp\Model\Entity\Tag', $result->tags[0]);
        $this->assertInstanceOf(
            'TestApp\Model\Entity\ArticlesTag',
            $result->tags[0]->_joinData
        );
    }

    /**
     * Tests that recently fetched entities are always clean
     *
     * @return void
     */
    public function testFindCleanEntities()
    {
        $table = new \TestApp\Model\Table\ArticlesTable([
            'connection' => $this->connection,
        ]);
        $results = $table->find('all')->contain(['Tags', 'Authors'])->toArray();
        $this->assertCount(3, $results);
        foreach ($results as $article) {
            $this->assertFalse($article->isDirty('id'));
            $this->assertFalse($article->isDirty('title'));
            $this->assertFalse($article->isDirty('author_id'));
            $this->assertFalse($article->isDirty('body'));
            $this->assertFalse($article->isDirty('published'));
            $this->assertFalse($article->isDirty('author'));
            $this->assertFalse($article->author->isDirty('id'));
            $this->assertFalse($article->author->isDirty('name'));
            $this->assertFalse($article->isDirty('tag'));
            if ($article->tag) {
                $this->assertFalse($article->tag[0]->_joinData->isDirty('tag_id'));
            }
        }
    }

    /**
     * Tests that recently fetched entities are marked as not new
     *
     * @return void
     */
    public function testFindPersistedEntities()
    {
        $table = new \TestApp\Model\Table\ArticlesTable([
            'connection' => $this->connection,
        ]);
        $results = $table->find('all')->contain(['tags', 'authors'])->toArray();
        $this->assertCount(3, $results);
        foreach ($results as $article) {
            $this->assertFalse($article->isNew());
            foreach ((array)$article->tag as $tag) {
                $this->assertFalse($tag->isNew());
                $this->assertFalse($tag->_joinData->isNew());
            }
        }
    }

    /**
     * Tests the exists function
     *
     * @return void
     */
    public function testExists()
    {
        $table = $this->getTableLocator()->get('users');
        $this->assertTrue($table->exists(['id' => 1]));
        $this->assertFalse($table->exists(['id' => 501]));
        $this->assertTrue($table->exists(['id' => 3, 'username' => 'larry']));
    }

    /**
     * Test adding a behavior to a table.
     *
     * @return void
     */
    public function testAddBehavior()
    {
        $mock = $this->getMockBuilder('Cake\ORM\BehaviorRegistry')
            ->disableOriginalConstructor()
            ->getMock();
        $mock->expects($this->once())
            ->method('load')
            ->with('Sluggable');

        $table = new Table([
            'table' => 'articles',
            'behaviors' => $mock
        ]);
        $result = $table->addBehavior('Sluggable');
        $this->assertSame($table, $result);
    }

    /**
     * Test adding a behavior that is a duplicate.
     *
     * @return void
     */
    public function testAddBehaviorDuplicate()
    {
        $table = new Table(['table' => 'articles']);
        $this->assertSame($table, $table->addBehavior('Sluggable', ['test' => 'value']));
        $this->assertSame($table, $table->addBehavior('Sluggable', ['test' => 'value']));
        try {
            $table->addBehavior('Sluggable', ['thing' => 'thing']);
            $this->fail('No exception raised');
        } catch (\RuntimeException $e) {
            $this->assertContains('The "Sluggable" alias has already been loaded', $e->getMessage());
        }
    }

    /**
     * Test removing a behavior from a table.
     *
     * @return void
     */
    public function testRemoveBehavior()
    {
        $mock = $this->getMockBuilder('Cake\ORM\BehaviorRegistry')
            ->disableOriginalConstructor()
            ->getMock();
        $mock->expects($this->once())
            ->method('unload')
            ->with('Sluggable');

        $table = new Table([
            'table' => 'articles',
            'behaviors' => $mock
        ]);
        $result = $table->removeBehavior('Sluggable');
        $this->assertSame($table, $result);
    }

    /**
     * Test adding multiple behaviors to a table.
     *
     * @return void
     */
    public function testAddBehaviors()
    {
        $table = new Table(['table' => 'comments']);
        $behaviors = [
            'Sluggable',
            'Timestamp' => [
                'events' => [
                    'Model.beforeSave' => [
                        'created' => 'new',
                        'updated' => 'always',
                    ],
                ],
            ],
        ];

        $this->assertSame($table, $table->addBehaviors($behaviors));
        $this->assertTrue($table->behaviors()->has('Sluggable'));
        $this->assertTrue($table->behaviors()->has('Timestamp'));
        $this->assertSame(
            $behaviors['Timestamp']['events'],
            $table->behaviors()->get('Timestamp')->getConfig('events')
        );
    }

    /**
     * Test getting a behavior instance from a table.
     *
     * @return void
     */
    public function testBehaviors()
    {
        $table = $this->getTableLocator()->get('article');
        $result = $table->behaviors();
        $this->assertInstanceOf('Cake\ORM\BehaviorRegistry', $result);
    }

    /**
     * Test that the getBehavior() method retrieves a behavior from the table registry.
     *
     * @return void
     */
    public function testGetBehavior()
    {
        $table = new Table(['table' => 'comments']);
        $table->addBehavior('Sluggable');
        $this->assertSame($table->behaviors()->get('Sluggable'), $table->getBehavior('Sluggable'));
    }

    /**
     * Test that the getBehavior() method will throw an exception when you try to
     * get a behavior that does not exist.
     *
     * @return void
     */
    public function testGetBehaviorThrowsExceptionForMissingBehavior()
    {
        $table = new Table(['table' => 'comments']);

        $this->expectException(InvalidArgumentException::class);
        $this->expectExceptionMessage('The Sluggable behavior is not defined on ' . get_class($table) . '.');

        $this->assertFalse($table->hasBehavior('Sluggable'));
        $table->getBehavior('Sluggable');
    }

    /**
     * Ensure exceptions are raised on missing behaviors.
     *
     */
    public function testAddBehaviorMissing()
    {
        $this->expectException(\Cake\ORM\Exception\MissingBehaviorException::class);
        $table = $this->getTableLocator()->get('article');
        $this->assertNull($table->addBehavior('NopeNotThere'));
    }

    /**
     * Test mixin methods from behaviors.
     *
     * @return void
     */
    public function testCallBehaviorMethod()
    {
        $table = $this->getTableLocator()->get('article');
        $table->addBehavior('Sluggable');
        $this->assertEquals('some-value', $table->slugify('some value'));
    }

    /**
     * Test you can alias a behavior method
     *
     * @return void
     */
    public function testCallBehaviorAliasedMethod()
    {
        $table = $this->getTableLocator()->get('article');
        $table->addBehavior('Sluggable', ['implementedMethods' => ['wednesday' => 'slugify']]);
        $this->assertEquals('some-value', $table->wednesday('some value'));
    }

    /**
     * Test finder methods from behaviors.
     *
     * @return void
     */
    public function testCallBehaviorFinder()
    {
        $table = $this->getTableLocator()->get('articles');
        $table->addBehavior('Sluggable');

        $query = $table->find('noSlug');
        $this->assertInstanceOf('Cake\ORM\Query', $query);
        $this->assertNotEmpty($query->clause('where'));
    }

    /**
     * testCallBehaviorAliasedFinder
     *
     * @return void
     */
    public function testCallBehaviorAliasedFinder()
    {
        $table = $this->getTableLocator()->get('articles');
        $table->addBehavior('Sluggable', ['implementedFinders' => ['special' => 'findNoSlug']]);

        $query = $table->find('special');
        $this->assertInstanceOf('Cake\ORM\Query', $query);
        $this->assertNotEmpty($query->clause('where'));
    }

    /**
     * Test implementedEvents
     *
     * @return void
     */
    public function testImplementedEvents()
    {
        $table = $this->getMockBuilder('Cake\ORM\Table')
            ->setMethods([
                'buildValidator',
                'beforeMarshal',
                'beforeFind',
                'beforeSave',
                'afterSave',
                'beforeDelete',
                'afterDelete',
                'afterRules'
            ])
            ->getMock();
        $result = $table->implementedEvents();
        $expected = [
            'Model.beforeMarshal' => 'beforeMarshal',
            'Model.buildValidator' => 'buildValidator',
            'Model.beforeFind' => 'beforeFind',
            'Model.beforeSave' => 'beforeSave',
            'Model.afterSave' => 'afterSave',
            'Model.beforeDelete' => 'beforeDelete',
            'Model.afterDelete' => 'afterDelete',
            'Model.afterRules' => 'afterRules',
        ];
        $this->assertEquals($expected, $result, 'Events do not match.');
    }

    /**
     * Tests that it is possible to insert a new row using the save method
     *
     * @group save
     * @return void
     */
    public function testSaveNewEntity()
    {
        $entity = new Entity([
            'username' => 'superuser',
            'password' => 'root',
            'created' => new Time('2013-10-10 00:00'),
            'updated' => new Time('2013-10-10 00:00')
        ]);
        $table = $this->getTableLocator()->get('users');
        $this->assertSame($entity, $table->save($entity));
        $this->assertEquals($entity->id, self::$nextUserId);

        $row = $table->find('all')->where(['id' => self::$nextUserId])->first();
        $this->assertEquals($entity->toArray(), $row->toArray());
    }

    /**
     * Test that saving a new empty entity does nothing.
     *
     * @group save
     * @return void
     */
    public function testSaveNewEmptyEntity()
    {
        $entity = new Entity();
        $table = $this->getTableLocator()->get('users');
        $this->assertFalse($table->save($entity));
    }

    /**
     * Test that saving a new empty entity does not call exists.
     *
     * @group save
     * @return void
     */
    public function testSaveNewEntityNoExists()
    {
        $table = $this->getMockBuilder('Cake\ORM\Table')
            ->setMethods(['exists'])
            ->setConstructorArgs([[
                'connection' => $this->connection,
                'alias' => 'Users',
                'table' => 'users',
            ]])
            ->getMock();
        $entity = $table->newEntity(['username' => 'mark']);
        $this->assertTrue($entity->isNew());

        $table->expects($this->never())
            ->method('exists');
        $this->assertSame($entity, $table->save($entity));
    }

    /**
     * Test that saving a new entity with a Primary Key set does call exists.
     *
     * @group save
     * @return void
     */
    public function testSavePrimaryKeyEntityExists()
    {
        $this->skipIfSqlServer();
        $table = $this->getMockBuilder('Cake\ORM\Table')
            ->setMethods(['exists'])
            ->setConstructorArgs([[
                'connection' => $this->connection,
                'alias' => 'Users',
                'table' => 'users',
            ]])
            ->getMock();
        $entity = $table->newEntity(['id' => 20, 'username' => 'mark']);
        $this->assertTrue($entity->isNew());

        $table->expects($this->once())->method('exists');
        $this->assertSame($entity, $table->save($entity));
    }

    /**
     * Test that save works with replace saveStrategy and are not deleted once they are not null
     *
     * @return void
     */
    public function testSaveReplaceSaveStrategy()
    {
        $authors = new Table(
            [
                'table' => 'authors',
                'alias' => 'Authors',
                'connection' => $this->connection,
                'entityClass' => 'Cake\ORM\Entity',
            ]
        );

        $authors->hasMany('Articles', ['saveStrategy' => 'replace']);

        $entity = $authors->newEntity([
            'name' => 'mylux',
            'articles' => [
                ['title' => 'One Random Post', 'body' => 'The cake is not a lie'],
                ['title' => 'Another Random Post', 'body' => 'The cake is nice'],
                ['title' => 'One more random post', 'body' => 'The cake is forever']
            ]
        ], ['associated' => ['Articles']]);

        $entity = $authors->save($entity, ['associated' => ['Articles']]);
        $sizeArticles = count($entity->articles);
        $this->assertEquals($sizeArticles, $authors->Articles->find('all')->where(['author_id' => $entity['id']])->count());

        $articleId = $entity->articles[0]->id;
        unset($entity->articles[0]);
        $entity->setDirty('articles', true);

        $authors->save($entity, ['associated' => ['Articles']]);

        $this->assertEquals($sizeArticles - 1, $authors->Articles->find('all')->where(['author_id' => $entity['id']])->count());
        $this->assertTrue($authors->Articles->exists(['id' => $articleId]));
    }

    /**
     * Test that save works with replace saveStrategy, replacing the already persisted entities even if no new entities are passed
     *
     * @return void
     */
    public function testSaveReplaceSaveStrategyNotAdding()
    {
        $authors = new Table(
            [
                'table' => 'authors',
                'alias' => 'Authors',
                'connection' => $this->connection,
                'entityClass' => 'Cake\ORM\Entity',
            ]
        );

        $authors->hasMany('Articles', ['saveStrategy' => 'replace']);

        $entity = $authors->newEntity([
            'name' => 'mylux',
            'articles' => [
                ['title' => 'One Random Post', 'body' => 'The cake is not a lie'],
                ['title' => 'Another Random Post', 'body' => 'The cake is nice'],
                ['title' => 'One more random post', 'body' => 'The cake is forever']
            ]
        ], ['associated' => ['Articles']]);

        $entity = $authors->save($entity, ['associated' => ['Articles']]);
        $sizeArticles = count($entity->articles);
        $this->assertCount($sizeArticles, $authors->Articles->find('all')->where(['author_id' => $entity['id']]));

        $entity->set('articles', []);

        $entity = $authors->save($entity, ['associated' => ['Articles']]);

        $this->assertCount(0, $authors->Articles->find('all')->where(['author_id' => $entity['id']]));
    }

    /**
     * Test that save works with append saveStrategy not deleting or setting null anything
     *
     * @return void
     */
    public function testSaveAppendSaveStrategy()
    {
        $authors = new Table(
            [
                'table' => 'authors',
                'alias' => 'Authors',
                'connection' => $this->connection,
                'entityClass' => 'Cake\ORM\Entity',
            ]
        );

        $authors->hasMany('Articles', ['saveStrategy' => 'append']);

        $entity = $authors->newEntity([
            'name' => 'mylux',
            'articles' => [
                ['title' => 'One Random Post', 'body' => 'The cake is not a lie'],
                ['title' => 'Another Random Post', 'body' => 'The cake is nice'],
                ['title' => 'One more random post', 'body' => 'The cake is forever']
            ]
        ], ['associated' => ['Articles']]);

        $entity = $authors->save($entity, ['associated' => ['Articles']]);
        $sizeArticles = count($entity->articles);

        $this->assertEquals($sizeArticles, $authors->Articles->find('all')->where(['author_id' => $entity['id']])->count());

        $articleId = $entity->articles[0]->id;
        unset($entity->articles[0]);
        $entity->setDirty('articles', true);

        $authors->save($entity, ['associated' => ['Articles']]);

        $this->assertEquals($sizeArticles, $authors->Articles->find('all')->where(['author_id' => $entity['id']])->count());
        $this->assertTrue($authors->Articles->exists(['id' => $articleId]));
    }

    /**
     * Test that save has append as the default save strategy
     *
     * @return void
     */
    public function testSaveDefaultSaveStrategy()
    {
        $authors = new Table(
            [
                'table' => 'authors',
                'alias' => 'Authors',
                'connection' => $this->connection,
                'entityClass' => 'Cake\ORM\Entity',
            ]
        );
        $authors->hasMany('Articles', ['saveStrategy' => 'append']);
        $this->assertEquals('append', $authors->getAssociation('articles')->getSaveStrategy());
    }

    /**
     * Test that the associated entities are unlinked and deleted when they are dependent
     *
     * @return void
     */
    public function testSaveReplaceSaveStrategyDependent()
    {
        $authors = new Table(
            [
                'table' => 'authors',
                'alias' => 'Authors',
                'connection' => $this->connection,
                'entityClass' => 'Cake\ORM\Entity',
            ]
        );

        $authors->hasMany('Articles', ['saveStrategy' => 'replace', 'dependent' => true]);

        $entity = $authors->newEntity([
            'name' => 'mylux',
            'articles' => [
                ['title' => 'One Random Post', 'body' => 'The cake is not a lie'],
                ['title' => 'Another Random Post', 'body' => 'The cake is nice'],
                ['title' => 'One more random post', 'body' => 'The cake is forever']
            ]
        ], ['associated' => ['Articles']]);

        $entity = $authors->save($entity, ['associated' => ['Articles']]);
        $sizeArticles = count($entity->articles);
        $this->assertEquals($sizeArticles, $authors->Articles->find('all')->where(['author_id' => $entity['id']])->count());

        $articleId = $entity->articles[0]->id;
        unset($entity->articles[0]);
        $entity->setDirty('articles', true);

        $authors->save($entity, ['associated' => ['Articles']]);

        $this->assertEquals($sizeArticles - 1, $authors->Articles->find('all')->where(['author_id' => $entity['id']])->count());
        $this->assertFalse($authors->Articles->exists(['id' => $articleId]));
    }

    /**
     * Test that the associated entities are unlinked and deleted when they have a not nullable foreign key
     *
     * @return void
     */
    public function testSaveReplaceSaveStrategyNotNullable()
    {
        $articles = new Table(
            [
                'table' => 'articles',
                'alias' => 'Articles',
                'connection' => $this->connection,
                'entityClass' => 'Cake\ORM\Entity',
            ]
        );

        $articles->hasMany('Comments', ['saveStrategy' => 'replace']);

        $article = $articles->newEntity([
            'title' => 'Bakeries are sky rocketing',
            'body' => 'All because of cake',
            'comments' => [
                [
                    'user_id' => 1,
                    'comment' => 'That is true!'
                ],
                [
                    'user_id' => 2,
                    'comment' => 'Of course'
                ]
            ]
        ], ['associated' => ['Comments']]);

        $article = $articles->save($article, ['associated' => ['Comments']]);
        $commentId = $article->comments[0]->id;
        $sizeComments = count($article->comments);

        $this->assertEquals($sizeComments, $articles->Comments->find('all')->where(['article_id' => $article->id])->count());
        $this->assertTrue($articles->Comments->exists(['id' => $commentId]));

        unset($article->comments[0]);
        $article->setDirty('comments', true);
        $article = $articles->save($article, ['associated' => ['Comments']]);

        $this->assertEquals($sizeComments - 1, $articles->Comments->find('all')->where(['article_id' => $article->id])->count());
        $this->assertFalse($articles->Comments->exists(['id' => $commentId]));
    }

    /**
     * Test that the associated entities are unlinked and deleted when they have a not nullable foreign key
     *
     * @return void
     */
    public function testSaveReplaceSaveStrategyAdding()
    {
        $articles = new Table(
            [
                'table' => 'articles',
                'alias' => 'Articles',
                'connection' => $this->connection,
                'entityClass' => 'Cake\ORM\Entity',
            ]
        );

        $articles->hasMany('Comments', ['saveStrategy' => 'replace']);

        $article = $articles->newEntity([
            'title' => 'Bakeries are sky rocketing',
            'body' => 'All because of cake',
            'comments' => [
                [
                    'user_id' => 1,
                    'comment' => 'That is true!'
                ],
                [
                    'user_id' => 2,
                    'comment' => 'Of course'
                ]
            ]
        ], ['associated' => ['Comments']]);

        $article = $articles->save($article, ['associated' => ['Comments']]);
        $commentId = $article->comments[0]->id;
        $sizeComments = count($article->comments);
        $articleId = $article->id;

        $this->assertEquals($sizeComments, $articles->Comments->find('all')->where(['article_id' => $article->id])->count());
        $this->assertTrue($articles->Comments->exists(['id' => $commentId]));

        unset($article->comments[0]);
        $article->comments[] = $articles->Comments->newEntity([
            'user_id' => 1,
            'comment' => 'new comment'
        ]);

        $article->setDirty('comments', true);
        $article = $articles->save($article, ['associated' => ['Comments']]);

        $this->assertEquals($sizeComments, $articles->Comments->find('all')->where(['article_id' => $article->id])->count());
        $this->assertFalse($articles->Comments->exists(['id' => $commentId]));
        $this->assertTrue($articles->Comments->exists(['comment' => 'new comment', 'article_id' => $articleId]));
    }

    /**
     * Tests that dependent, non-cascading deletes are using the association
     * conditions for deleting associated records.
     *
     * @return void
     */
    public function testHasManyNonCascadingUnlinkDeleteUsesAssociationConditions()
    {
        $Articles = $this->getTableLocator()->get('Articles');
        $Comments = $Articles->hasMany('Comments', [
            'dependent' => true,
            'cascadeCallbacks' => false,
            'saveStrategy' => HasMany::SAVE_REPLACE,
            'conditions' => [
                'Comments.published' => 'Y'
            ]
        ]);

        $article = $Articles->newEntity([
            'title' => 'Title',
            'body' => 'Body',
            'comments' => [
                [
                    'user_id' => 1,
                    'comment' => 'First comment',
                    'published' => 'Y'
                ],
                [
                    'user_id' => 1,
                    'comment' => 'Second comment',
                    'published' => 'Y'
                ]
            ]
        ]);
        $article = $Articles->save($article);
        $this->assertNotEmpty($article);

        $comment3 = $Comments->getTarget()->newEntity([
            'article_id' => $article->get('id'),
            'user_id' => 1,
            'comment' => 'Third comment',
            'published' => 'N'
        ]);
        $comment3 = $Comments->getTarget()->save($comment3);
        $this->assertNotEmpty($comment3);

        $this->assertEquals(3, $Comments->getTarget()->find()->where(['Comments.article_id' => $article->get('id')])->count());

        unset($article->comments[1]);
        $article->setDirty('comments', true);

        $article = $Articles->save($article);
        $this->assertNotEmpty($article);

        // Given the association condition of `'Comments.published' => 'Y'`,
        // it is expected that only one of the three linked comments are
        // actually being deleted, as only one of them matches the
        // association condition.
        $this->assertEquals(2, $Comments->getTarget()->find()->where(['Comments.article_id' => $article->get('id')])->count());
    }

    /**
     * Tests that non-dependent, non-cascading deletes are using the association
     * conditions for updating associated records.
     *
     * @return void
     */
    public function testHasManyNonDependentNonCascadingUnlinkUpdateUsesAssociationConditions()
    {
        $Authors = $this->getTableLocator()->get('Authors');
        $Authors->associations()->removeAll();
        $Articles = $Authors->hasMany('Articles', [
            'dependent' => false,
            'cascadeCallbacks' => false,
            'saveStrategy' => HasMany::SAVE_REPLACE,
            'conditions' => [
                'Articles.published' => 'Y'
            ]
        ]);

        $author = $Authors->newEntity([
            'name' => 'Name',
            'articles' => [
                [
                    'title' => 'First article',
                    'body' => 'First article',
                    'published' => 'Y'
                ],
                [
                    'title' => 'Second article',
                    'body' => 'Second article',
                    'published' => 'Y'
                ]
            ]
        ]);
        $author = $Authors->save($author);
        $this->assertNotEmpty($author);

        $article3 = $Articles->getTarget()->newEntity([
            'author_id' => $author->get('id'),
            'title' => 'Third article',
            'body' => 'Third article',
            'published' => 'N'
        ]);
        $article3 = $Articles->getTarget()->save($article3);
        $this->assertNotEmpty($article3);

        $this->assertEquals(3, $Articles->getTarget()->find()->where(['Articles.author_id' => $author->get('id')])->count());

        $article2 = $author->articles[1];
        unset($author->articles[1]);
        $author->setDirty('articles', true);

        $author = $Authors->save($author);
        $this->assertNotEmpty($author);

        // Given the association condition of `'Articles.published' => 'Y'`,
        // it is expected that only one of the three linked articles are
        // actually being unlinked (nulled), as only one of them matches the
        // association condition.
        $this->assertEquals(2, $Articles->getTarget()->find()->where(['Articles.author_id' => $author->get('id')])->count());
        $this->assertNull($Articles->get($article2->get('id'))->get('author_id'));
        $this->assertEquals($author->get('id'), $Articles->get($article3->get('id'))->get('author_id'));
    }

    /**
     * Test that saving a new entity with a Primary Key set does not call exists when checkExisting is false.
     *
     * @group save
     * @return void
     */
    public function testSavePrimaryKeyEntityNoExists()
    {
        $this->skipIfSqlServer();
        $table = $this->getMockBuilder('Cake\ORM\Table')
            ->setMethods(['exists'])
            ->setConstructorArgs([[
                'connection' => $this->connection,
                'alias' => 'Users',
                'table' => 'users',
            ]])
            ->getMock();
        $entity = $table->newEntity(['id' => 20, 'username' => 'mark']);
        $this->assertTrue($entity->isNew());

        $table->expects($this->never())->method('exists');
        $this->assertSame($entity, $table->save($entity, ['checkExisting' => false]));
    }

    /**
     * Tests that saving an entity will filter out properties that
     * are not present in the table schema when saving
     *
     * @group save
     * @return void
     */
    public function testSaveEntityOnlySchemaFields()
    {
        $entity = new Entity([
            'username' => 'superuser',
            'password' => 'root',
            'crazyness' => 'super crazy value',
            'created' => new Time('2013-10-10 00:00'),
            'updated' => new Time('2013-10-10 00:00'),
        ]);
        $table = $this->getTableLocator()->get('users');
        $this->assertSame($entity, $table->save($entity));
        $this->assertEquals($entity->id, self::$nextUserId);

        $row = $table->find('all')->where(['id' => self::$nextUserId])->first();
        $entity->unsetProperty('crazyness');
        $this->assertEquals($entity->toArray(), $row->toArray());
    }

    /**
     * Tests that it is possible to modify data from the beforeSave callback
     *
     * @group save
     * @return void
     */
    public function testBeforeSaveModifyData()
    {
        $table = $this->getTableLocator()->get('users');
        $data = new Entity([
            'username' => 'superuser',
            'created' => new Time('2013-10-10 00:00'),
            'updated' => new Time('2013-10-10 00:00')
        ]);
        $listener = function ($e, $entity, $options) use ($data) {
            $this->assertSame($data, $entity);
            $entity->set('password', 'foo');
        };
        $table->getEventManager()->on('Model.beforeSave', $listener);
        $this->assertSame($data, $table->save($data));
        $this->assertEquals($data->id, self::$nextUserId);
        $row = $table->find('all')->where(['id' => self::$nextUserId])->first();
        $this->assertEquals('foo', $row->get('password'));
    }

    /**
     * Tests that it is possible to modify the options array in beforeSave
     *
     * @group save
     * @return void
     */
    public function testBeforeSaveModifyOptions()
    {
        $table = $this->getTableLocator()->get('users');
        $data = new Entity([
            'username' => 'superuser',
            'password' => 'foo',
            'created' => new Time('2013-10-10 00:00'),
            'updated' => new Time('2013-10-10 00:00')
        ]);
        $listener1 = function ($e, $entity, $options) {
            $options['crazy'] = true;
        };
        $listener2 = function ($e, $entity, $options) {
            $this->assertTrue($options['crazy']);
        };
        $table->getEventManager()->on('Model.beforeSave', $listener1);
        $table->getEventManager()->on('Model.beforeSave', $listener2);
        $this->assertSame($data, $table->save($data));
        $this->assertEquals($data->id, self::$nextUserId);

        $row = $table->find('all')->where(['id' => self::$nextUserId])->first();
        $this->assertEquals($data->toArray(), $row->toArray());
    }

    /**
     * Tests that it is possible to stop the saving altogether, without implying
     * the save operation failed
     *
     * @group save
     * @return void
     */
    public function testBeforeSaveStopEvent()
    {
        $table = $this->getTableLocator()->get('users');
        $data = new Entity([
            'username' => 'superuser',
            'created' => new Time('2013-10-10 00:00'),
            'updated' => new Time('2013-10-10 00:00')
        ]);
        $listener = function ($e, $entity) {
            $e->stopPropagation();

            return $entity;
        };
        $table->getEventManager()->on('Model.beforeSave', $listener);
        $this->assertSame($data, $table->save($data));
        $this->assertNull($data->id);
        $row = $table->find('all')->where(['id' => self::$nextUserId])->first();
        $this->assertNull($row);
    }

    /**
     * Asserts that afterSave callback is called on successful save
     *
     * @group save
     * @return void
     */
    public function testAfterSave()
    {
        $table = $this->getTableLocator()->get('users');
        $data = $table->get(1);

        $data->username = 'newusername';

        $called = false;
        $listener = function ($e, $entity, $options) use ($data, &$called) {
            $this->assertSame($data, $entity);
            $this->assertTrue($entity->isDirty());
            $called = true;
        };
        $table->getEventManager()->on('Model.afterSave', $listener);

        $calledAfterCommit = false;
        $listenerAfterCommit = function ($e, $entity, $options) use ($data, &$calledAfterCommit) {
            $this->assertSame($data, $entity);
            $this->assertTrue($entity->isDirty());
            $this->assertNotSame($data->get('username'), $data->getOriginal('username'));
            $calledAfterCommit = true;
        };
        $table->getEventManager()->on('Model.afterSaveCommit', $listenerAfterCommit);

        $this->assertSame($data, $table->save($data));
        $this->assertTrue($called);
        $this->assertTrue($calledAfterCommit);
    }

    /**
     * Asserts that afterSaveCommit is also triggered for non-atomic saves
     *
     * @return void
     */
    public function testAfterSaveCommitForNonAtomic()
    {
        $table = $this->getTableLocator()->get('users');
        $data = new Entity([
            'username' => 'superuser',
            'created' => new Time('2013-10-10 00:00'),
            'updated' => new Time('2013-10-10 00:00')
        ]);

        $called = false;
        $listener = function ($e, $entity, $options) use ($data, &$called) {
            $this->assertSame($data, $entity);
            $called = true;
        };
        $table->getEventManager()->on('Model.afterSave', $listener);

        $calledAfterCommit = false;
        $listenerAfterCommit = function ($e, $entity, $options) use ($data, &$calledAfterCommit) {
            $calledAfterCommit = true;
        };
        $table->getEventManager()->on('Model.afterSaveCommit', $listenerAfterCommit);

        $this->assertSame($data, $table->save($data, ['atomic' => false]));
        $this->assertEquals($data->id, self::$nextUserId);
        $this->assertTrue($called);
        $this->assertTrue($calledAfterCommit);
    }

    /**
     * Asserts the afterSaveCommit is not triggered if transaction is running.
     *
     * @return void
     */
    public function testAfterSaveCommitWithTransactionRunning()
    {
        $table = $this->getTableLocator()->get('users');
        $data = new Entity([
            'username' => 'superuser',
            'created' => new Time('2013-10-10 00:00'),
            'updated' => new Time('2013-10-10 00:00')
        ]);

        $called = false;
        $listener = function ($e, $entity, $options) use (&$called) {
            $called = true;
        };
        $table->getEventManager()->on('Model.afterSaveCommit', $listener);

        $this->connection->begin();
        $this->assertSame($data, $table->save($data));
        $this->assertFalse($called);
        $this->connection->commit();
    }

    /**
     * Asserts the afterSaveCommit is not triggered if transaction is running.
     *
     * @return void
     */
    public function testAfterSaveCommitWithNonAtomicAndTransactionRunning()
    {
        $table = $this->getTableLocator()->get('users');
        $data = new Entity([
            'username' => 'superuser',
            'created' => new Time('2013-10-10 00:00'),
            'updated' => new Time('2013-10-10 00:00')
        ]);

        $called = false;
        $listener = function ($e, $entity, $options) use (&$called) {
            $called = true;
        };
        $table->getEventManager()->on('Model.afterSaveCommit', $listener);

        $this->connection->begin();
        $this->assertSame($data, $table->save($data, ['atomic' => false]));
        $this->assertFalse($called);
        $this->connection->commit();
    }

    /**
     * Asserts that afterSave callback not is called on unsuccessful save
     *
     * @group save
     * @return void
     */
    public function testAfterSaveNotCalled()
    {
        $table = $this->getMockBuilder('\Cake\ORM\Table')
            ->setMethods(['query'])
            ->setConstructorArgs([['table' => 'users', 'connection' => $this->connection]])
            ->getMock();
        $query = $this->getMockBuilder('\Cake\ORM\Query')
            ->setMethods(['execute', 'addDefaultTypes'])
            ->setConstructorArgs([null, $table])
            ->getMock();
        $statement = $this->getMockBuilder('\Cake\Database\Statement\StatementDecorator')->getMock();
        $data = new Entity([
            'username' => 'superuser',
            'created' => new Time('2013-10-10 00:00'),
            'updated' => new Time('2013-10-10 00:00')
        ]);

        $table->expects($this->once())->method('query')
            ->will($this->returnValue($query));

        $query->expects($this->once())->method('execute')
            ->will($this->returnValue($statement));

        $statement->expects($this->once())->method('rowCount')
            ->will($this->returnValue(0));

        $called = false;
        $listener = function ($e, $entity, $options) use ($data, &$called) {
            $called = true;
        };
        $table->getEventManager()->on('Model.afterSave', $listener);

        $calledAfterCommit = false;
        $listenerAfterCommit = function ($e, $entity, $options) use ($data, &$calledAfterCommit) {
            $calledAfterCommit = true;
        };
        $table->getEventManager()->on('Model.afterSaveCommit', $listenerAfterCommit);

        $this->assertFalse($table->save($data));
        $this->assertFalse($called);
        $this->assertFalse($calledAfterCommit);
    }

    /**
     * Asserts that afterSaveCommit callback is triggered only for primary table
     *
     * @group save
     * @return void
     */
    public function testAfterSaveCommitTriggeredOnlyForPrimaryTable()
    {
        $entity = new Entity([
            'title' => 'A Title',
            'body' => 'A body'
        ]);
        $entity->author = new Entity([
            'name' => 'Jose'
        ]);

        $table = $this->getTableLocator()->get('articles');
        $table->belongsTo('authors');

        $calledForArticle = false;
        $listenerForArticle = function ($e, $entity, $options) use (&$calledForArticle) {
            $calledForArticle = true;
        };
        $table->getEventManager()->on('Model.afterSaveCommit', $listenerForArticle);

        $calledForAuthor = false;
        $listenerForAuthor = function ($e, $entity, $options) use (&$calledForAuthor) {
            $calledForAuthor = true;
        };
        $table->authors->getEventManager()->on('Model.afterSaveCommit', $listenerForAuthor);

        $this->assertSame($entity, $table->save($entity));
        $this->assertFalse($entity->isNew());
        $this->assertFalse($entity->author->isNew());
        $this->assertTrue($calledForArticle);
        $this->assertFalse($calledForAuthor);
    }

    /**
     * Test that you cannot save rows without a primary key.
     *
     * @group save
     * @return void
     */
    public function testSaveNewErrorOnNoPrimaryKey()
    {
        $this->expectException(\RuntimeException::class);
        $this->expectExceptionMessage('Cannot insert row in "users" table, it has no primary key');
        $entity = new Entity(['username' => 'superuser']);
        $table = $this->getTableLocator()->get('users', [
            'schema' => [
                'id' => ['type' => 'integer'],
                'username' => ['type' => 'string'],
            ]
        ]);
        $table->save($entity);
    }

    /**
     * Tests that save is wrapped around a transaction
     *
     * @group save
     * @return void
     */
    public function testAtomicSave()
    {
        $config = ConnectionManager::getConfig('test');

        $connection = $this->getMockBuilder('\Cake\Database\Connection')
            ->setMethods(['begin', 'commit', 'inTransaction'])
            ->setConstructorArgs([$config])
            ->getMock();
        $connection->setDriver($this->connection->getDriver());

        $table = $this->getMockBuilder('\Cake\ORM\Table')
            ->setMethods(['getConnection'])
            ->setConstructorArgs([['table' => 'users']])
            ->getMock();
        $table->expects($this->any())->method('getConnection')
            ->will($this->returnValue($connection));

        $connection->expects($this->once())->method('begin');
        $connection->expects($this->once())->method('commit');
        $connection->expects($this->any())->method('inTransaction')->will($this->returnValue(true));
        $data = new Entity([
            'username' => 'superuser',
            'created' => new Time('2013-10-10 00:00'),
            'updated' => new Time('2013-10-10 00:00')
        ]);
        $this->assertSame($data, $table->save($data));
    }

    /**
     * Tests that save will rollback the transaction in the case of an exception
     *
     * @group save
     * @return void
     */
    public function testAtomicSaveRollback()
    {
        $this->expectException(\PDOException::class);
        $connection = $this->getMockBuilder('\Cake\Database\Connection')
            ->setMethods(['begin', 'rollback'])
            ->setConstructorArgs([ConnectionManager::getConfig('test')])
            ->getMock();
        $connection->setDriver(ConnectionManager::get('test')->getDriver());
        $table = $this->getMockBuilder('\Cake\ORM\Table')
            ->setMethods(['query', 'getConnection'])
            ->setConstructorArgs([['table' => 'users']])
            ->getMock();
        $query = $this->getMockBuilder('\Cake\ORM\Query')
            ->setMethods(['execute', 'addDefaultTypes'])
            ->setConstructorArgs([null, $table])
            ->getMock();
        $table->expects($this->any())->method('getConnection')
            ->will($this->returnValue($connection));

        $table->expects($this->once())->method('query')
            ->will($this->returnValue($query));

        $connection->expects($this->once())->method('begin');
        $connection->expects($this->once())->method('rollback');
        $query->expects($this->once())->method('execute')
            ->will($this->throwException(new \PDOException));

        $data = new Entity([
            'username' => 'superuser',
            'created' => new Time('2013-10-10 00:00'),
            'updated' => new Time('2013-10-10 00:00')
        ]);
        $table->save($data);
    }

    /**
     * Tests that save will rollback the transaction in the case of an exception
     *
     * @group save
     * @return void
     */
    public function testAtomicSaveRollbackOnFailure()
    {
        $connection = $this->getMockBuilder('\Cake\Database\Connection')
            ->setMethods(['begin', 'rollback'])
            ->setConstructorArgs([ConnectionManager::getConfig('test')])
            ->getMock();
        $connection->setDriver(ConnectionManager::get('test')->getDriver());
        $table = $this->getMockBuilder('\Cake\ORM\Table')
            ->setMethods(['query', 'getConnection', 'exists'])
            ->setConstructorArgs([['table' => 'users']])
            ->getMock();
        $query = $this->getMockBuilder('\Cake\ORM\Query')
            ->setMethods(['execute', 'addDefaultTypes'])
            ->setConstructorArgs([null, $table])
            ->getMock();

        $table->expects($this->any())->method('getConnection')
            ->will($this->returnValue($connection));

        $table->expects($this->once())->method('query')
            ->will($this->returnValue($query));

        $statement = $this->getMockBuilder('\Cake\Database\Statement\StatementDecorator')->getMock();
        $statement->expects($this->once())
            ->method('rowCount')
            ->will($this->returnValue(0));
        $connection->expects($this->once())->method('begin');
        $connection->expects($this->once())->method('rollback');
        $query->expects($this->once())
            ->method('execute')
            ->will($this->returnValue($statement));

        $data = new Entity([
            'username' => 'superuser',
            'created' => new Time('2013-10-10 00:00'),
            'updated' => new Time('2013-10-10 00:00')
        ]);
        $table->save($data);
    }

    /**
     * Tests that only the properties marked as dirty are actually saved
     * to the database
     *
     * @group save
     * @return void
     */
    public function testSaveOnlyDirtyProperties()
    {
        $entity = new Entity([
            'username' => 'superuser',
            'password' => 'root',
            'created' => new Time('2013-10-10 00:00'),
            'updated' => new Time('2013-10-10 00:00')
        ]);
        $entity->clean();
        $entity->setDirty('username', true);
        $entity->setDirty('created', true);
        $entity->setDirty('updated', true);

        $table = $this->getTableLocator()->get('users');
        $this->assertSame($entity, $table->save($entity));
        $this->assertEquals($entity->id, self::$nextUserId);

        $row = $table->find('all')->where(['id' => self::$nextUserId])->first();
        $entity->set('password', null);
        $this->assertEquals($entity->toArray(), $row->toArray());
    }

    /**
     * Tests that a recently saved entity is marked as clean
     *
     * @group save
     * @return void
     */
    public function testASavedEntityIsClean()
    {
        $entity = new Entity([
            'username' => 'superuser',
            'password' => 'root',
            'created' => new Time('2013-10-10 00:00'),
            'updated' => new Time('2013-10-10 00:00')
        ]);
        $table = $this->getTableLocator()->get('users');
        $this->assertSame($entity, $table->save($entity));
        $this->assertFalse($entity->isDirty('usermane'));
        $this->assertFalse($entity->isDirty('password'));
        $this->assertFalse($entity->isDirty('created'));
        $this->assertFalse($entity->isDirty('updated'));
    }

    /**
     * Tests that a recently saved entity is marked as not new
     *
     * @group save
     * @return void
     */
    public function testASavedEntityIsNotNew()
    {
        $entity = new Entity([
            'username' => 'superuser',
            'password' => 'root',
            'created' => new Time('2013-10-10 00:00'),
            'updated' => new Time('2013-10-10 00:00')
        ]);
        $table = $this->getTableLocator()->get('users');
        $this->assertSame($entity, $table->save($entity));
        $this->assertFalse($entity->isNew());
    }

    /**
     * Tests that save can detect automatically if it needs to insert
     * or update a row
     *
     * @group save
     * @return void
     */
    public function testSaveUpdateAuto()
    {
        $entity = new Entity([
            'id' => 2,
            'username' => 'baggins'
        ]);
        $table = $this->getTableLocator()->get('users');
        $original = $table->find('all')->where(['id' => 2])->first();
        $this->assertSame($entity, $table->save($entity));

        $row = $table->find('all')->where(['id' => 2])->first();
        $this->assertEquals('baggins', $row->username);
        $this->assertEquals($original->password, $row->password);
        $this->assertEquals($original->created, $row->created);
        $this->assertEquals($original->updated, $row->updated);
        $this->assertFalse($entity->isNew());
        $this->assertFalse($entity->isDirty('id'));
        $this->assertFalse($entity->isDirty('username'));
    }

    /**
     * Tests that beforeFind gets the correct isNew() state for the entity
     *
     * @return void
     */
    public function testBeforeSaveGetsCorrectPersistance()
    {
        $entity = new Entity([
            'id' => 2,
            'username' => 'baggins'
        ]);
        $table = $this->getTableLocator()->get('users');
        $called = false;
        $listener = function (Event $event, $entity) use (&$called) {
            $this->assertFalse($entity->isNew());
            $called = true;
        };
        $table->getEventManager()->on('Model.beforeSave', $listener);
        $this->assertSame($entity, $table->save($entity));
        $this->assertTrue($called);
    }

    /**
     * Tests that marking an entity as already persisted will prevent the save
     * method from trying to infer the entity's actual status.
     *
     * @group save
     * @return void
     */
    public function testSaveUpdateWithHint()
    {
        $table = $this->getMockBuilder('\Cake\ORM\Table')
            ->setMethods(['exists'])
            ->setConstructorArgs([['table' => 'users', 'connection' => ConnectionManager::get('test')]])
            ->getMock();
        $entity = new Entity([
            'id' => 2,
            'username' => 'baggins'
        ], ['markNew' => false]);
        $this->assertFalse($entity->isNew());
        $table->expects($this->never())->method('exists');
        $this->assertSame($entity, $table->save($entity));
    }

    /**
     * Tests that when updating the primary key is not passed to the list of
     * attributes to change
     *
     * @group save
     * @return void
     */
    public function testSaveUpdatePrimaryKeyNotModified()
    {
        $table = $this->getMockBuilder('\Cake\ORM\Table')
            ->setMethods(['query'])
            ->setConstructorArgs([['table' => 'users', 'connection' => $this->connection]])
            ->getMock();

        $query = $this->getMockBuilder('\Cake\ORM\Query')
            ->setMethods(['execute', 'addDefaultTypes', 'set'])
            ->setConstructorArgs([null, $table])
            ->getMock();

        $table->expects($this->once())->method('query')
            ->will($this->returnValue($query));

        $statement = $this->getMockBuilder('\Cake\Database\Statement\StatementDecorator')->getMock();
        $statement->expects($this->once())
            ->method('errorCode')
            ->will($this->returnValue('00000'));

        $query->expects($this->once())
            ->method('execute')
            ->will($this->returnValue($statement));

        $query->expects($this->once())->method('set')
            ->with(['username' => 'baggins'])
            ->will($this->returnValue($query));

        $entity = new Entity([
            'id' => 2,
            'username' => 'baggins'
        ], ['markNew' => false]);
        $this->assertSame($entity, $table->save($entity));
    }

    /**
     * Tests that passing only the primary key to save will not execute any queries
     * but still return success
     *
     * @group save
     * @return void
     */
    public function testUpdateNoChange()
    {
        $table = $this->getMockBuilder('\Cake\ORM\Table')
            ->setMethods(['query'])
            ->setConstructorArgs([['table' => 'users', 'connection' => $this->connection]])
            ->getMock();
        $table->expects($this->never())->method('query');
        $entity = new Entity([
            'id' => 2,
        ], ['markNew' => false]);
        $this->assertSame($entity, $table->save($entity));
    }

    /**
     * Tests that passing only the primary key to save will not execute any queries
     * but still return success
     *
     * @group save
     * @group integration
     * @return void
     */
    public function testUpdateDirtyNoActualChanges()
    {
        $table = $this->getTableLocator()->get('Articles');
        $entity = $table->get(1);

        $entity->setAccess('*', true);
        $entity->set($entity->toArray());
        $this->assertSame($entity, $table->save($entity));
    }

    /**
     * Tests that failing to pass a primary key to save will result in exception
     *
     * @group save
     * @return void
     */
    public function testUpdateNoPrimaryButOtherKeys()
    {
        $this->expectException(\InvalidArgumentException::class);
        $table = $this->getMockBuilder('\Cake\ORM\Table')
            ->setMethods(['query'])
            ->setConstructorArgs([['table' => 'users', 'connection' => $this->connection]])
            ->getMock();
        $table->expects($this->never())->method('query');
        $entity = new Entity([
            'username' => 'mariano',
        ], ['markNew' => false]);
        $this->assertSame($entity, $table->save($entity));
    }

    /**
     * Test saveMany() with entities array
     *
     * @return void
     */
    public function testSaveManyArray()
    {
        $entities = [
            new Entity(['name' => 'admad']),
            new Entity(['name' => 'dakota'])
        ];

        $table = $this->getTableLocator()->get('authors');
        $result = $table->saveMany($entities);

        $this->assertSame($entities, $result);
        $this->assertTrue(isset($result[0]->id));
        foreach ($entities as $entity) {
            $this->assertFalse($entity->isNew());
        }
    }

    /**
     * Test saveMany() with ResultSet instance
     *
     * @return void
     */
    public function testSaveManyResultSet()
    {
        $table = $this->getTableLocator()->get('authors');

        $entities = $table->find()
            ->order(['id' => 'ASC'])
            ->all();
        $entities->first()->name = 'admad';

        $result = $table->saveMany($entities);
        $this->assertSame($entities, $result);

        $first = $table->find()
            ->order(['id' => 'ASC'])
            ->first();
        $this->assertSame('admad', $first->name);
    }

    /**
     * Test saveMany() with failed save
     *
     * @return void
     */
    public function testSaveManyFailed()
    {
        $table = $this->getTableLocator()->get('authors');
        $entities = [
            new Entity(['name' => 'mark']),
            new Entity(['name' => 'jose'])
        ];
        $entities[1]->setErrors(['name' => ['message']]);
        $result = $table->saveMany($entities);

        $this->assertFalse($result);
        foreach ($entities as $entity) {
            $this->assertTrue($entity->isNew());
        }
    }

    /**
     * Test simple delete.
     *
     * @return void
     */
    public function testDelete()
    {
        $table = $this->getTableLocator()->get('users');
        $conditions = [
            'limit' => 1,
            'conditions' => [
                'username' => 'nate'
            ]
        ];
        $query = $table->find('all', $conditions);
        $entity = $query->first();
        $result = $table->delete($entity);
        $this->assertTrue($result);

        $query = $table->find('all', $conditions);
        $results = $query->execute();
        $this->assertCount(0, $results, 'Find should fail.');
    }

    /**
     * Test delete with dependent records
     *
     * @return void
     */
    public function testDeleteDependent()
    {
        $table = $this->getTableLocator()->get('authors');
        $table->hasOne('articles', [
            'foreignKey' => 'author_id',
            'dependent' => true,
        ]);

        $entity = $table->get(1);
        $result = $table->delete($entity);

        $articles = $table->getAssociation('articles')->getTarget();
        $query = $articles->find('all', [
            'conditions' => [
                'author_id' => $entity->id
            ]
        ]);
        $this->assertNull($query->all()->first(), 'Should not find any rows.');
    }

    /**
     * Test delete with dependent records
     *
     * @return void
     */
    public function testDeleteDependentHasMany()
    {
        $table = $this->getTableLocator()->get('authors');
        $table->hasMany('articles', [
            'foreignKey' => 'author_id',
            'dependent' => true,
            'cascadeCallbacks' => true,
        ]);

        $entity = $table->get(1);
        $result = $table->delete($entity);
        $this->assertTrue($result);
    }

    /**
     * Test delete with dependent = false does not cascade.
     *
     * @return void
     */
    public function testDeleteNoDependentNoCascade()
    {
        $table = $this->getTableLocator()->get('authors');
        $table->hasMany('article', [
            'foreignKey' => 'author_id',
            'dependent' => false,
        ]);

        $query = $table->find('all')->where(['id' => 1]);
        $entity = $query->first();
        $result = $table->delete($entity);

        $articles = $table->getAssociation('articles')->getTarget();
        $query = $articles->find('all')->where(['author_id' => $entity->id]);
        $this->assertCount(2, $query->execute(), 'Should find rows.');
    }

    /**
     * Test delete with BelongsToMany
     *
     * @return void
     */
    public function testDeleteBelongsToMany()
    {
        $table = $this->getTableLocator()->get('articles');
        $table->belongsToMany('tag', [
            'foreignKey' => 'article_id',
            'joinTable' => 'articles_tags'
        ]);
        $query = $table->find('all')->where(['id' => 1]);
        $entity = $query->first();
        $table->delete($entity);

        $junction = $table->getAssociation('tags')->junction();
        $query = $junction->find('all')->where(['article_id' => 1]);
        $this->assertNull($query->all()->first(), 'Should not find any rows.');
    }

    /**
     * Test delete with dependent records belonging to an aliased
     * belongsToMany association.
     *
     * @return void
     */
    public function testDeleteDependentAliased()
    {
        $Authors = $this->getTableLocator()->get('authors');
        $Authors->associations()->removeAll();
        $Articles = $this->getTableLocator()->get('articles');
        $Articles->associations()->removeAll();

        $Authors->hasMany('AliasedArticles', [
            'className' => 'Articles',
            'dependent' => true,
            'cascadeCallbacks' => true
        ]);
        $Articles->belongsToMany('Tags');

        $author = $Authors->get(1);
        $result = $Authors->delete($author);

        $this->assertTrue($result);
    }

    /**
     * Test that cascading associations are deleted first.
     *
     * @return void
     */
    public function testDeleteAssociationsCascadingCallbacksOrder()
    {
        $groups = $this->getTableLocator()->get('Groups');
        $members = $this->getTableLocator()->get('Members');
        $groupsMembers = $this->getTableLocator()->get('GroupsMembers');

        $groups->belongsToMany('Members');
        $groups->hasMany('GroupsMembers', [
            'dependent' => true,
            'cascadeCallbacks' => true,
        ]);
        $groupsMembers->belongsTo('Members');
        $groupsMembers->addBehavior('CounterCache', [
            'Members' => ['group_count']
        ]);

        $member = $members->get(1);
        $this->assertEquals(2, $member->group_count);

        $group = $groups->get(1);
        $groups->delete($group);

        $member = $members->get(1);
        $this->assertEquals(1, $member->group_count);
    }

    /**
     * Test delete callbacks
     *
     * @return void
     */
    public function testDeleteCallbacks()
    {
        $entity = new Entity(['id' => 1, 'name' => 'mark']);
        $options = new \ArrayObject(['atomic' => true, 'checkRules' => false, '_primary' => true]);

        $mock = $this->getMockBuilder('Cake\Event\EventManager')->getMock();

        $mock->expects($this->at(0))
            ->method('on');

        $mock->expects($this->at(1))
            ->method('dispatch');

        $mock->expects($this->at(2))
            ->method('dispatch')
            ->with($this->logicalAnd(
                $this->attributeEqualTo('_name', 'Model.beforeDelete'),
                $this->attributeEqualTo(
                    '_data',
                    ['entity' => $entity, 'options' => $options]
                )
            ));

        $mock->expects($this->at(3))
            ->method('dispatch')
            ->with($this->logicalAnd(
                $this->attributeEqualTo('_name', 'Model.afterDelete'),
                $this->attributeEqualTo(
                    '_data',
                    ['entity' => $entity, 'options' => $options]
                )
            ));

        $mock->expects($this->at(4))
            ->method('dispatch')
            ->with($this->logicalAnd(
                $this->attributeEqualTo('_name', 'Model.afterDeleteCommit'),
                $this->attributeEqualTo(
                    '_data',
                    ['entity' => $entity, 'options' => $options]
                )
            ));

        $table = $this->getTableLocator()->get('users', ['eventManager' => $mock]);
        $entity->isNew(false);
        $table->delete($entity, ['checkRules' => false]);
    }

    /**
     * Test afterDeleteCommit is also called for non-atomic delete
     *
     * @return void
     */
    public function testDeleteCallbacksNonAtomic()
    {
        $table = $this->getTableLocator()->get('users');

        $data = $table->get(1);
        $options = new \ArrayObject(['atomic' => false, 'checkRules' => false]);

        $called = false;
        $listener = function ($e, $entity, $options) use ($data, &$called) {
            $this->assertSame($data, $entity);
            $called = true;
        };
        $table->getEventManager()->on('Model.afterDelete', $listener);

        $calledAfterCommit = false;
        $listenerAfterCommit = function ($e, $entity, $options) use ($data, &$calledAfterCommit) {
            $calledAfterCommit = true;
        };
        $table->getEventManager()->on('Model.afterDeleteCommit', $listenerAfterCommit);

        $table->delete($data, ['atomic' => false]);
        $this->assertTrue($called);
        $this->assertTrue($calledAfterCommit);
    }

    /**
     * Test that afterDeleteCommit is only triggered for primary table
     *
     * @return void
     */
    public function testAfterDeleteCommitTriggeredOnlyForPrimaryTable()
    {
        $table = $this->getTableLocator()->get('authors');
        $table->hasOne('articles', [
            'foreignKey' => 'author_id',
            'dependent' => true,
        ]);

        $called = false;
        $listener = function ($e, $entity, $options) use (&$called) {
            $called = true;
        };
        $table->getEventManager()->on('Model.afterDeleteCommit', $listener);

        $called2 = false;
        $listener = function ($e, $entity, $options) use (&$called2) {
            $called2 = true;
        };
        $table->articles->getEventManager()->on('Model.afterDeleteCommit', $listener);

        $entity = $table->get(1);
        $this->assertTrue($table->delete($entity));

        $this->assertTrue($called);
        $this->assertFalse($called2);
    }

    /**
     * Test delete beforeDelete can abort the delete.
     *
     * @return void
     */
    public function testDeleteBeforeDeleteAbort()
    {
        $entity = new Entity(['id' => 1, 'name' => 'mark']);
        $options = new \ArrayObject(['atomic' => true, 'cascade' => true]);

        $mock = $this->getMockBuilder('Cake\Event\EventManager')->getMock();
        $mock->expects($this->at(2))
            ->method('dispatch')
            ->will($this->returnCallback(function (Event $event) {
                $event->stopPropagation();
            }));

        $table = $this->getTableLocator()->get('users', ['eventManager' => $mock]);
        $entity->isNew(false);
        $result = $table->delete($entity, ['checkRules' => false]);
        $this->assertNull($result);
    }

    /**
     * Test delete beforeDelete return result
     *
     * @return void
     */
    public function testDeleteBeforeDeleteReturnResult()
    {
        $entity = new Entity(['id' => 1, 'name' => 'mark']);
        $options = new \ArrayObject(['atomic' => true, 'cascade' => true]);

        $mock = $this->getMockBuilder('Cake\Event\EventManager')->getMock();
        $mock->expects($this->at(2))
            ->method('dispatch')
            ->will($this->returnCallback(function (Event $event) {
                $event->stopPropagation();
                $event->setResult('got stopped');
            }));

        $table = $this->getTableLocator()->get('users', ['eventManager' => $mock]);
        $entity->isNew(false);
        $result = $table->delete($entity, ['checkRules' => false]);
        $this->assertEquals('got stopped', $result);
    }

    /**
     * Test deleting new entities does nothing.
     *
     * @return void
     */
    public function testDeleteIsNew()
    {
        $entity = new Entity(['id' => 1, 'name' => 'mark']);

        $table = $this->getMockBuilder('Cake\ORM\Table')
            ->setMethods(['query'])
            ->setConstructorArgs([['connection' => $this->connection]])
            ->getMock();
        $table->expects($this->never())
            ->method('query');

        $entity->isNew(true);
        $result = $table->delete($entity);
        $this->assertFalse($result);
    }

    /**
     * test hasField()
     *
     * @return void
     */
    public function testHasField()
    {
        $table = $this->getTableLocator()->get('articles');
        $this->assertFalse($table->hasField('nope'), 'Should not be there.');
        $this->assertTrue($table->hasField('title'), 'Should be there.');
        $this->assertTrue($table->hasField('body'), 'Should be there.');
    }

    /**
     * Tests that there exists a default validator
     *
     * @return void
     */
    public function testValidatorDefault()
    {
        $table = new Table();
        $validator = $table->getValidator();
        $this->assertSame($table, $validator->getProvider('table'));
        $this->assertInstanceOf('Cake\Validation\Validator', $validator);
        $default = $table->getValidator('default');
        $this->assertSame($validator, $default);
    }

    /**
     * Tests that there exists a validator defined in a behavior.
     *
     * @return void
     */
    public function testValidatorBehavior()
    {
        $table = new Table();
        $table->addBehavior('Validation');

        $validator = $table->getValidator('Behavior');
        $set = $validator->field('name');
        $this->assertArrayHasKey('behaviorRule', $set);
    }

    /**
     * Tests that it is possible to define custom validator methods
     *
     * @return void
     */
    public function testValidationWithDefiner()
    {
        $table = $this->getMockBuilder('\Cake\ORM\Table')
            ->setMethods(['validationForOtherStuff'])
            ->getMock();
        $table->expects($this->once())->method('validationForOtherStuff')
            ->will($this->returnArgument(0));
        $other = $table->getValidator('forOtherStuff');
        $this->assertInstanceOf('Cake\Validation\Validator', $other);
        $this->assertNotSame($other, $table->getValidator());
        $this->assertSame($table, $other->getProvider('table'));
    }

    /**
     * Tests that a RuntimeException is thrown if the custom validator does not return an Validator instance
     *
     * @return void
     */
    public function testValidationWithBadDefiner()
    {
        $this->expectException(\RuntimeException::class);
        $this->expectExceptionMessage('The Cake\ORM\Table::validationBad() validation method must return an instance of Cake\Validation\Validator.');
        $table = $this->getMockBuilder('\Cake\ORM\Table')
            ->setMethods(['validationBad'])
            ->getMock();
        $table->expects($this->once())
            ->method('validationBad');
        $table->getValidator('bad');
    }

    /**
     * Tests that a RuntimeException is thrown if the custom validator method does not exist.
     *
     * @return void
     */
    public function testValidatorWithMissingMethod()
    {
        $this->expectException(\RuntimeException::class);
        $this->expectExceptionMessage('The Cake\ORM\Table::validationMissing() validation method does not exists.');
        $table = new Table();
        $table->getValidator('missing');
    }

    /**
     * Tests that it is possible to set a custom validator under a name
     *
     * @return void
     */
    public function testValidatorSetter()
    {
        $table = new Table;
        $validator = new \Cake\Validation\Validator;
        $table->setValidator('other', $validator);
        $this->assertSame($validator, $table->getValidator('other'));
        $this->assertSame($table, $validator->getProvider('table'));
    }

    /**
     * Tests hasValidator method.
     *
     * @return void
     */
    public function testHasValidator()
    {
        $table = new Table;
        $this->assertTrue($table->hasValidator('default'));
        $this->assertFalse($table->hasValidator('other'));

        $validator = new \Cake\Validation\Validator;
        $table->setValidator('other', $validator);
        $this->assertTrue($table->hasValidator('other'));
    }

    /**
     * Tests that the source of an existing Entity is the same as a new one
     *
     * @return void
     */
    public function testEntitySourceExistingAndNew()
    {
        Plugin::load('TestPlugin');
        $table = $this->getTableLocator()->get('TestPlugin.Authors');

        $existingAuthor = $table->find()->first();
        $newAuthor = $table->newEntity();

        $this->assertEquals('TestPlugin.Authors', $existingAuthor->getSource());
        $this->assertEquals('TestPlugin.Authors', $newAuthor->getSource());
    }

    /**
     * Tests that calling an entity with an empty array will run validation
     * whereas calling it with no parameters will not run any validation.
     *
     * @return void
     */
    public function testNewEntityAndValidation()
    {
        $table = $this->getTableLocator()->get('Articles');
        $validator = $table->getValidator()->requirePresence('title');
        $entity = $table->newEntity([]);
        $errors = $entity->getErrors();
        $this->assertNotEmpty($errors['title']);

        $entity = $table->newEntity();
        $this->assertEmpty($entity->getErrors());
    }

    /**
     * Test magic findByXX method.
     *
     * @return void
     */
    public function testMagicFindDefaultToAll()
    {
        $table = $this->getTableLocator()->get('Users');

        $result = $table->findByUsername('garrett');
        $this->assertInstanceOf('Cake\ORM\Query', $result);

        $expected = new QueryExpression(['Users.username' => 'garrett'], $this->usersTypeMap);
        $this->assertEquals($expected, $result->clause('where'));
    }

    /**
     * Test magic findByXX errors on missing arguments.
     *
     * @return void
     */
    public function testMagicFindError()
    {
        $this->expectException(\BadMethodCallException::class);
        $this->expectExceptionMessage('Not enough arguments for magic finder. Got 0 required 1');
        $table = $this->getTableLocator()->get('Users');

        $table->findByUsername();
    }

    /**
     * Test magic findByXX errors on missing arguments.
     *
     * @return void
     */
    public function testMagicFindErrorMissingField()
    {
        $this->expectException(\BadMethodCallException::class);
        $this->expectExceptionMessage('Not enough arguments for magic finder. Got 1 required 2');
        $table = $this->getTableLocator()->get('Users');

        $table->findByUsernameAndId('garrett');
    }

    /**
     * Test magic findByXX errors when there is a mix of or & and.
     *
     * @return void
     */
    public function testMagicFindErrorMixOfOperators()
    {
        $this->expectException(\BadMethodCallException::class);
        $this->expectExceptionMessage('Cannot mix "and" & "or" in a magic finder. Use find() instead.');
        $table = $this->getTableLocator()->get('Users');

        $table->findByUsernameAndIdOrPassword('garrett', 1, 'sekret');
    }

    /**
     * Test magic findByXX method.
     *
     * @return void
     */
    public function testMagicFindFirstAnd()
    {
        $table = $this->getTableLocator()->get('Users');

        $result = $table->findByUsernameAndId('garrett', 4);
        $this->assertInstanceOf('Cake\ORM\Query', $result);

        $expected = new QueryExpression(['Users.username' => 'garrett', 'Users.id' => 4], $this->usersTypeMap);
        $this->assertEquals($expected, $result->clause('where'));
    }

    /**
     * Test magic findByXX method.
     *
     * @return void
     */
    public function testMagicFindFirstOr()
    {
        $table = $this->getTableLocator()->get('Users');

        $result = $table->findByUsernameOrId('garrett', 4);
        $this->assertInstanceOf('Cake\ORM\Query', $result);

        $expected = new QueryExpression([], $this->usersTypeMap);
        $expected->add(
            [
            'OR' => [
                'Users.username' => 'garrett',
                'Users.id' => 4
            ]]
        );
        $this->assertEquals($expected, $result->clause('where'));
    }

    /**
     * Test magic findAllByXX method.
     *
     * @return void
     */
    public function testMagicFindAll()
    {
        $table = $this->getTableLocator()->get('Articles');

        $result = $table->findAllByAuthorId(1);
        $this->assertInstanceOf('Cake\ORM\Query', $result);
        $this->assertNull($result->clause('limit'));

        $expected = new QueryExpression(['Articles.author_id' => 1], $this->articlesTypeMap);
        $this->assertEquals($expected, $result->clause('where'));
    }

    /**
     * Test magic findAllByXX method.
     *
     * @return void
     */
    public function testMagicFindAllAnd()
    {
        $table = $this->getTableLocator()->get('Users');

        $result = $table->findAllByAuthorIdAndPublished(1, 'Y');
        $this->assertInstanceOf('Cake\ORM\Query', $result);
        $this->assertNull($result->clause('limit'));
        $expected = new QueryExpression(
            ['Users.author_id' => 1, 'Users.published' => 'Y'],
            $this->usersTypeMap
        );
        $this->assertEquals($expected, $result->clause('where'));
    }

    /**
     * Test magic findAllByXX method.
     *
     * @return void
     */
    public function testMagicFindAllOr()
    {
        $table = $this->getTableLocator()->get('Users');

        $result = $table->findAllByAuthorIdOrPublished(1, 'Y');
        $this->assertInstanceOf('Cake\ORM\Query', $result);
        $this->assertNull($result->clause('limit'));
        $expected = new QueryExpression();
        $expected->getTypeMap()->setDefaults($this->usersTypeMap->toArray());
        $expected->add(
            ['or' => ['Users.author_id' => 1, 'Users.published' => 'Y']]
        );
        $this->assertEquals($expected, $result->clause('where'));
        $this->assertNull($result->clause('order'));
    }

    /**
     * Test the behavior method.
     *
     * @return void
     */
    public function testBehaviorIntrospection()
    {
        $table = $this->getTableLocator()->get('users');

        $table->addBehavior('Timestamp');
        $this->assertTrue($table->hasBehavior('Timestamp'), 'should be true on loaded behavior');
        $this->assertFalse($table->hasBehavior('Tree'), 'should be false on unloaded behavior');
    }

    /**
     * Tests saving belongsTo association
     *
     * @group save
     * @return void
     */
    public function testSaveBelongsTo()
    {
        $entity = new Entity([
            'title' => 'A Title',
            'body' => 'A body'
        ]);
        $entity->author = new Entity([
            'name' => 'Jose'
        ]);

        $table = $this->getTableLocator()->get('articles');
        $table->belongsTo('authors');
        $this->assertSame($entity, $table->save($entity));
        $this->assertFalse($entity->isNew());
        $this->assertFalse($entity->author->isNew());
        $this->assertEquals(5, $entity->author->id);
        $this->assertEquals(5, $entity->get('author_id'));
    }

    /**
     * Tests saving hasOne association
     *
     * @group save
     * @return void
     */
    public function testSaveHasOne()
    {
        $entity = new Entity([
            'name' => 'Jose'
        ]);
        $entity->article = new Entity([
            'title' => 'A Title',
            'body' => 'A body'
        ]);

        $table = $this->getTableLocator()->get('authors');
        $table->hasOne('articles');
        $this->assertSame($entity, $table->save($entity));
        $this->assertFalse($entity->isNew());
        $this->assertFalse($entity->article->isNew());
        $this->assertEquals(4, $entity->article->id);
        $this->assertEquals(5, $entity->article->get('author_id'));
        $this->assertFalse($entity->article->isDirty('author_id'));
    }

    /**
     * Tests saving associations only saves associations
     * if they are entities.
     *
     * @group save
     * @return void
     */
    public function testSaveOnlySaveAssociatedEntities()
    {
        $entity = new Entity([
            'name' => 'Jose'
        ]);

        // Not an entity.
        $entity->article = [
            'title' => 'A Title',
            'body' => 'A body'
        ];

        $table = $this->getTableLocator()->get('authors');
        $table->hasOne('articles');

        $table->save($entity);
        $this->assertFalse($entity->isNew());
        $this->assertInternalType('array', $entity->article);
    }

    /**
     * Tests saving multiple entities in a hasMany association
     *
     * @return void
     */
    public function testSaveHasMany()
    {
        $entity = new Entity([
            'name' => 'Jose'
        ]);
        $entity->articles = [
            new Entity([
                'title' => 'A Title',
                'body' => 'A body'
            ]),
            new Entity([
                'title' => 'Another Title',
                'body' => 'Another body'
            ])
        ];

        $table = $this->getTableLocator()->get('authors');
        $table->hasMany('articles');
        $this->assertSame($entity, $table->save($entity));
        $this->assertFalse($entity->isNew());
        $this->assertFalse($entity->articles[0]->isNew());
        $this->assertFalse($entity->articles[1]->isNew());
        $this->assertEquals(4, $entity->articles[0]->id);
        $this->assertEquals(5, $entity->articles[1]->id);
        $this->assertEquals(5, $entity->articles[0]->author_id);
        $this->assertEquals(5, $entity->articles[1]->author_id);
    }

    /**
     * Tests overwriting hasMany associations in an integration scenario.
     *
     * @return void
     */
    public function testSaveHasManyOverwrite()
    {
        $table = $this->getTableLocator()->get('authors');
        $table->hasMany('articles');

        $entity = $table->get(3, ['contain' => ['articles']]);
        $data = [
            'name' => 'big jose',
            'articles' => [
                [
                    'id' => 2,
                    'title' => 'New title'
                ]
            ]
        ];
        $entity = $table->patchEntity($entity, $data, ['associated' => 'articles']);
        $this->assertSame($entity, $table->save($entity));

        $entity = $table->get(3, ['contain' => ['articles']]);
        $this->assertEquals('big jose', $entity->name, 'Author did not persist');
        $this->assertEquals('New title', $entity->articles[0]->title, 'Article did not persist');
    }

    /**
     * Tests saving belongsToMany records
     *
     * @group save
     * @return void
     */
    public function testSaveBelongsToMany()
    {
        $entity = new Entity([
            'title' => 'A Title',
            'body' => 'A body'
        ]);
        $entity->tags = [
            new Entity([
                'name' => 'Something New'
            ]),
            new Entity([
                'name' => 'Another Something'
            ])
        ];
        $table = $this->getTableLocator()->get('articles');
        $table->belongsToMany('tags');
        $this->assertSame($entity, $table->save($entity));
        $this->assertFalse($entity->isNew());
        $this->assertFalse($entity->tags[0]->isNew());
        $this->assertFalse($entity->tags[1]->isNew());
        $this->assertEquals(4, $entity->tags[0]->id);
        $this->assertEquals(5, $entity->tags[1]->id);
        $this->assertEquals(4, $entity->tags[0]->_joinData->article_id);
        $this->assertEquals(4, $entity->tags[1]->_joinData->article_id);
        $this->assertEquals(4, $entity->tags[0]->_joinData->tag_id);
        $this->assertEquals(5, $entity->tags[1]->_joinData->tag_id);
    }

    /**
     * Tests saving belongsToMany records when record exists.
     *
     * @group save
     * @return void
     */
    public function testSaveBelongsToManyJoinDataOnExistingRecord()
    {
        $tags = $this->getTableLocator()->get('Tags');
        $table = $this->getTableLocator()->get('Articles');
        $table->belongsToMany('Tags');

        $entity = $table->find()->contain('Tags')->first();
        // not associated to the article already.
        $entity->tags[] = $tags->get(3);
        $entity->setDirty('tags', true);

        $this->assertSame($entity, $table->save($entity));

        $this->assertFalse($entity->isNew());
        $this->assertFalse($entity->tags[0]->isNew());
        $this->assertFalse($entity->tags[1]->isNew());
        $this->assertFalse($entity->tags[2]->isNew());

        $this->assertNotEmpty($entity->tags[0]->_joinData);
        $this->assertNotEmpty($entity->tags[1]->_joinData);
        $this->assertNotEmpty($entity->tags[2]->_joinData);
    }

    /**
     * Test that belongsToMany can be saved with _joinData data.
     *
     * @return void
     */
    public function testSaveBelongsToManyJoinData()
    {
        $articles = $this->getTableLocator()->get('Articles');
        $article = $articles->get(1, ['contain' => ['tags']]);
        $data = [
            'tags' => [
                ['id' => 1, '_joinData' => ['highlighted' => 1]],
                ['id' => 3]
            ]
        ];
        $article = $articles->patchEntity($article, $data);
        $result = $articles->save($article);
        $this->assertSame($result, $article);
    }

    /**
     * Test to check that association condition are used when fetching existing
     * records to decide which records to unlink.
     *
     * @return void
     */
    public function testPolymorphicBelongsToManySave()
    {
        $articles = $this->getTableLocator()->get('Articles');
        $articles->belongsToMany('Tags', [
            'through' => 'PolymorphicTagged',
            'foreignKey' => 'foreign_key',
            'conditions' => [
                'PolymorphicTagged.foreign_model' => 'Articles'
            ],
            'sort' => ['PolymorphicTagged.position' => 'ASC']
        ]);

        $articles->Tags->junction()->belongsTo('Tags');

        $entity = $articles->get(1, ['contain' => ['Tags']]);
        $data = [
            'id' => 1,
            'tags' => [
                [
                    'id' => 1,
                    '_joinData' => [
                        'id' => 2,
                        'foreign_model' => 'Articles',
                        'position' => 2
                    ]
                ],
                [
                    'id' => 2,
                    '_joinData' => [
                        'foreign_model' => 'Articles',
                        'position' => 1
                    ]
                ]
            ]
        ];
        $entity = $articles->patchEntity($entity, $data, ['associated' => ['Tags._joinData']]);
        $entity = $articles->save($entity);

        $expected = [
            [
                'id' => 1,
                'tag_id' => 1,
                'foreign_key' => 1,
                'foreign_model' => 'Posts',
                'position' => 1
            ],
            [
                'id' => 2,
                'tag_id' => 1,
                'foreign_key' => 1,
                'foreign_model' => 'Articles',
                'position' => 2
            ],
            [
                'id' => 3,
                'tag_id' => 2,
                'foreign_key' => 1,
                'foreign_model' => 'Articles',
                'position' => 1
            ]
        ];
        $result = $this->getTableLocator()->get('PolymorphicTagged')
            ->find('all', ['sort' => ['id' => 'DESC']])
            ->enableHydration(false)
            ->toArray();
        $this->assertEquals($expected, $result);
    }

    /**
     * Tests saving belongsToMany records can delete all links.
     *
     * @group save
     * @return void
     */
    public function testSaveBelongsToManyDeleteAllLinks()
    {
        $table = $this->getTableLocator()->get('articles');
        $table->belongsToMany('tags', [
            'saveStrategy' => 'replace',
        ]);

        $entity = $table->get(1, ['contain' => 'tags']);
        $this->assertCount(2, $entity->tags, 'Fixture data did not change.');

        $entity->tags = [];
        $result = $table->save($entity);
        $this->assertSame($result, $entity);
        $this->assertSame([], $entity->tags, 'No tags on the entity.');

        $entity = $table->get(1, ['contain' => 'tags']);
        $this->assertSame([], $entity->tags, 'No tags in the db either.');
    }

    /**
     * Tests saving belongsToMany records can delete some links.
     *
     * @group save
     * @return void
     */
    public function testSaveBelongsToManyDeleteSomeLinks()
    {
        $table = $this->getTableLocator()->get('articles');
        $table->belongsToMany('tags', [
            'saveStrategy' => 'replace',
        ]);

        $entity = $table->get(1, ['contain' => 'tags']);
        $this->assertCount(2, $entity->tags, 'Fixture data did not change.');

        $tag = new Entity([
            'id' => 2,
        ]);
        $entity->tags = [$tag];
        $result = $table->save($entity);
        $this->assertSame($result, $entity);
        $this->assertCount(1, $entity->tags, 'Only one tag left.');
        $this->assertEquals($tag, $entity->tags[0]);

        $entity = $table->get(1, ['contain' => 'tags']);
        $this->assertCount(1, $entity->tags, 'Only one tag in the db.');
        $this->assertEquals($tag->id, $entity->tags[0]->id);
    }

    /**
     * Test that belongsToMany ignores non-entity data.
     *
     * @return void
     */
    public function testSaveBelongsToManyIgnoreNonEntityData()
    {
        $articles = $this->getTableLocator()->get('articles');
        $article = $articles->get(1, ['contain' => ['tags']]);
        $article->tags = [
            '_ids' => [2, 1]
        ];
        $result = $articles->save($article);
        $this->assertSame($result, $article);
    }

    /**
     * Test that a save call takes a SaveOptionBuilder object as well.
     *
     * @group save
     * @return void
     */
    public function testSaveWithOptionBuilder()
    {
        $articles = new Table([
            'table' => 'articles',
            'connection' => $this->connection,
        ]);
        $articles->belongsTo('Authors');

        $optionBuilder = new SaveOptionsBuilder($articles, [
            'associated' => [
                'Authors'
            ]
        ]);

        $entity = $articles->newEntity([
            'title' => 'test save options',
            'author' => [
                'name' => 'author name'
            ]
        ]);

        $articles->save($entity, $optionBuilder);
        $this->assertFalse($entity->isNew());
        $this->assertEquals('test save options', $entity->title);
        $this->assertNotEmpty($entity->id);
        $this->assertNotEmpty($entity->author->id);
        $this->assertEquals('author name', $entity->author->name);

        $entity = $articles->newEntity([
            'title' => 'test save options 2',
            'author' => [
                'name' => 'author name'
            ]
        ]);

        $optionBuilder = new SaveOptionsBuilder($articles, [
            'associated' => []
        ]);

        $articles->save($entity, $optionBuilder);
        $this->assertFalse($entity->isNew());
        $this->assertEquals('test save options 2', $entity->title);
        $this->assertNotEmpty($entity->id);
        $this->assertEmpty($entity->author->id);
        $this->assertTrue($entity->author->isNew());
    }

    /**
     * Tests that saving a persisted and clean entity will is a no-op
     *
     * @group save
     * @return void
     */
    public function testSaveCleanEntity()
    {
        $table = $this->getMockBuilder('\Cake\ORM\Table')
            ->setMethods(['_processSave'])
            ->getMock();
        $entity = new Entity(
            ['id' => 'foo'],
            ['markNew' => false, 'markClean' => true]
        );
        $table->expects($this->never())->method('_processSave');
        $this->assertSame($entity, $table->save($entity));
    }

    /**
     * Integration test to show how to append a new tag to an article
     *
     * @group save
     * @return void
     */
    public function testBelongsToManyIntegration()
    {
        $table = $this->getTableLocator()->get('articles');
        $table->belongsToMany('tags');
        $article = $table->find('all')->where(['id' => 1])->contain(['tags'])->first();
        $tags = $article->tags;
        $this->assertNotEmpty($tags);
        $tags[] = new \TestApp\Model\Entity\Tag(['name' => 'Something New']);
        $article->tags = $tags;
        $this->assertSame($article, $table->save($article));
        $tags = $article->tags;
        $this->assertCount(3, $tags);
        $this->assertFalse($tags[2]->isNew());
        $this->assertEquals(4, $tags[2]->id);
        $this->assertEquals(1, $tags[2]->_joinData->article_id);
        $this->assertEquals(4, $tags[2]->_joinData->tag_id);
    }

    /**
     * Tests that it is possible to do a deep save and control what associations get saved,
     * while having control of the options passed to each level of the save
     *
     * @group save
     * @return void
     */
    public function testSaveDeepAssociationOptions()
    {
        $articles = $this->getMockBuilder('\Cake\ORM\Table')
            ->setMethods(['_insert'])
            ->setConstructorArgs([['table' => 'articles', 'connection' => $this->connection]])
            ->getMock();
        $authors = $this->getMockBuilder('\Cake\ORM\Table')
            ->setMethods(['_insert'])
            ->setConstructorArgs([['table' => 'authors', 'connection' => $this->connection]])
            ->getMock();
        $supervisors = $this->getMockBuilder('\Cake\ORM\Table')
            ->setMethods(['_insert', 'validate'])
            ->setConstructorArgs([[
                'table' => 'authors',
                'alias' => 'supervisors',
                'connection' => $this->connection
            ]])
            ->getMock();
        $tags = $this->getMockBuilder('\Cake\ORM\Table')
            ->setMethods(['_insert'])
            ->setConstructorArgs([['table' => 'tags', 'connection' => $this->connection]])
            ->getMock();

        $articles->belongsTo('authors', ['targetTable' => $authors]);
        $authors->hasOne('supervisors', ['targetTable' => $supervisors]);
        $supervisors->belongsToMany('tags', ['targetTable' => $tags]);

        $entity = new Entity([
            'title' => 'bar',
            'author' => new Entity([
                'name' => 'Juan',
                'supervisor' => new Entity(['name' => 'Marc']),
                'tags' => [
                    new Entity(['name' => 'foo'])
                ]
            ]),
        ]);
        $entity->isNew(true);
        $entity->author->isNew(true);
        $entity->author->supervisor->isNew(true);
        $entity->author->tags[0]->isNew(true);

        $articles->expects($this->once())
            ->method('_insert')
            ->with($entity, ['title' => 'bar'])
            ->will($this->returnValue($entity));

        $authors->expects($this->once())
            ->method('_insert')
            ->with($entity->author, ['name' => 'Juan'])
            ->will($this->returnValue($entity->author));

        $supervisors->expects($this->once())
            ->method('_insert')
            ->with($entity->author->supervisor, ['name' => 'Marc'])
            ->will($this->returnValue($entity->author->supervisor));

        $tags->expects($this->never())->method('_insert');

        $this->assertSame($entity, $articles->save($entity, [
            'associated' => [
                'authors' => [],
                'authors.supervisors' => [
                    'atomic' => false,
                    'associated' => false
                ]
            ]
        ]));
    }

    /**
     * @return void
     */
    public function testBelongsToFluentInterface()
    {
        /* @var \TestApp\Model\Table\ArticlesTable $articles */
        $articles = $this->getMockBuilder(Table::class)
            ->setMethods(['_insert'])
            ->setConstructorArgs([['table' => 'articles', 'connection' => $this->connection]])
            ->getMock();
        $authors = $this->getMockBuilder(Table::class)
            ->setMethods(['_insert'])
            ->setConstructorArgs([['table' => 'authors', 'connection' => $this->connection]])
            ->getMock();

        try {
            $articles->belongsTo('authors')
                ->setForeignKey('author_id')
                ->setName('Authors')
                ->setTarget($authors)
                ->setBindingKey('id')
                ->setConditions([])
                ->setFinder('list')
                ->setProperty('authors')
                ->setJoinType('inner');
        } catch (\BadMethodCallException $e) {
            $this->fail('Method chaining should be ok');
        }
        $this->assertSame('articles', $articles->getTable());
    }

    /**
     * @return void
     */
    public function testHasOneFluentInterface()
    {
        /* @var \TestApp\Model\Table\AuthorsTable $authors */
        $authors = $this->getMockBuilder(Table::class)
            ->setMethods(['_insert'])
            ->setConstructorArgs([['table' => 'authors', 'connection' => $this->connection]])
            ->getMock();

        try {
            $authors->hasOne('articles')
                ->setForeignKey('author_id')
                ->setName('Articles')
                ->setDependent(true)
                ->setBindingKey('id')
                ->setConditions([])
                ->setCascadeCallbacks(true)
                ->setFinder('list')
                ->setStrategy('select')
                ->setProperty('authors')
                ->setJoinType('inner');
        } catch (\BadMethodCallException $e) {
            $this->fail('Method chaining should be ok');
        }
        $this->assertSame('authors', $authors->getTable());
    }

    /**
     * @return void
     */
    public function testHasManyFluentInterface()
    {
        /* @var \TestApp\Model\Table\AuthorsTable $authors */
        $authors = $this->getMockBuilder(Table::class)
            ->setMethods(['_insert'])
            ->setConstructorArgs([['table' => 'authors', 'connection' => $this->connection]])
            ->getMock();

        try {
            $authors->hasMany('articles')
                ->setForeignKey('author_id')
                ->setName('Articles')
                ->setDependent(true)
                ->setSort(['created' => 'DESC'])
                ->setBindingKey('id')
                ->setConditions([])
                ->setCascadeCallbacks(true)
                ->setFinder('list')
                ->setStrategy('select')
                ->setSaveStrategy('replace')
                ->setProperty('authors')
                ->setJoinType('inner');
        } catch (\BadMethodCallException $e) {
            $this->fail('Method chaining should be ok');
        }
        $this->assertSame('authors', $authors->getTable());
    }

    /**
     * @return void
     */
    public function testBelongsToManyFluentInterface()
    {
        /* @var \TestApp\Model\Table\AuthorsTable $authors */
        $authors = $this->getMockBuilder(Table::class)
            ->setMethods(['_insert'])
            ->setConstructorArgs([['table' => 'authors', 'connection' => $this->connection]])
            ->getMock();
        try {
            $authors->belongsToMany('articles')
                ->setForeignKey('author_id')
                ->setName('Articles')
                ->setDependent(true)
                ->setTargetForeignKey('article_id')
                ->setBindingKey('id')
                ->setConditions([])
                ->setFinder('list')
                ->setProperty('authors')
                ->setSource($authors)
                ->setStrategy('select')
                ->setSaveStrategy('append')
                ->setThrough('author_articles')
                ->setJoinType('inner');
        } catch (\BadMethodCallException $e) {
            $this->fail('Method chaining should be ok');
        }
        $this->assertSame('authors', $authors->getTable());
    }

    /**
     * Integration test for linking entities with belongsToMany
     *
     * @return void
     */
    public function testLinkBelongsToMany()
    {
        $table = $this->getTableLocator()->get('articles');
        $table->belongsToMany('tags');
        $tagsTable = $this->getTableLocator()->get('tags');
        $source = ['source' => 'tags'];
        $options = ['markNew' => false];

        $article = new Entity([
            'id' => 1,
        ], $options);

        $newTag = new \TestApp\Model\Entity\Tag([
            'name' => 'Foo',
            'description' => 'Foo desc',
            'created' => null,
        ], $source);
        $tags[] = new \TestApp\Model\Entity\Tag([
            'id' => 3
        ], $options + $source);
        $tags[] = $newTag;

        $tagsTable->save($newTag);
        $table->getAssociation('tags')->link($article, $tags);

        $this->assertEquals($article->tags, $tags);
        foreach ($tags as $tag) {
            $this->assertFalse($tag->isNew());
        }

        $article = $table->find('all')->where(['id' => 1])->contain(['tags'])->first();
        $this->assertEquals($article->tags[2]->id, $tags[0]->id);
        $this->assertEquals($article->tags[3], $tags[1]);
    }

    /**
     * Integration test for linking entities with HasMany
     *
     * @return void
     */
    public function testLinkHasMany()
    {
        $authors = $this->getTableLocator()->get('Authors');
        $articles = $this->getTableLocator()->get('Articles');

        $authors->hasMany('Articles', [
            'foreignKey' => 'author_id'
        ]);

        $author = $authors->newEntity(['name' => 'mylux']);
        $author = $authors->save($author);

        $newArticles = $articles->newEntities(
            [
                [
                    'title' => 'New bakery next corner',
                    'body' => 'They sell tastefull cakes'
                ],
                [
                    'title' => 'Spicy cake recipe',
                    'body' => 'chocolate and peppers'
                ]
            ]
        );

        $sizeArticles = count($newArticles);

        $this->assertTrue($authors->Articles->link($author, $newArticles));

        $this->assertCount($sizeArticles, $authors->Articles->findAllByAuthorId($author->id));
        $this->assertCount($sizeArticles, $author->articles);
        $this->assertFalse($author->isDirty('articles'));
    }

    /**
     * Integration test for linking entities with HasMany combined with ReplaceSaveStrategy. It must append, not unlinking anything
     *
     * @return void
     */
    public function testLinkHasManyReplaceSaveStrategy()
    {
        $authors = $this->getTableLocator()->get('Authors');
        $articles = $this->getTableLocator()->get('Articles');

        $authors->hasMany('Articles', [
            'foreignKey' => 'author_id',
            'saveStrategy' => 'replace'
        ]);

        $author = $authors->newEntity(['name' => 'mylux']);
        $author = $authors->save($author);

        $newArticles = $articles->newEntities(
            [
                [
                    'title' => 'New bakery next corner',
                    'body' => 'They sell tastefull cakes'
                ],
                [
                    'title' => 'Spicy cake recipe',
                    'body' => 'chocolate and peppers'
                ]
            ]
        );

        $this->assertTrue($authors->Articles->link($author, $newArticles));

        $sizeArticles = count($newArticles);

        $newArticles = $articles->newEntities(
            [
                [
                    'title' => 'Nothing but the cake',
                    'body' => 'It is all that we need'
                ]
            ]
        );
        $this->assertTrue($authors->Articles->link($author, $newArticles));

        $sizeArticles++;

        $this->assertCount($sizeArticles, $authors->Articles->findAllByAuthorId($author->id));
        $this->assertCount($sizeArticles, $author->articles);
        $this->assertFalse($author->isDirty('articles'));
    }

    /**
     * Integration test for linking entities with HasMany. The input contains already linked entities and they should not appeat duplicated
     *
     * @return void
     */
    public function testLinkHasManyExisting()
    {
        $authors = $this->getTableLocator()->get('Authors');
        $articles = $this->getTableLocator()->get('Articles');

        $authors->hasMany('Articles', [
            'foreignKey' => 'author_id',
            'saveStrategy' => 'replace'
        ]);

        $author = $authors->newEntity(['name' => 'mylux']);
        $author = $authors->save($author);

        $newArticles = $articles->newEntities(
            [
                [
                    'title' => 'New bakery next corner',
                    'body' => 'They sell tastefull cakes'
                ],
                [
                    'title' => 'Spicy cake recipe',
                    'body' => 'chocolate and peppers'
                ]
            ]
        );

        $this->assertTrue($authors->Articles->link($author, $newArticles));

        $sizeArticles = count($newArticles);

        $newArticles = array_merge(
            $author->articles,
            $articles->newEntities(
                [
                    [
                        'title' => 'Nothing but the cake',
                        'body' => 'It is all that we need'
                    ]
                ]
            )
        );
        $this->assertTrue($authors->Articles->link($author, $newArticles));

        $sizeArticles++;

        $this->assertCount($sizeArticles, $authors->Articles->findAllByAuthorId($author->id));
        $this->assertCount($sizeArticles, $author->articles);
        $this->assertFalse($author->isDirty('articles'));
    }

    /**
     * Integration test for unlinking entities with HasMany. The association property must be cleaned
     *
     * @return void
     */
    public function testUnlinkHasManyCleanProperty()
    {
        $authors = $this->getTableLocator()->get('Authors');
        $articles = $this->getTableLocator()->get('Articles');

        $authors->hasMany('Articles', [
            'foreignKey' => 'author_id',
            'saveStrategy' => 'replace'
        ]);

        $author = $authors->newEntity(['name' => 'mylux']);
        $author = $authors->save($author);

        $newArticles = $articles->newEntities(
            [
                [
                    'title' => 'New bakery next corner',
                    'body' => 'They sell tastefull cakes'
                ],
                [
                    'title' => 'Spicy cake recipe',
                    'body' => 'chocolate and peppers'
                ],
                [
                    'title' => 'Creamy cake recipe',
                    'body' => 'chocolate and cream'
                ],
            ]
        );

        $this->assertTrue($authors->Articles->link($author, $newArticles));

        $sizeArticles = count($newArticles);

        $articlesToUnlink = [ $author->articles[0], $author->articles[1] ];

        $authors->Articles->unlink($author, $articlesToUnlink);

        $this->assertCount($sizeArticles - count($articlesToUnlink), $authors->Articles->findAllByAuthorId($author->id));
        $this->assertCount($sizeArticles - count($articlesToUnlink), $author->articles);
        $this->assertFalse($author->isDirty('articles'));
    }

    /**
     * Integration test for unlinking entities with HasMany. The association property must stay unchanged
     *
     * @return void
     */
    public function testUnlinkHasManyNotCleanProperty()
    {
        $authors = $this->getTableLocator()->get('Authors');
        $articles = $this->getTableLocator()->get('Articles');

        $authors->hasMany('Articles', [
            'foreignKey' => 'author_id',
            'saveStrategy' => 'replace'
        ]);

        $author = $authors->newEntity(['name' => 'mylux']);
        $author = $authors->save($author);

        $newArticles = $articles->newEntities(
            [
                [
                    'title' => 'New bakery next corner',
                    'body' => 'They sell tastefull cakes'
                ],
                [
                    'title' => 'Spicy cake recipe',
                    'body' => 'chocolate and peppers'
                ],
                [
                    'title' => 'Creamy cake recipe',
                    'body' => 'chocolate and cream'
                ],
            ]
        );

        $this->assertTrue($authors->Articles->link($author, $newArticles));

        $sizeArticles = count($newArticles);

        $articlesToUnlink = [ $author->articles[0], $author->articles[1] ];

        $authors->Articles->unlink($author, $articlesToUnlink, ['cleanProperty' => false]);

        $this->assertCount($sizeArticles - count($articlesToUnlink), $authors->Articles->findAllByAuthorId($author->id));
        $this->assertCount($sizeArticles, $author->articles);
        $this->assertFalse($author->isDirty('articles'));
    }

    /**
     * Integration test for unlinking entities with HasMany.
     * Checking that no error happens when the hasMany property is originally
     * null
     *
     * @return void
     */
    public function testUnlinkHasManyEmpty()
    {
        $authors = $this->getTableLocator()->get('Authors');
        $articles = $this->getTableLocator()->get('Articles');
        $authors->hasMany('Articles');
        $author = $authors->get(1);
        $article = $authors->Articles->get(1);

        $authors->Articles->unlink($author, [$article]);
        $this->assertNotEmpty($authors);
    }

    /**
     * Integration test for replacing entities which depend on their source entity with HasMany and failing transaction. False should be returned when
     * unlinking fails while replacing even when cascadeCallbacks is enabled
     *
     * @return void
     */
    public function testReplaceHasManyOnErrorDependentCascadeCallbacks()
    {
        $articles = $this->getMockBuilder('Cake\ORM\Table')
            ->setMethods(['delete'])
            ->setConstructorArgs([[
                'connection' => $this->connection,
                'alias' => 'Articles',
                'table' => 'articles',
            ]])
            ->getMock();

        $articles->method('delete')->willReturn(false);

        $associations = new AssociationCollection();

        $hasManyArticles = $this->getMockBuilder('Cake\ORM\Association\HasMany')
            ->setMethods(['getTarget'])
            ->setConstructorArgs([
                'articles',
                [
                    'target' => $articles,
                    'foreignKey' => 'author_id',
                    'dependent' => true,
                    'cascadeCallbacks' => true
                ]
            ])
            ->getMock();
        $hasManyArticles->method('getTarget')->willReturn($articles);

        $associations->add('articles', $hasManyArticles);

        $authors = new Table([
            'connection' => $this->connection,
            'alias' => 'Authors',
            'table' => 'authors',
            'associations' => $associations
        ]);
        $authors->Articles->setSource($authors);

        $author = $authors->newEntity(['name' => 'mylux']);
        $author = $authors->save($author);

        $newArticles = $articles->newEntities(
            [
                [
                    'title' => 'New bakery next corner',
                    'body' => 'They sell tastefull cakes'
                ],
                [
                    'title' => 'Spicy cake recipe',
                    'body' => 'chocolate and peppers'
                ]
            ]
        );

        $sizeArticles = count($newArticles);

        $this->assertTrue($authors->Articles->link($author, $newArticles));
        $this->assertEquals($authors->Articles->findAllByAuthorId($author->id)->count(), $sizeArticles);
        $this->assertCount($sizeArticles, $author->articles);

        $newArticles = array_merge(
            $author->articles,
            $articles->newEntities(
                [
                    [
                        'title' => 'Cheese cake recipe',
                        'body' => 'The secrets of mixing salt and sugar'
                    ],
                    [
                        'title' => 'Not another piece of cake',
                        'body' => 'This is the best'
                    ]
                ]
            )
        );
        unset($newArticles[0]);

        $this->assertFalse($authors->Articles->replace($author, $newArticles));
        $this->assertCount($sizeArticles, $authors->Articles->findAllByAuthorId($author->id));
    }

    /**
     * Integration test for replacing entities with HasMany and an empty target list. The transaction must be successfull
     *
     * @return void
     */
    public function testReplaceHasManyEmptyList()
    {
        $authors = new Table([
            'connection' => $this->connection,
            'alias' => 'Authors',
            'table' => 'authors',
        ]);
        $authors->hasMany('Articles');

        $author = $authors->newEntity(['name' => 'mylux']);
        $author = $authors->save($author);

        $newArticles = $authors->Articles->newEntities(
            [
                [
                    'title' => 'New bakery next corner',
                    'body' => 'They sell tastefull cakes'
                ],
                [
                    'title' => 'Spicy cake recipe',
                    'body' => 'chocolate and peppers'
                ]
            ]
        );

        $sizeArticles = count($newArticles);

        $this->assertTrue($authors->Articles->link($author, $newArticles));
        $this->assertEquals($authors->Articles->findAllByAuthorId($author->id)->count(), $sizeArticles);
        $this->assertCount($sizeArticles, $author->articles);

        $newArticles = [];

        $this->assertTrue($authors->Articles->replace($author, $newArticles));
        $this->assertCount(0, $authors->Articles->findAllByAuthorId($author->id));
    }

    /**
     * Integration test for replacing entities with HasMany and no already persisted entities. The transaction must be successfull.
     * Replace operation should prevent considering 0 changed records an error when they are not found in the table
     *
     * @return void
     */
    public function testReplaceHasManyNoPersistedEntities()
    {
        $authors = new Table([
            'connection' => $this->connection,
            'alias' => 'Authors',
            'table' => 'authors',
        ]);
        $authors->hasMany('Articles');

        $author = $authors->newEntity(['name' => 'mylux']);
        $author = $authors->save($author);

        $newArticles = $authors->Articles->newEntities(
            [
                [
                    'title' => 'New bakery next corner',
                    'body' => 'They sell tastefull cakes'
                ],
                [
                    'title' => 'Spicy cake recipe',
                    'body' => 'chocolate and peppers'
                ]
            ]
        );

        $authors->Articles->deleteAll(['1=1']);

        $sizeArticles = count($newArticles);

        $this->assertTrue($authors->Articles->link($author, $newArticles));
        $this->assertEquals($authors->Articles->findAllByAuthorId($author->id)->count(), $sizeArticles);
        $this->assertCount($sizeArticles, $author->articles);
        $this->assertTrue($authors->Articles->replace($author, $newArticles));
        $this->assertCount($sizeArticles, $authors->Articles->findAllByAuthorId($author->id));
    }

    /**
     * Integration test for replacing entities with HasMany.
     *
     * @return void
     */
    public function testReplaceHasMany()
    {
        $authors = $this->getTableLocator()->get('Authors');
        $articles = $this->getTableLocator()->get('Articles');

        $authors->hasMany('Articles', [
            'foreignKey' => 'author_id'
        ]);

        $author = $authors->newEntity(['name' => 'mylux']);
        $author = $authors->save($author);

        $newArticles = $articles->newEntities(
            [
                [
                    'title' => 'New bakery next corner',
                    'body' => 'They sell tastefull cakes'
                ],
                [
                    'title' => 'Spicy cake recipe',
                    'body' => 'chocolate and peppers'
                ]
            ]
        );

        $sizeArticles = count($newArticles);

        $this->assertTrue($authors->Articles->link($author, $newArticles));

        $this->assertEquals($authors->Articles->findAllByAuthorId($author->id)->count(), $sizeArticles);
        $this->assertCount($sizeArticles, $author->articles);

        $newArticles = array_merge(
            $author->articles,
            $articles->newEntities(
                [
                    [
                        'title' => 'Cheese cake recipe',
                        'body' => 'The secrets of mixing salt and sugar'
                    ],
                    [
                        'title' => 'Not another piece of cake',
                        'body' => 'This is the best'
                    ]
                ]
            )
        );
        unset($newArticles[0]);

        $this->assertTrue($authors->Articles->replace($author, $newArticles));
        $this->assertCount(count($newArticles), $author->articles);
        $this->assertEquals((new Collection($newArticles))->extract('title'), (new Collection($author->articles))->extract('title'));
    }

    /**
     * Integration test to show how to unlink a single record from a belongsToMany
     *
     * @return void
     */
    public function testUnlinkBelongsToMany()
    {
        $table = $this->getTableLocator()->get('articles');
        $table->belongsToMany('tags');
        $tagsTable = $this->getTableLocator()->get('tags');
        $options = ['markNew' => false];

        $article = $table->find('all')
            ->where(['id' => 1])
            ->contain(['tags'])->first();

        $table->getAssociation('tags')->unlink($article, [$article->tags[0]]);
        $this->assertCount(1, $article->tags);
        $this->assertEquals(2, $article->tags[0]->get('id'));
        $this->assertFalse($article->isDirty('tags'));
    }

    /**
     * Integration test to show how to unlink multiple records from a belongsToMany
     *
     * @return void
     */
    public function testUnlinkBelongsToManyMultiple()
    {
        $table = $this->getTableLocator()->get('articles');
        $table->belongsToMany('tags');
        $tagsTable = $this->getTableLocator()->get('tags');
        $options = ['markNew' => false];

        $article = new Entity(['id' => 1], $options);
        $tags[] = new \TestApp\Model\Entity\Tag(['id' => 1], $options);
        $tags[] = new \TestApp\Model\Entity\Tag(['id' => 2], $options);

        $table->getAssociation('tags')->unlink($article, $tags);
        $left = $table->find('all')->where(['id' => 1])->contain(['tags'])->first();
        $this->assertEmpty($left->tags);
    }

    /**
     * Integration test to show how to unlink multiple records from a belongsToMany
     * providing some of the joint
     *
     * @return void
     */
    public function testUnlinkBelongsToManyPassingJoint()
    {
        $table = $this->getTableLocator()->get('articles');
        $table->belongsToMany('tags');
        $tagsTable = $this->getTableLocator()->get('tags');
        $options = ['markNew' => false];

        $article = new Entity(['id' => 1], $options);
        $tags[] = new \TestApp\Model\Entity\Tag(['id' => 1], $options);
        $tags[] = new \TestApp\Model\Entity\Tag(['id' => 2], $options);

        $tags[1]->_joinData = new Entity([
            'article_id' => 1,
            'tag_id' => 2
        ], $options);

        $table->getAssociation('tags')->unlink($article, $tags);
        $left = $table->find('all')->where(['id' => 1])->contain(['tags'])->first();
        $this->assertEmpty($left->tags);
    }

    /**
     * Integration test to show how to replace records from a belongsToMany
     *
     * @return void
     */
    public function testReplacelinksBelongsToMany()
    {
        $table = $this->getTableLocator()->get('articles');
        $table->belongsToMany('tags');
        $tagsTable = $this->getTableLocator()->get('tags');
        $options = ['markNew' => false];

        $article = new Entity(['id' => 1], $options);
        $tags[] = new \TestApp\Model\Entity\Tag(['id' => 2], $options);
        $tags[] = new \TestApp\Model\Entity\Tag(['id' => 3], $options);
        $tags[] = new \TestApp\Model\Entity\Tag(['name' => 'foo']);

        $table->getAssociation('tags')->replaceLinks($article, $tags);
        $this->assertEquals(2, $article->tags[0]->id);
        $this->assertEquals(3, $article->tags[1]->id);
        $this->assertEquals(4, $article->tags[2]->id);

        $article = $table->find('all')->where(['id' => 1])->contain(['tags'])->first();
        $this->assertCount(3, $article->tags);
        $this->assertEquals(2, $article->tags[0]->id);
        $this->assertEquals(3, $article->tags[1]->id);
        $this->assertEquals(4, $article->tags[2]->id);
        $this->assertEquals('foo', $article->tags[2]->name);
    }

    /**
     * Integration test to show how remove all links from a belongsToMany
     *
     * @return void
     */
    public function testReplacelinksBelongsToManyWithEmpty()
    {
        $table = $this->getTableLocator()->get('articles');
        $table->belongsToMany('tags');
        $tagsTable = $this->getTableLocator()->get('tags');
        $options = ['markNew' => false];

        $article = new Entity(['id' => 1], $options);
        $tags = [];

        $table->getAssociation('tags')->replaceLinks($article, $tags);
        $this->assertSame($tags, $article->tags);
        $article = $table->find('all')->where(['id' => 1])->contain(['tags'])->first();
        $this->assertEmpty($article->tags);
    }

    /**
     * Integration test to show how to replace records from a belongsToMany
     * passing the joint property along in the target entity
     *
     * @return void
     */
    public function testReplacelinksBelongsToManyWithJoint()
    {
        $table = $this->getTableLocator()->get('articles');
        $table->belongsToMany('tags');
        $tagsTable = $this->getTableLocator()->get('tags');
        $options = ['markNew' => false];

        $article = new Entity(['id' => 1], $options);
        $tags[] = new \TestApp\Model\Entity\Tag([
            'id' => 2,
            '_joinData' => new Entity([
                'article_id' => 1,
                'tag_id' => 2,
            ])
        ], $options);
        $tags[] = new \TestApp\Model\Entity\Tag(['id' => 3], $options);

        $table->getAssociation('tags')->replaceLinks($article, $tags);
        $this->assertSame($tags, $article->tags);
        $article = $table->find('all')->where(['id' => 1])->contain(['tags'])->first();
        $this->assertCount(2, $article->tags);
        $this->assertEquals(2, $article->tags[0]->id);
        $this->assertEquals(3, $article->tags[1]->id);
    }

    /**
     * Tests that options are being passed through to the internal table method calls.
     *
     * @return void
     */
    public function testOptionsBeingPassedToImplicitBelongsToManyDeletesUsingSaveReplace()
    {
        $articles = $this->getTableLocator()->get('Articles');

        $tags = $articles->belongsToMany('Tags');
        $tags->setSaveStrategy(BelongsToMany::SAVE_REPLACE)
            ->setDependent(true)
            ->setCascadeCallbacks(true);

        $actualOptions = null;
        $tags->junction()->getEventManager()->on(
            'Model.beforeDelete',
            function (Event $event, Entity $entity, ArrayObject $options) use (&$actualOptions) {
                $actualOptions = $options->getArrayCopy();
            }
        );

        $article = $articles->get(1);
        $article->tags = [];
        $article->setDirty('tags', true);

        $result = $articles->save($article, ['foo' => 'bar']);
        $this->assertNotEmpty($result);

        $expected = [
            '_primary' => false,
            'foo' => 'bar',
            'atomic' => true,
            'checkRules' => true,
            'checkExisting' => true
        ];
        $this->assertEquals($expected, $actualOptions);
    }

    /**
     * Tests that options are being passed through to the internal table method calls.
     *
     * @return void
     */
    public function testOptionsBeingPassedToInternalSaveCallsUsingBelongsToManyLink()
    {
        $articles = $this->getTableLocator()->get('Articles');
        $tags = $articles->belongsToMany('Tags');

        $actualOptions = null;
        $tags->junction()->getEventManager()->on(
            'Model.beforeSave',
            function (Event $event, Entity $entity, ArrayObject $options) use (&$actualOptions) {
                $actualOptions = $options->getArrayCopy();
            }
        );

        $article = $articles->get(1);

        $result = $tags->link($article, [$tags->getTarget()->get(2)], ['foo' => 'bar']);
        $this->assertTrue($result);

        $expected = [
            '_primary' => true,
            'foo' => 'bar',
            'atomic' => true,
            'checkRules' => true,
            'checkExisting' => true,
            'associated' => [
                'articles' => [],
                'tags' => []
            ]
        ];
        $this->assertEquals($expected, $actualOptions);
    }

    /**
     * Tests that options are being passed through to the internal table method calls.
     *
     * @return void
     */
    public function testOptionsBeingPassedToInternalSaveCallsUsingBelongsToManyUnlink()
    {
        $articles = $this->getTableLocator()->get('Articles');
        $tags = $articles->belongsToMany('Tags');

        $actualOptions = null;
        $tags->junction()->getEventManager()->on(
            'Model.beforeDelete',
            function (Event $event, Entity $entity, ArrayObject $options) use (&$actualOptions) {
                $actualOptions = $options->getArrayCopy();
            }
        );

        $article = $articles->get(1);

        $tags->unlink($article, [$tags->getTarget()->get(2)], ['foo' => 'bar']);

        $expected = [
            '_primary' => true,
            'foo' => 'bar',
            'atomic' => true,
            'checkRules' => true,
            'cleanProperty' => true
        ];
        $this->assertEquals($expected, $actualOptions);
    }

    /**
     * Tests that options are being passed through to the internal table method calls.
     *
     * @return void
     */
    public function testOptionsBeingPassedToInternalSaveAndDeleteCallsUsingBelongsToManyReplaceLinks()
    {
        $articles = $this->getTableLocator()->get('Articles');
        $tags = $articles->belongsToMany('Tags');

        $actualSaveOptions = null;
        $actualDeleteOptions = null;
        $tags->junction()->getEventManager()->on(
            'Model.beforeSave',
            function (Event $event, Entity $entity, ArrayObject $options) use (&$actualSaveOptions) {
                $actualSaveOptions = $options->getArrayCopy();
            }
        );
        $tags->junction()->getEventManager()->on(
            'Model.beforeDelete',
            function (Event $event, Entity $entity, ArrayObject $options) use (&$actualDeleteOptions) {
                $actualDeleteOptions = $options->getArrayCopy();
            }
        );

        $article = $articles->get(1);

        $result = $tags->replaceLinks(
            $article,
            [
                $tags->getTarget()->newEntity(['name' => 'new']),
                $tags->getTarget()->get(2)
            ],
            ['foo' => 'bar']
        );
        $this->assertTrue($result);

        $expected = [
            '_primary' => true,
            'foo' => 'bar',
            'atomic' => true,
            'checkRules' => true,
            'checkExisting' => true,
            'associated' => []
        ];
        $this->assertEquals($expected, $actualSaveOptions);

        $expected = [
            '_primary' => true,
            'foo' => 'bar',
            'atomic' => true,
            'checkRules' => true
        ];
        $this->assertEquals($expected, $actualDeleteOptions);
    }

    /**
     * Tests that options are being passed through to the internal table method calls.
     *
     * @return void
     */
    public function testOptionsBeingPassedToImplicitHasManyDeletesUsingSaveReplace()
    {
        $authors = $this->getTableLocator()->get('Authors');

        $articles = $authors->hasMany('Articles');
        $articles->setSaveStrategy(HasMany::SAVE_REPLACE)
            ->setDependent(true)
            ->setCascadeCallbacks(true);

        $actualOptions = null;
        $articles->getTarget()->getEventManager()->on(
            'Model.beforeDelete',
            function (Event $event, Entity $entity, ArrayObject $options) use (&$actualOptions) {
                $actualOptions = $options->getArrayCopy();
            }
        );

        $author = $authors->get(1);
        $author->articles = [];
        $author->setDirty('articles', true);

        $result = $authors->save($author, ['foo' => 'bar']);
        $this->assertNotEmpty($result);

        $expected = [
            '_primary' => false,
            'foo' => 'bar',
            'atomic' => true,
            'checkRules' => true,
            'checkExisting' => true,
            '_sourceTable' => $authors
        ];
        $this->assertEquals($expected, $actualOptions);
    }

    /**
     * Tests that options are being passed through to the internal table method calls.
     *
     * @return void
     */
    public function testOptionsBeingPassedToInternalSaveCallsUsingHasManyLink()
    {
        $authors = $this->getTableLocator()->get('Authors');
        $articles = $authors->hasMany('Articles');

        $actualOptions = null;
        $articles->getTarget()->getEventManager()->on(
            'Model.beforeSave',
            function (Event $event, Entity $entity, ArrayObject $options) use (&$actualOptions) {
                $actualOptions = $options->getArrayCopy();
            }
        );

        $author = $authors->get(1);
        $author->articles = [];
        $author->setDirty('articles', true);

        $result = $articles->link($author, [$articles->getTarget()->get(2)], ['foo' => 'bar']);
        $this->assertTrue($result);

        $expected = [
            '_primary' => true,
            'foo' => 'bar',
            'atomic' => true,
            'checkRules' => true,
            'checkExisting' => true,
            '_sourceTable' => $authors,
            'associated' => [
                'authors' => [],
                'tags' => [],
                'articlestags' => []
            ]
        ];
        $this->assertEquals($expected, $actualOptions);
    }

    /**
     * Tests that options are being passed through to the internal table method calls.
     *
     * @return void
     */
    public function testOptionsBeingPassedToInternalSaveCallsUsingHasManyUnlink()
    {
        $authors = $this->getTableLocator()->get('Authors');
        $articles = $authors->hasMany('Articles');
        $articles->setDependent(true);
        $articles->setCascadeCallbacks(true);

        $actualOptions = null;
        $articles->getTarget()->getEventManager()->on(
            'Model.beforeDelete',
            function (Event $event, Entity $entity, ArrayObject $options) use (&$actualOptions) {
                $actualOptions = $options->getArrayCopy();
            }
        );

        $author = $authors->get(1);
        $author->articles = [];
        $author->setDirty('articles', true);

        $articles->unlink($author, [$articles->getTarget()->get(1)], ['foo' => 'bar']);

        $expected = [
            '_primary' => true,
            'foo' => 'bar',
            'atomic' => true,
            'checkRules' => true,
            'cleanProperty' => true
        ];
        $this->assertEquals($expected, $actualOptions);
    }

    /**
     * Tests that options are being passed through to the internal table method calls.
     *
     * @return void
     */
    public function testOptionsBeingPassedToInternalSaveAndDeleteCallsUsingHasManyReplace()
    {
        $authors = $this->getTableLocator()->get('Authors');
        $articles = $authors->hasMany('Articles');
        $articles->setDependent(true);
        $articles->setCascadeCallbacks(true);

        $actualSaveOptions = null;
        $actualDeleteOptions = null;
        $articles->getTarget()->getEventManager()->on(
            'Model.beforeSave',
            function (Event $event, Entity $entity, ArrayObject $options) use (&$actualSaveOptions) {
                $actualSaveOptions = $options->getArrayCopy();
            }
        );
        $articles->getTarget()->getEventManager()->on(
            'Model.beforeDelete',
            function (Event $event, Entity $entity, ArrayObject $options) use (&$actualDeleteOptions) {
                $actualDeleteOptions = $options->getArrayCopy();
            }
        );

        $author = $authors->get(1);

        $result = $articles->replace(
            $author,
            [
                $articles->getTarget()->newEntity(['title' => 'new', 'body' => 'new']),
                $articles->getTarget()->get(1)
            ],
            ['foo' => 'bar']
        );
        $this->assertTrue($result);

        $expected = [
            '_primary' => true,
            'foo' => 'bar',
            'atomic' => true,
            'checkRules' => true,
            'checkExisting' => true,
            '_sourceTable' => $authors,
            'associated' => [
                'authors' => [],
                'tags' => [],
                'articlestags' => []
            ]
        ];
        $this->assertEquals($expected, $actualSaveOptions);

        $expected = [
            '_primary' => true,
            'foo' => 'bar',
            'atomic' => true,
            'checkRules' => true,
            '_sourceTable' => $authors
        ];
        $this->assertEquals($expected, $actualDeleteOptions);
    }

    /**
     * Tests backwards compatibility of the the `$options` argument, formerly `$cleanProperty`.
     *
     * @return void
     */
    public function testBackwardsCompatibilityForBelongsToManyUnlinkCleanPropertyOption()
    {
        $articles = $this->getTableLocator()->get('Articles');
        $tags = $articles->belongsToMany('Tags');

        $actualOptions = null;
        $tags->junction()->getEventManager()->on(
            'Model.beforeDelete',
            function (Event $event, Entity $entity, ArrayObject $options) use (&$actualOptions) {
                $actualOptions = $options->getArrayCopy();
            }
        );

        $article = $articles->get(1);

        $tags->unlink($article, [$tags->getTarget()->get(1)], false);
        $this->assertArrayHasKey('cleanProperty', $actualOptions);
        $this->assertFalse($actualOptions['cleanProperty']);

        $actualOptions = null;
        $tags->unlink($article, [$tags->getTarget()->get(2)]);
        $this->assertArrayHasKey('cleanProperty', $actualOptions);
        $this->assertTrue($actualOptions['cleanProperty']);
    }

    /**
     * Tests backwards compatibility of the the `$options` argument, formerly `$cleanProperty`.
     *
     * @return void
     */
    public function testBackwardsCompatibilityForHasManyUnlinkCleanPropertyOption()
    {
        $authors = $this->getTableLocator()->get('Authors');
        $articles = $authors->hasMany('Articles');
        $articles->setDependent(true);
        $articles->setCascadeCallbacks(true);

        $actualOptions = null;
        $articles->getTarget()->getEventManager()->on(
            'Model.beforeDelete',
            function (Event $event, Entity $entity, ArrayObject $options) use (&$actualOptions) {
                $actualOptions = $options->getArrayCopy();
            }
        );

        $author = $authors->get(1);
        $author->articles = [];
        $author->setDirty('articles', true);

        $articles->unlink($author, [$articles->getTarget()->get(1)], false);
        $this->assertArrayHasKey('cleanProperty', $actualOptions);
        $this->assertFalse($actualOptions['cleanProperty']);

        $actualOptions = null;
        $articles->unlink($author, [$articles->getTarget()->get(3)]);
        $this->assertArrayHasKey('cleanProperty', $actualOptions);
        $this->assertTrue($actualOptions['cleanProperty']);
    }

    /**
     * Tests that it is possible to call find with no arguments
     *
     * @return void
     */
    public function testSimplifiedFind()
    {
        $table = $this->getMockBuilder('\Cake\ORM\Table')
            ->setMethods(['callFinder'])
            ->setConstructorArgs([[
                'connection' => $this->connection,
                'schema' => ['id' => ['type' => 'integer']]
            ]])
            ->getMock();

        $query = (new Query($this->connection, $table))->select();
        $table->expects($this->once())->method('callFinder')
            ->with('all', $query, []);
        $table->find();
    }

    public function providerForTestGet()
    {
        return [
            [ ['fields' => ['id']] ],
            [ ['fields' => ['id'], 'cache' => false] ]
        ];
    }

    /**
     * Test that get() will use the primary key for searching and return the first
     * entity found
     *
     * @dataProvider providerForTestGet
     * @param array $options
     * @return void
     */
    public function testGet($options)
    {
        $table = $this->getMockBuilder('\Cake\ORM\Table')
            ->setMethods(['callFinder', 'query'])
            ->setConstructorArgs([[
                'connection' => $this->connection,
                'schema' => [
                    'id' => ['type' => 'integer'],
                    'bar' => ['type' => 'integer'],
                    '_constraints' => ['primary' => ['type' => 'primary', 'columns' => ['bar']]]
                ]
            ]])
            ->getMock();

        $query = $this->getMockBuilder('\Cake\ORM\Query')
            ->setMethods(['addDefaultTypes', 'firstOrFail', 'where', 'cache'])
            ->setConstructorArgs([$this->connection, $table])
            ->getMock();

        $entity = new Entity();
        $table->expects($this->once())->method('query')
            ->will($this->returnValue($query));
        $table->expects($this->once())->method('callFinder')
            ->with('all', $query, ['fields' => ['id']])
            ->will($this->returnValue($query));

        $query->expects($this->once())->method('where')
            ->with([$table->getAlias() . '.bar' => 10])
            ->will($this->returnSelf());
        $query->expects($this->never())->method('cache');
        $query->expects($this->once())->method('firstOrFail')
            ->will($this->returnValue($entity));
        $result = $table->get(10, $options);
        $this->assertSame($entity, $result);
    }

    public function providerForTestGetWithCustomFinder()
    {
        return [
            [ ['fields' => ['id'], 'finder' => 'custom'] ]
        ];
    }

    /**
     * Test that get() will call a custom finder.
     *
     * @dataProvider providerForTestGetWithCustomFinder
     * @param array $options
     * @return void
     */
    public function testGetWithCustomFinder($options)
    {
        $table = $this->getMockBuilder('\Cake\ORM\Table')
            ->setMethods(['callFinder', 'query'])
            ->setConstructorArgs([[
                'connection' => $this->connection,
                'schema' => [
                    'id' => ['type' => 'integer'],
                    'bar' => ['type' => 'integer'],
                    '_constraints' => ['primary' => ['type' => 'primary', 'columns' => ['bar']]]
                ]
            ]])
            ->getMock();

        $query = $this->getMockBuilder('\Cake\ORM\Query')
            ->setMethods(['addDefaultTypes', 'firstOrFail', 'where', 'cache'])
            ->setConstructorArgs([$this->connection, $table])
            ->getMock();

        $entity = new Entity();
        $table->expects($this->once())->method('query')
            ->will($this->returnValue($query));
        $table->expects($this->once())->method('callFinder')
            ->with('custom', $query, ['fields' => ['id']])
            ->will($this->returnValue($query));

        $query->expects($this->once())->method('where')
            ->with([$table->getAlias() . '.bar' => 10])
            ->will($this->returnSelf());
        $query->expects($this->never())->method('cache');
        $query->expects($this->once())->method('firstOrFail')
            ->will($this->returnValue($entity));
        $result = $table->get(10, $options);
        $this->assertSame($entity, $result);
    }

    public function providerForTestGetWithCache()
    {
        return [
            [
                ['fields' => ['id'], 'cache' => 'default'],
                'get:test.table_name[10]', 'default'
            ],
            [
                ['fields' => ['id'], 'cache' => 'default', 'key' => 'custom_key'],
                'custom_key', 'default'
            ]
        ];
    }

    /**
     * Test that get() will use the cache.
     *
     * @dataProvider providerForTestGetWithCache
     * @param array $options
     * @param string $cacheKey
     * @param string $cacheConfig
     * @return void
     */
    public function testGetWithCache($options, $cacheKey, $cacheConfig)
    {
        $table = $this->getMockBuilder('\Cake\ORM\Table')
            ->setMethods(['callFinder', 'query'])
            ->setConstructorArgs([[
                'connection' => $this->connection,
                'schema' => [
                    'id' => ['type' => 'integer'],
                    'bar' => ['type' => 'integer'],
                    '_constraints' => ['primary' => ['type' => 'primary', 'columns' => ['bar']]]
                ]
            ]])
            ->getMock();
        $table->setTable('table_name');

        $query = $this->getMockBuilder('\Cake\ORM\Query')
            ->setMethods(['addDefaultTypes', 'firstOrFail', 'where', 'cache'])
            ->setConstructorArgs([$this->connection, $table])
            ->getMock();

        $entity = new Entity();
        $table->expects($this->once())->method('query')
            ->will($this->returnValue($query));
        $table->expects($this->once())->method('callFinder')
            ->with('all', $query, ['fields' => ['id']])
            ->will($this->returnValue($query));

        $query->expects($this->once())->method('where')
            ->with([$table->getAlias() . '.bar' => 10])
            ->will($this->returnSelf());
        $query->expects($this->once())->method('cache')
            ->with($cacheKey, $cacheConfig)
            ->will($this->returnSelf());
        $query->expects($this->once())->method('firstOrFail')
            ->will($this->returnValue($entity));
        $result = $table->get(10, $options);
        $this->assertSame($entity, $result);
    }

    /**
     * Tests that get() will throw an exception if the record was not found
     *
     * @return void
     */
    public function testGetNotFoundException()
    {
        $this->expectException(\Cake\Datasource\Exception\RecordNotFoundException::class);
        $this->expectExceptionMessage('Record not found in table "articles"');
        $table = new Table([
            'name' => 'Articles',
            'connection' => $this->connection,
            'table' => 'articles',
        ]);
        $table->get(10);
    }

    /**
     * Test that an exception is raised when there are not enough keys.
     *
     * @return void
     */
    public function testGetExceptionOnNoData()
    {
        $this->expectException(\Cake\Datasource\Exception\InvalidPrimaryKeyException::class);
        $this->expectExceptionMessage('Record not found in table "articles" with primary key [NULL]');
        $table = new Table([
            'name' => 'Articles',
            'connection' => $this->connection,
            'table' => 'articles',
        ]);
        $table->get(null);
    }

    /**
     * Test that an exception is raised when there are too many keys.
     *
     * @return void
     */
    public function testGetExceptionOnTooMuchData()
    {
        $this->expectException(\Cake\Datasource\Exception\InvalidPrimaryKeyException::class);
        $this->expectExceptionMessage('Record not found in table "articles" with primary key [1, \'two\']');
        $table = new Table([
            'name' => 'Articles',
            'connection' => $this->connection,
            'table' => 'articles',
        ]);
        $table->get([1, 'two']);
    }

    /**
     * Tests that patchEntity delegates the task to the marshaller and passed
     * all associations
     *
     * @return void
     */
    public function testPatchEntityMarshallerUsage()
    {
        $table = $this->getMockBuilder('Cake\ORM\Table')
            ->setMethods(['marshaller'])
            ->getMock();
        $marshaller = $this->getMockBuilder('Cake\ORM\Marshaller')
            ->setConstructorArgs([$table])
            ->getMock();
        $table->belongsTo('users');
        $table->hasMany('articles');
        $table->expects($this->once())->method('marshaller')
            ->will($this->returnValue($marshaller));

        $entity = new Entity();
        $data = ['foo' => 'bar'];
        $marshaller->expects($this->once())
            ->method('merge')
            ->with($entity, $data, ['associated' => ['users', 'articles']])
            ->will($this->returnValue($entity));
        $table->patchEntity($entity, $data);
    }

    /**
     * Tests patchEntity in a simple scenario. The tests for Marshaller cover
     * patch scenarios in more depth.
     *
     * @return void
     */
    public function testPatchEntity()
    {
        $table = TableRegistry::get('Articles');
        $entity = new Entity(['title' => 'old title'], ['markNew' => false]);
        $data = ['title' => 'new title'];
        $entity = $table->patchEntity($entity, $data);

        $this->assertSame($data['title'], $entity->title);
        $this->assertFalse($entity->isNew(), 'entity should not be new.');
    }

    /**
     * Tests that patchEntities delegates the task to the marshaller and passed
     * all associations
     *
     * @return void
     */
    public function testPatchEntitiesMarshallerUsage()
    {
        $table = $this->getMockBuilder('Cake\ORM\Table')
            ->setMethods(['marshaller'])
            ->getMock();
        $marshaller = $this->getMockBuilder('Cake\ORM\Marshaller')
            ->setConstructorArgs([$table])
            ->getMock();
        $table->belongsTo('users');
        $table->hasMany('articles');
        $table->expects($this->once())->method('marshaller')
            ->will($this->returnValue($marshaller));

        $entities = [new Entity];
        $data = [['foo' => 'bar']];
        $marshaller->expects($this->once())
            ->method('mergeMany')
            ->with($entities, $data, ['associated' => ['users', 'articles']])
            ->will($this->returnValue($entities));
        $table->patchEntities($entities, $data);
    }

    /**
     * Tests patchEntities in a simple scenario. The tests for Marshaller cover
     * patch scenarios in more depth.
     *
     * @return void
     */
    public function testPatchEntities()
    {
        $table = TableRegistry::get('Articles');
        $entities = $table->find()->limit(2)->toArray();

        $data = [
            ['id' => $entities[0]->id, 'title' => 'new title'],
            ['id' => $entities[1]->id, 'title' => 'new title2'],
        ];
        $entities = $table->patchEntities($entities, $data);
        foreach ($entities as $i => $entity) {
            $this->assertFalse($entity->isNew(), 'entities should not be new.');
            $this->assertSame($data[$i]['title'], $entity->title);
        }
    }

    /**
     * Tests __debugInfo
     *
     * @return void
     */
    public function testDebugInfo()
    {
        $articles = $this->getTableLocator()->get('articles');
        $articles->addBehavior('Timestamp');
        $result = $articles->__debugInfo();
        $expected = [
            'registryAlias' => 'articles',
            'table' => 'articles',
            'alias' => 'articles',
            'entityClass' => 'TestApp\Model\Entity\Article',
            'associations' => ['authors', 'tags', 'articlestags'],
            'behaviors' => ['Timestamp'],
            'defaultConnection' => 'default',
            'connectionName' => 'test'
        ];
        $this->assertEquals($expected, $result);

        $articles = $this->getTableLocator()->get('Foo.Articles');
        $result = $articles->__debugInfo();
        $expected = [
            'registryAlias' => 'Foo.Articles',
            'table' => 'articles',
            'alias' => 'Articles',
            'entityClass' => '\Cake\ORM\Entity',
            'associations' => [],
            'behaviors' => [],
            'defaultConnection' => 'default',
            'connectionName' => 'test'
        ];
        $this->assertEquals($expected, $result);
    }

    /**
     * Test that findOrCreate creates a new entity, and then finds that entity.
     *
     * @return void
     */
    public function testFindOrCreateNewEntity()
    {
        $articles = $this->getTableLocator()->get('Articles');

        $callbackExecuted = false;
        $firstArticle = $articles->findOrCreate(['title' => 'Not there'], function ($article) use (&$callbackExecuted) {
            $this->assertInstanceOf(EntityInterface::class, $article);
            $article->body = 'New body';
            $callbackExecuted = true;
        });
        $this->assertTrue($callbackExecuted);
        $this->assertFalse($firstArticle->isNew());
        $this->assertNotNull($firstArticle->id);
        $this->assertEquals('Not there', $firstArticle->title);
        $this->assertEquals('New body', $firstArticle->body);

        $secondArticle = $articles->findOrCreate(['title' => 'Not there'], function ($article) {
            $this->fail('Should not be called for existing entities.');
        });
        $this->assertFalse($secondArticle->isNew());
        $this->assertNotNull($secondArticle->id);
        $this->assertEquals('Not there', $secondArticle->title);
        $this->assertEquals($firstArticle->id, $secondArticle->id);
    }

    /**
     * Test that findOrCreate finds fixture data.
     *
     * @return void
     */
    public function testFindOrCreateExistingEntity()
    {
        $articles = $this->getTableLocator()->get('Articles');

        $article = $articles->findOrCreate(['title' => 'First Article'], function ($article) {
            $this->fail('Should not be called for existing entities.');
        });
        $this->assertFalse($article->isNew());
        $this->assertNotNull($article->id);
        $this->assertEquals('First Article', $article->title);
    }

    /**
     * Test that findOrCreate uses the search conditions as defaults for new entity.
     *
     * @return void
     */
    public function testFindOrCreateDefaults()
    {
        $articles = $this->getTableLocator()->get('Articles');

        $callbackExecuted = false;
        $article = $articles->findOrCreate(
            ['author_id' => 2, 'title' => 'First Article'],
            function ($article) use (&$callbackExecuted) {
                $this->assertInstanceOf('Cake\Datasource\EntityInterface', $article);
                $article->set(['published' => 'N', 'body' => 'New body']);
                $callbackExecuted = true;
            }
        );
        $this->assertTrue($callbackExecuted);
        $this->assertFalse($article->isNew());
        $this->assertNotNull($article->id);
        $this->assertEquals('First Article', $article->title);
        $this->assertEquals('New body', $article->body);
        $this->assertEquals('N', $article->published);
        $this->assertEquals(2, $article->author_id);

        $query = $articles->find()->where(['author_id' => 2, 'title' => 'First Article']);
        $article = $articles->findOrCreate($query);
        $this->assertEquals('First Article', $article->title);
        $this->assertEquals(2, $article->author_id);
        $this->assertFalse($article->isNew());
    }

    /**
     * Test that findOrCreate adds new entity without using a callback.
     *
     * @return void
     */
    public function testFindOrCreateNoCallable()
    {
        $articles = $this->getTableLocator()->get('Articles');

        $article = $articles->findOrCreate(['title' => 'Just Something New']);
        $this->assertFalse($article->isNew());
        $this->assertNotNull($article->id);
        $this->assertEquals('Just Something New', $article->title);
    }

    /**
     * Test that findOrCreate executes search conditions as a callable.
     *
     * @return void
     */
    public function testFindOrCreateSearchCallable()
    {
        $articles = $this->getTableLocator()->get('Articles');

        $calledOne = false;
        $calledTwo = false;
        $article = $articles->findOrCreate(function ($query) use (&$calledOne) {
            $this->assertInstanceOf('Cake\ORM\Query', $query);
            $query->where(['title' => 'Something Else']);
            $calledOne = true;
        }, function ($article) use (&$calledTwo) {
            $this->assertInstanceOf('Cake\Datasource\EntityInterface', $article);
            $article->title = 'Set Defaults Here';
            $calledTwo = true;
        });
        $this->assertTrue($calledOne);
        $this->assertTrue($calledTwo);
        $this->assertFalse($article->isNew());
        $this->assertNotNull($article->id);
        $this->assertEquals('Set Defaults Here', $article->title);
    }

    /**
     * Test that findOrCreate options disable defaults.
     *
     * @return void
     */
    public function testFindOrCreateNoDefaults()
    {
        $articles = $this->getTableLocator()->get('Articles');

        $article = $articles->findOrCreate(['title' => 'A New Article', 'published' => 'Y'], function ($article) {
            $this->assertInstanceOf('Cake\Datasource\EntityInterface', $article);
            $article->title = 'A Different Title';
        }, ['defaults' => false]);
        $this->assertFalse($article->isNew());
        $this->assertNotNull($article->id);
        $this->assertEquals('A Different Title', $article->title);
        $this->assertNull($article->published, 'Expected Null since defaults are disabled.');
    }

    /**
     * Test that findOrCreate executes callable inside transaction.
     *
     * @return void
     */
    public function testFindOrCreateTransactions()
    {
        $articles = $this->getTableLocator()->get('Articles');

        $article = $articles->findOrCreate(function ($query) {
            $this->assertInstanceOf('Cake\ORM\Query', $query);
            $query->where(['title' => 'Find Something New']);
            $this->assertTrue($this->connection->inTransaction());
        }, function ($article) {
            $this->assertInstanceOf('Cake\Datasource\EntityInterface', $article);
            $this->assertTrue($this->connection->inTransaction());
            $article->title = 'Success';
        });
        $this->assertFalse($article->isNew());
        $this->assertNotNull($article->id);
        $this->assertEquals('Success', $article->title);
    }

    /**
     * Test that findOrCreate executes callable without transaction.
     *
     * @return void
     */
    public function testFindOrCreateNoTransaction()
    {
        $articles = $this->getTableLocator()->get('Articles');

        $article = $articles->findOrCreate(function ($query) {
            $this->assertInstanceOf('Cake\ORM\Query', $query);
            $query->where(['title' => 'Find Something New']);
            $this->assertFalse($this->connection->inTransaction());
        }, function ($article) {
            $this->assertInstanceOf('Cake\Datasource\EntityInterface', $article);
            $this->assertFalse($this->connection->inTransaction());
            $article->title = 'Success';
        }, ['atomic' => false]);
        $this->assertFalse($article->isNew());
        $this->assertNotNull($article->id);
        $this->assertEquals('Success', $article->title);
    }

    /**
     * Test that creating a table fires the initialize event.
     *
     * @return void
     */
    public function testInitializeEvent()
    {
        $count = 0;
        $cb = function (Event $event) use (&$count) {
            $count++;
        };
        EventManager::instance()->on('Model.initialize', $cb);
        $articles = $this->getTableLocator()->get('Articles');

        $this->assertEquals(1, $count, 'Callback should be called');
        EventManager::instance()->off('Model.initialize', $cb);
    }

    /**
     * Tests the hasFinder method
     *
     * @return void
     */
    public function testHasFinder()
    {
        $table = $this->getTableLocator()->get('articles');
        $table->addBehavior('Sluggable');

        $this->assertTrue($table->hasFinder('list'));
        $this->assertTrue($table->hasFinder('noSlug'));
        $this->assertFalse($table->hasFinder('noFind'));
    }

    /**
     * Tests that calling validator() trigger the buildValidator event
     *
     * @return void
     */
    public function testBuildValidatorEvent()
    {
        $count = 0;
        $cb = function (Event $event) use (&$count) {
            $count++;
        };
        EventManager::instance()->on('Model.buildValidator', $cb);
        $articles = $this->getTableLocator()->get('Articles');
        $articles->getValidator();
        $this->assertEquals(1, $count, 'Callback should be called');

        $articles->getValidator();
        $this->assertEquals(1, $count, 'Callback should be called only once');
    }

    /**
     * Tests the validateUnique method with different combinations
     *
     * @return void
     */
    public function testValidateUnique()
    {
        $table = $this->getTableLocator()->get('Users');
        $validator = new Validator;
        $validator->add('username', 'unique', ['rule' => 'validateUnique', 'provider' => 'table']);
        $validator->setProvider('table', $table);

        $data = ['username' => ['larry', 'notthere']];
        $this->assertNotEmpty($validator->errors($data));

        $data = ['username' => 'larry'];
        $this->assertNotEmpty($validator->errors($data));

        $data = ['username' => 'jose'];
        $this->assertEmpty($validator->errors($data));

        $data = ['username' => 'larry', 'id' => 3];
        $this->assertEmpty($validator->errors($data, false));

        $data = ['username' => 'larry', 'id' => 3];
        $this->assertNotEmpty($validator->errors($data));

        $data = ['username' => 'larry'];
        $this->assertNotEmpty($validator->errors($data, false));

        $validator->add('username', 'unique', [
            'rule' => 'validateUnique', 'provider' => 'table'
        ]);
        $data = ['username' => 'larry'];
        $this->assertNotEmpty($validator->errors($data, false));
    }

    /**
     * Tests the validateUnique method with scope
     *
     * @return void
     */
    public function testValidateUniqueScope()
    {
        $table = $this->getTableLocator()->get('Users');
        $validator = new Validator;
        $validator->add('username', 'unique', [
            'rule' => ['validateUnique', ['derp' => 'erp', 'scope' => 'id']],
            'provider' => 'table'
        ]);
        $validator->setProvider('table', $table);
        $data = ['username' => 'larry', 'id' => 3];
        $this->assertNotEmpty($validator->errors($data));

        $data = ['username' => 'larry', 'id' => 1];
        $this->assertEmpty($validator->errors($data));

        $data = ['username' => 'jose'];
        $this->assertEmpty($validator->errors($data));
    }

    /**
     * Tests the validateUnique method with options
     *
     * @return void
     */
    public function testValidateUniqueMultipleNulls()
    {
        $entity = new Entity([
            'id' => 9,
            'site_id' => 1,
            'author_id' => null,
            'title' => 'Null title'
        ]);

        $table = $this->getTableLocator()->get('SiteArticles');
        $table->save($entity);

        $validator = new Validator;
        $validator->add('site_id', 'unique', [
            'rule' => [
                'validateUnique',
                [
                    'allowMultipleNulls' => false,
                    'scope' => ['author_id'],
                ]
            ],
            'provider' => 'table',
            'message' => 'Must be unique.',
        ]);
        $validator->setProvider('table', $table);

        $data = ['site_id' => 1, 'author_id' => null, 'title' => 'Null dupe'];
        $expected = ['site_id' => ['unique' => 'Must be unique.']];
        $this->assertEquals($expected, $validator->errors($data));
    }

    /**
     * Tests that the callbacks receive the expected types of arguments.
     *
     * @return void
     */
    public function testCallbackArgumentTypes()
    {
        $table = $this->getTableLocator()->get('articles');
        $table->belongsTo('authors');

        $eventManager = $table->getEventManager();

        $associationBeforeFindCount = 0;
        $table->getAssociation('authors')->getTarget()->getEventManager()->on(
            'Model.beforeFind',
            function (Event $event, Query $query, ArrayObject $options, $primary) use (&$associationBeforeFindCount) {
                $this->assertInternalType('bool', $primary);
                $associationBeforeFindCount ++;
            }
        );

        $beforeFindCount = 0;
        $eventManager->on(
            'Model.beforeFind',
            function (Event $event, Query $query, ArrayObject $options, $primary) use (&$beforeFindCount) {
                $this->assertInternalType('bool', $primary);
                $beforeFindCount ++;
            }
        );
        $table->find()->contain('authors')->first();
        $this->assertEquals(1, $associationBeforeFindCount);
        $this->assertEquals(1, $beforeFindCount);

        $buildValidatorCount = 0;
        $eventManager->on(
            'Model.buildValidator',
            $callback = function (Event $event, Validator $validator, $name) use (&$buildValidatorCount) {
                $this->assertInternalType('string', $name);
                $buildValidatorCount ++;
            }
        );
        $table->getValidator();
        $this->assertEquals(1, $buildValidatorCount);

        $buildRulesCount =
        $beforeRulesCount =
        $afterRulesCount =
        $beforeSaveCount =
        $afterSaveCount = 0;
        $eventManager->on(
            'Model.buildRules',
            function (Event $event, RulesChecker $rules) use (&$buildRulesCount) {
                $buildRulesCount ++;
            }
        );
        $eventManager->on(
            'Model.beforeRules',
            function (Event $event, Entity $entity, ArrayObject $options, $operation) use (&$beforeRulesCount) {
                $this->assertInternalType('string', $operation);
                $beforeRulesCount ++;
            }
        );
        $eventManager->on(
            'Model.afterRules',
            function (Event $event, Entity $entity, ArrayObject $options, $result, $operation) use (&$afterRulesCount) {
                $this->assertInternalType('bool', $result);
                $this->assertInternalType('string', $operation);
                $afterRulesCount ++;
            }
        );
        $eventManager->on(
            'Model.beforeSave',
            function (Event $event, Entity $entity, ArrayObject $options) use (&$beforeSaveCount) {
                $beforeSaveCount ++;
            }
        );
        $eventManager->on(
            'Model.afterSave',
            $afterSaveCallback = function (Event $event, Entity $entity, ArrayObject $options) use (&$afterSaveCount) {
                $afterSaveCount ++;
            }
        );
        $entity = new Entity(['title' => 'Title']);
        $this->assertNotFalse($table->save($entity));
        $this->assertEquals(1, $buildRulesCount);
        $this->assertEquals(1, $beforeRulesCount);
        $this->assertEquals(1, $afterRulesCount);
        $this->assertEquals(1, $beforeSaveCount);
        $this->assertEquals(1, $afterSaveCount);

        $beforeDeleteCount =
        $afterDeleteCount = 0;
        $eventManager->on(
            'Model.beforeDelete',
            function (Event $event, Entity $entity, ArrayObject $options) use (&$beforeDeleteCount) {
                $beforeDeleteCount ++;
            }
        );
        $eventManager->on(
            'Model.afterDelete',
            function (Event $event, Entity $entity, ArrayObject $options) use (&$afterDeleteCount) {
                $afterDeleteCount ++;
            }
        );
        $this->assertTrue($table->delete($entity, ['checkRules' => false]));
        $this->assertEquals(1, $beforeDeleteCount);
        $this->assertEquals(1, $afterDeleteCount);
    }

    /**
     * Tests that calling newEntity() on a table sets the right source alias
     *
     * @group deprecated
     * @return void
     */
    public function testEntitySource()
    {
<<<<<<< HEAD
        $table = $this->getTableLocator()->get('Articles');
        $this->assertEquals('Articles', $table->newEntity()->source());

        Plugin::load('TestPlugin');
        $table = $this->getTableLocator()->get('TestPlugin.Comments');
        $this->assertEquals('TestPlugin.Comments', $table->newEntity()->source());
=======
        $this->deprecated(function () {
            $table = TableRegistry::get('Articles');
            $this->assertEquals('Articles', $table->newEntity()->source());

            Plugin::load('TestPlugin');
            $table = TableRegistry::get('TestPlugin.Comments');
            $this->assertEquals('TestPlugin.Comments', $table->newEntity()->source());
        });
    }

    /**
     * Tests that calling newEntity() on a table sets the right source alias
     *
     * @return void
     */
    public function testSetEntitySource()
    {
        $table = TableRegistry::get('Articles');
        $this->assertEquals('Articles', $table->newEntity()->getSource());

        Plugin::load('TestPlugin');
        $table = TableRegistry::get('TestPlugin.Comments');
        $this->assertEquals('TestPlugin.Comments', $table->newEntity()->getSource());
>>>>>>> fdfd0260
    }

    /**
     * Tests that passing a coned entity that was marked as new to save() will
     * actaully save it as a new entity
     *
     * @group save
     * @return void
     */
    public function testSaveWithClonedEntity()
    {
        $table = $this->getTableLocator()->get('Articles');
        $article = $table->get(1);

        $cloned = clone $article;
        $cloned->unsetProperty('id');
        $cloned->isNew(true);
        $this->assertSame($cloned, $table->save($cloned));
        $this->assertEquals(
            $article->extract(['title', 'author_id']),
            $cloned->extract(['title', 'author_id'])
        );
        $this->assertEquals(4, $cloned->id);
    }

    /**
     * Tests that the _ids notation can be used for HasMany
     *
     * @return void
     */
    public function testSaveHasManyWithIds()
    {
        $data = [
            'username' => 'lux',
            'password' => 'passphrase',
            'comments' => [
                '_ids' => [1, 2]
            ]
        ];

        $userTable = $this->getTableLocator()->get('Users');
        $userTable->hasMany('Comments');
        $savedUser = $userTable->save($userTable->newEntity($data, ['associated' => ['Comments']]));
        $retrievedUser = $userTable->find('all')->where(['id' => $savedUser->id])->contain(['Comments'])->first();
        $this->assertEquals($savedUser->comments[0]->user_id, $retrievedUser->comments[0]->user_id);
        $this->assertEquals($savedUser->comments[1]->user_id, $retrievedUser->comments[1]->user_id);
    }

    /**
     * Tests that on second save, entities for the has many relation are not marked
     * as dirty unnecessarily. This helps avoid wasteful database statements and makes
     * for a cleaner transaction log
     *
     * @return void
     */
    public function testSaveHasManyNoWasteSave()
    {
        $data = [
            'username' => 'lux',
            'password' => 'passphrase',
            'comments' => [
                '_ids' => [1, 2]
            ]
        ];

        $userTable = $this->getTableLocator()->get('Users');
        $userTable->hasMany('Comments');
        $savedUser = $userTable->save($userTable->newEntity($data, ['associated' => ['Comments']]));

        $counter = 0;
        $userTable->Comments
            ->getEventManager()
            ->on('Model.afterSave', function (Event $event, $entity) use (&$counter) {
                if ($entity->isDirty()) {
                    $counter++;
                }
            });

        $savedUser->comments[] = $userTable->Comments->get(5);
        $this->assertCount(3, $savedUser->comments);
        $savedUser->setDirty('comments', true);
        $userTable->save($savedUser);
        $this->assertEquals(1, $counter);
    }

    /**
     * Tests that on second save, entities for the belongsToMany relation are not marked
     * as dirty unnecessarily. This helps avoid wasteful database statements and makes
     * for a cleaner transaction log
     *
     * @return void
     */
    public function testSaveBelongsToManyNoWasteSave()
    {
        $data = [
            'title' => 'foo',
            'body' => 'bar',
            'tags' => [
                '_ids' => [1, 2]
            ]
        ];

        $table = $this->getTableLocator()->get('Articles');
        $table->belongsToMany('Tags');
        $article = $table->save($table->newEntity($data, ['associated' => ['Tags']]));

        $counter = 0;
        $table->Tags->junction()
            ->getEventManager()
            ->on('Model.afterSave', function (Event $event, $entity) use (&$counter) {
                if ($entity->isDirty()) {
                    $counter++;
                }
            });

        $article->tags[] = $table->Tags->get(3);
        $this->assertCount(3, $article->tags);
        $article->setDirty('tags', true);
        $table->save($article);
        $this->assertEquals(1, $counter);
    }

    /**
     * Tests that after saving then entity contains the right primary
     * key casted to the right type
     *
     * @group save
     * @return void
     */
    public function testSaveCorrectPrimaryKeyType()
    {
        $entity = new Entity([
            'username' => 'superuser',
            'created' => new Time('2013-10-10 00:00'),
            'updated' => new Time('2013-10-10 00:00')
        ], ['markNew' => true]);

        $table = $this->getTableLocator()->get('Users');
        $this->assertSame($entity, $table->save($entity));
        $this->assertSame(self::$nextUserId, $entity->id);
    }

    /**
     * Tests entity clean()
     *
     * @return void
     */
    public function testEntityClean()
    {
        $table = $this->getTableLocator()->get('Articles');
        $validator = $table->getValidator()->requirePresence('body');
        $entity = $table->newEntity(['title' => 'mark']);

        $entity->setDirty('title', true);
        $entity->setInvalidField('title', 'albert');

        $this->assertNotEmpty($entity->getErrors());
        $this->assertTrue($entity->isDirty());
        $this->assertEquals(['title' => 'albert'], $entity->getInvalid());

        $entity->title = 'alex';
        $this->assertSame($entity->getOriginal('title'), 'mark');

        $entity->clean();

        $this->assertEmpty($entity->getErrors());
        $this->assertFalse($entity->isDirty());
        $this->assertEquals([], $entity->getInvalid());
        $this->assertSame($entity->getOriginal('title'), 'alex');
    }

    /**
     * Tests the loadInto() method
     *
     * @return void
     */
    public function testLoadIntoEntity()
    {
        $table = $this->getTableLocator()->get('Authors');
        $table->hasMany('SiteArticles');
        $articles = $table->hasMany('Articles');
        $articles->belongsToMany('Tags');

        $entity = $table->get(1);
        $result = $table->loadInto($entity, ['SiteArticles', 'Articles.Tags']);
        $this->assertSame($entity, $result);

        $expected = $table->get(1, ['contain' => ['SiteArticles', 'Articles.Tags']]);
        $this->assertEquals($expected, $result);
    }

    /**
     * Tests that it is possible to pass conditions and fields to loadInto()
     *
     * @return void
     */
    public function testLoadIntoWithConditions()
    {
        $table = $this->getTableLocator()->get('Authors');
        $table->hasMany('SiteArticles');
        $articles = $table->hasMany('Articles');
        $articles->belongsToMany('Tags');

        $entity = $table->get(1);
        $options = [
            'SiteArticles' => ['fields' => ['title', 'author_id']],
            'Articles.Tags' => function ($q) {
                return $q->where(['Tags.name' => 'tag2']);
            }
        ];
        $result = $table->loadInto($entity, $options);
        $this->assertSame($entity, $result);
        $expected = $table->get(1, ['contain' => $options]);
        $this->assertEquals($expected, $result);
    }

    /**
     * Tests loadInto() with a belongsTo association
     *
     * @return void
     */
    public function testLoadBelongsTo()
    {
        $table = $this->getTableLocator()->get('Articles');
        $table->belongsTo('Authors');

        $entity = $table->get(2);
        $result = $table->loadInto($entity, ['Authors']);
        $this->assertSame($entity, $result);

        $expected = $table->get(2, ['contain' => ['Authors']]);
        $this->assertEquals($expected, $entity);
    }

    /**
     * Tests that it is possible to post-load associations for many entities at
     * the same time
     *
     * @return void
     */
    public function testLoadIntoMany()
    {
        $table = $this->getTableLocator()->get('Authors');
        $table->hasMany('SiteArticles');
        $articles = $table->hasMany('Articles');
        $articles->belongsToMany('Tags');

        $entities = $table->find()->compile();
        $contain = ['SiteArticles', 'Articles.Tags'];
        $result = $table->loadInto($entities, $contain);

        foreach ($entities as $k => $v) {
            $this->assertSame($v, $result[$k]);
        }

        $expected = $table->find()->contain($contain)->toList();
        $this->assertEquals($expected, $result);
    }

    /**
     * Tests that saveOrFail triggers an exception on not successful save
     *
     * @return void
     */
    public function testSaveOrFail()
    {
        $this->expectException(\Cake\ORM\Exception\PersistenceFailedException::class);
        $this->expectExceptionMessage('Entity save failure.');

        $entity = new Entity([
            'foo' => 'bar'
        ]);
        $table = $this->getTableLocator()->get('users');

        $table->saveOrFail($entity);
    }

    /**
     * Tests that saveOrFail displays useful messages on output, especially in tests for CLI.
     *
     * @return void
     */
    public function testSaveOrFailErrorDisplay()
    {
        $this->expectException(\Cake\ORM\Exception\PersistenceFailedException::class);
        $this->expectExceptionMessage('Entity save failure (field: "Some message", multiple: "one, two")');

        $entity = new Entity([
            'foo' => 'bar'
        ]);
        $entity->setError('field', 'Some message');
        $entity->setError('multiple', ['one' => 'One', 'two' => 'Two']);
        $table = TableRegistry::get('users');

        $table->saveOrFail($entity);
    }

    /**
     * Tests that saveOrFail returns the right entity
     *
     * @return void
     */
    public function testSaveOrFailGetEntity()
    {
        $entity = new Entity([
            'foo' => 'bar'
        ]);
        $table = $this->getTableLocator()->get('users');

        try {
            $table->saveOrFail($entity);
        } catch (\Cake\ORM\Exception\PersistenceFailedException $e) {
            $this->assertSame($entity, $e->getEntity());
        }
    }

    /**
     * Tests that deleteOrFail triggers an exception on not successful delete
     *
     * @return void
     */
    public function testDeleteOrFail()
    {
        $this->expectException(\Cake\ORM\Exception\PersistenceFailedException::class);
        $this->expectExceptionMessage('Entity delete failure.');
        $entity = new Entity([
            'id' => 999
        ]);
        $table = $this->getTableLocator()->get('users');

        $result = $table->deleteOrFail($entity);
    }

    /**
     * Tests that deleteOrFail returns the right entity
     *
     * @return void
     */
    public function testDeleteOrFailGetEntity()
    {
        $entity = new Entity([
            'id' => 999
        ]);
        $table = $this->getTableLocator()->get('users');

        try {
            $table->deleteOrFail($entity);
        } catch (\Cake\ORM\Exception\PersistenceFailedException $e) {
            $this->assertSame($entity, $e->getEntity());
        }
    }

    /**
     * Test getting the save options builder.
     *
     * @return void
     */
    public function getSaveOptionsBuilder()
    {
        $table = $this->getTableLocator()->get('Authors');
        $result = $table->getSaveOptionsBuilder();
        $this->assertInstanceOf('Cake\ORM\SaveOptionsBuilder', $result);
    }

    /**
     * Helper method to skip tests when connection is SQLServer.
     *
     * @return void
     */
    public function skipIfSqlServer()
    {
        $this->skipIf(
            $this->connection->getDriver() instanceof \Cake\Database\Driver\Sqlserver,
            'SQLServer does not support the requirements of this test.'
        );
    }
}<|MERGE_RESOLUTION|>--- conflicted
+++ resolved
@@ -6455,38 +6455,29 @@
      */
     public function testEntitySource()
     {
-<<<<<<< HEAD
+        $this->deprecated(function () {
+            $table = $this->getTableLocator()->get('Articles');
+            $this->assertEquals('Articles', $table->newEntity()->source());
+
+            Plugin::load('TestPlugin');
+            $table = $this->getTableLocator()->get('TestPlugin.Comments');
+            $this->assertEquals('TestPlugin.Comments', $table->newEntity()->source());
+        });
+    }
+
+    /**
+     * Tests that calling newEntity() on a table sets the right source alias
+     *
+     * @return void
+     */
+    public function testSetEntitySource()
+    {
         $table = $this->getTableLocator()->get('Articles');
-        $this->assertEquals('Articles', $table->newEntity()->source());
+        $this->assertEquals('Articles', $table->newEntity()->getSource());
 
         Plugin::load('TestPlugin');
         $table = $this->getTableLocator()->get('TestPlugin.Comments');
-        $this->assertEquals('TestPlugin.Comments', $table->newEntity()->source());
-=======
-        $this->deprecated(function () {
-            $table = TableRegistry::get('Articles');
-            $this->assertEquals('Articles', $table->newEntity()->source());
-
-            Plugin::load('TestPlugin');
-            $table = TableRegistry::get('TestPlugin.Comments');
-            $this->assertEquals('TestPlugin.Comments', $table->newEntity()->source());
-        });
-    }
-
-    /**
-     * Tests that calling newEntity() on a table sets the right source alias
-     *
-     * @return void
-     */
-    public function testSetEntitySource()
-    {
-        $table = TableRegistry::get('Articles');
-        $this->assertEquals('Articles', $table->newEntity()->getSource());
-
-        Plugin::load('TestPlugin');
-        $table = TableRegistry::get('TestPlugin.Comments');
         $this->assertEquals('TestPlugin.Comments', $table->newEntity()->getSource());
->>>>>>> fdfd0260
     }
 
     /**
