--- conflicted
+++ resolved
@@ -373,16 +373,11 @@
     }
 
     /**
-<<<<<<< HEAD
      * Tests isUnique with allowMultipleNulls
-=======
-     * Tests isUnique with multiple fields and a nulled field.
->>>>>>> a3ec82b8
-     *
-     * @group save
-     * @return void
-     */
-<<<<<<< HEAD
+     *
+     * @group save
+     * @return void
+     */
     public function testIsUniqueAllowMultipleNulls()
     {
         $entity = new Entity([
@@ -432,7 +427,14 @@
         $entity->tag_id = 12;
         $entity->author_id = 12;
         $this->assertSame($entity, $table->save($entity));
-=======
+    }
+
+    /**
+     * Tests isUnique with multiple fields and a nulled field.
+     * 
+     * @group save
+     * @return void
+     */
     public function testIsUniqueMultipleFieldsOneIsNull()
     {
         $entity = new Entity([
@@ -452,7 +454,6 @@
         ]);
         $this->assertFalse($table->save($entity));
         $this->assertEquals(['title' => ['_isUnique' => 'Nope']], $entity->errors());
->>>>>>> a3ec82b8
     }
 
     /**
