--- conflicted
+++ resolved
@@ -129,20 +129,6 @@
     }
 
     /**
-<<<<<<< HEAD
-     * tearDown method
-     *
-     * @return void
-     */
-    public function tearDown(): void
-    {
-        parent::tearDown();
-        $this->getTableLocator()->clear();
-    }
-
-    /**
-=======
->>>>>>> de1e3b4f
      * Tests that fully defined belongsTo and hasOne relationships are joined correctly
      *
      * @return void
