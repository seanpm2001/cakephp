--- conflicted
+++ resolved
@@ -34,21 +34,6 @@
     ];
 
     /**
-<<<<<<< HEAD
-     * Tear down
-     *
-     * @return void
-     */
-    public function tearDown(): void
-    {
-        parent::tearDown();
-
-        $this->getTableLocator()->clear();
-    }
-
-    /**
-=======
->>>>>>> de1e3b4f
      * Tests that an exception is thrown if the transaction is aborted
      * in the afterSave callback
      *
