--- conflicted
+++ resolved
@@ -50,13 +50,8 @@
      */
     public function testTreeAndTranslateIntegration()
     {
-<<<<<<< HEAD
         $table = $this->getTableLocator()->get('NumberTrees');
-        $table->primaryKey(['id']);
-=======
-        $table = TableRegistry::get('NumberTrees');
         $table->setPrimaryKey(['id']);
->>>>>>> fdfd0260
         $table->addBehavior('Tree');
         $table->addBehavior('Translate', ['fields' => ['name']]);
         $table->setEntityClass(__NAMESPACE__ . '\\NumberTree');
