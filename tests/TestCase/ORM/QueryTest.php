<?php
/**
 * CakePHP(tm) : Rapid Development Framework (https://cakephp.org)
 * Copyright (c) Cake Software Foundation, Inc. (https://cakefoundation.org)
 *
 * Licensed under The MIT License
 * For full copyright and license information, please see the LICENSE.txt
 * Redistributions of files must retain the above copyright notice.
 *
 * @copyright     Copyright (c) Cake Software Foundation, Inc. (https://cakefoundation.org)
 * @link          https://cakephp.org CakePHP(tm) Project
 * @since         3.0.0
 * @license       https://opensource.org/licenses/mit-license.php MIT License
 */
namespace Cake\Test\TestCase\ORM;

use Cake\Database\Expression\IdentifierExpression;
use Cake\Database\Expression\OrderByExpression;
use Cake\Database\Expression\QueryExpression;
use Cake\Database\TypeMap;
use Cake\Database\ValueBinder;
use Cake\Datasource\ConnectionManager;
use Cake\Event\Event;
use Cake\I18n\Time;
use Cake\ORM\Query;
use Cake\ORM\ResultSet;
use Cake\TestSuite\TestCase;

/**
 * Tests Query class
 */
class QueryTest extends TestCase
{

    /**
     * Fixture to be used
     *
     * @var array
     */
    public $fixtures = [
        'core.articles',
        'core.articles_tags',
        'core.authors',
        'core.comments',
        'core.datatypes',
        'core.posts',
        'core.tags'
    ];

    /**
     * setUp method
     *
     * @return void
     */
    public function setUp()
    {
        parent::setUp();
        $this->connection = ConnectionManager::get('test');
        $schema = [
            'id' => ['type' => 'integer'],
            '_constraints' => [
                'primary' => ['type' => 'primary', 'columns' => ['id']]
            ]
        ];
        $schema1 = [
            'id' => ['type' => 'integer'],
            'name' => ['type' => 'string'],
            'phone' => ['type' => 'string'],
            '_constraints' => [
                'primary' => ['type' => 'primary', 'columns' => ['id']]
            ]
        ];
        $schema2 = [
            'id' => ['type' => 'integer'],
            'total' => ['type' => 'string'],
            'placed' => ['type' => 'datetime'],
            '_constraints' => [
                'primary' => ['type' => 'primary', 'columns' => ['id']]
            ]
        ];

        $this->table = $table = $this->getTableLocator()->get('foo', ['schema' => $schema]);
        $clients = $this->getTableLocator()->get('clients', ['schema' => $schema1]);
        $orders = $this->getTableLocator()->get('orders', ['schema' => $schema2]);
        $companies = $this->getTableLocator()->get('companies', ['schema' => $schema, 'table' => 'organizations']);
        $orderTypes = $this->getTableLocator()->get('orderTypes', ['schema' => $schema]);
        $stuff = $this->getTableLocator()->get('stuff', ['schema' => $schema, 'table' => 'things']);
        $stuffTypes = $this->getTableLocator()->get('stuffTypes', ['schema' => $schema]);
        $categories = $this->getTableLocator()->get('categories', ['schema' => $schema]);

        $table->belongsTo('clients');
        $clients->hasOne('orders');
        $clients->belongsTo('companies');
        $orders->belongsTo('orderTypes');
        $orders->hasOne('stuff');
        $stuff->belongsTo('stuffTypes');
        $companies->belongsTo('categories');
    }

    /**
     * tearDown method
     *
     * @return void
     */
    public function tearDown()
    {
        parent::tearDown();
        $this->getTableLocator()->clear();
    }

    /**
     * Data provider for the two types of strategies HasMany implements
     *
     * @return void
     */
    public function strategiesProviderHasMany()
    {
        return [['subquery'], ['select']];
    }

    /**
     * Data provider for the two types of strategies BelongsTo implements
     *
     * @return void
     */
    public function strategiesProviderBelongsTo()
    {
        return [['join'], ['select']];
    }

    /**
     * Data provider for the two types of strategies BelongsToMany implements
     *
     * @return void
     */
    public function strategiesProviderBelongsToMany()
    {
        return [['subquery'], ['select']];
    }

    /**
     * Tests that results are grouped correctly when using contain()
     * and results are not hydrated
     *
     * @dataProvider strategiesProviderBelongsTo
     * @return void
     */
    public function testContainResultFetchingOneLevel($strategy)
    {
        $table = $this->getTableLocator()->get('articles', ['table' => 'articles']);
        $table->belongsTo('authors', ['strategy' => $strategy]);

        $query = new Query($this->connection, $table);
        $results = $query->select()
            ->contain('authors')
            ->hydrate(false)
            ->order(['articles.id' => 'asc'])
            ->toArray();
        $expected = [
            [
                'id' => 1,
                'title' => 'First Article',
                'body' => 'First Article Body',
                'author_id' => 1,
                'published' => 'Y',
                'author' => [
                    'id' => 1,
                    'name' => 'mariano'
                ]
            ],
            [
                'id' => 2,
                'title' => 'Second Article',
                'body' => 'Second Article Body',
                'author_id' => 3,
                'published' => 'Y',
                'author' => [
                    'id' => 3,
                    'name' => 'larry'
                ]
            ],
            [
                'id' => 3,
                'title' => 'Third Article',
                'body' => 'Third Article Body',
                'author_id' => 1,
                'published' => 'Y',
                'author' => [
                    'id' => 1,
                    'name' => 'mariano'
                ]
            ],
        ];
        $this->assertEquals($expected, $results);
    }

    /**
     * Tests that HasMany associations are correctly eager loaded and results
     * correctly nested when no hydration is used
     * Also that the query object passes the correct parent model keys to the
     * association objects in order to perform eager loading with select strategy
     *
     * @dataProvider strategiesProviderHasMany
     * @return void
     */
    public function testHasManyEagerLoadingNoHydration($strategy)
    {
        $table = $this->getTableLocator()->get('authors');
        $this->getTableLocator()->get('articles');
        $table->hasMany('articles', [
            'propertyName' => 'articles',
            'strategy' => $strategy,
            'sort' => ['articles.id' => 'asc']
        ]);
        $query = new Query($this->connection, $table);

        $results = $query->select()
            ->contain('articles')
            ->hydrate(false)
            ->toArray();
        $expected = [
            [
                'id' => 1,
                'name' => 'mariano',
                'articles' => [
                    [
                        'id' => 1,
                        'title' => 'First Article',
                        'body' => 'First Article Body',
                        'author_id' => 1,
                        'published' => 'Y',
                    ],
                    [
                        'id' => 3,
                        'title' => 'Third Article',
                        'body' => 'Third Article Body',
                        'author_id' => 1,
                        'published' => 'Y',
                    ],
                ]
            ],
            [
                'id' => 2,
                'name' => 'nate',
                'articles' => [],
            ],
            [
                'id' => 3,
                'name' => 'larry',
                'articles' => [
                    [
                        'id' => 2,
                        'title' => 'Second Article',
                        'body' => 'Second Article Body',
                        'author_id' => 3,
                        'published' => 'Y'
                    ]
                ]
            ],
            [
                'id' => 4,
                'name' => 'garrett',
                'articles' => [],
            ]
        ];
        $this->assertEquals($expected, $results);

        $results = $query->repository($table)
            ->select()
            ->contain(['articles' => ['conditions' => ['articles.id' => 2]]])
            ->hydrate(false)
            ->toArray();
        $expected[0]['articles'] = [];
        $this->assertEquals($expected, $results);
        $this->assertEquals($table->getAssociation('articles')->getStrategy(), $strategy);
    }

    /**
     * Tests that it is possible to count results containing hasMany associations
     * both hydrating and not hydrating the results.
     *
     * @dataProvider strategiesProviderHasMany
     * @return void
     */
    public function testHasManyEagerLoadingCount($strategy)
    {
        $table = $this->getTableLocator()->get('authors');
        $this->getTableLocator()->get('articles');
        $table->hasMany('articles', [
            'property' => 'articles',
            'strategy' => $strategy,
            'sort' => ['articles.id' => 'asc']
        ]);
        $query = new Query($this->connection, $table);

        $query = $query->select()
            ->contain('articles');

        $expected = 4;

        $results = $query->hydrate(false)
            ->count();
        $this->assertEquals($expected, $results);

        $results = $query->hydrate(true)
            ->count();
        $this->assertEquals($expected, $results);
    }

    /**
     * Tests that it is possible to set fields & order in a hasMany result set
     *
     * @dataProvider strategiesProviderHasMany
     * @return void
     */
    public function testHasManyEagerLoadingFieldsAndOrderNoHydration($strategy)
    {
        $table = $this->getTableLocator()->get('authors');
        $this->getTableLocator()->get('articles');
        $table->hasMany('articles', ['propertyName' => 'articles'] + compact('strategy'));

        $query = new Query($this->connection, $table);
        $results = $query->select()
            ->contain([
                'articles' => [
                    'fields' => ['title', 'author_id'],
                    'sort' => ['articles.id' => 'DESC']
                ]
            ])
            ->hydrate(false)
            ->toArray();
        $expected = [
            [
                'id' => 1,
                'name' => 'mariano',
                'articles' => [
                    ['title' => 'Third Article', 'author_id' => 1],
                    ['title' => 'First Article', 'author_id' => 1],
                ]
            ],
            [
                'id' => 2,
                'name' => 'nate',
                'articles' => [],
            ],
            [
                'id' => 3,
                'name' => 'larry',
                'articles' => [
                    ['title' => 'Second Article', 'author_id' => 3],
                ]
            ],
            [
                'id' => 4,
                'name' => 'garrett',
                'articles' => [],
            ],
        ];
        $this->assertEquals($expected, $results);
    }

    /**
     * Tests that deep associations can be eagerly loaded
     *
     * @dataProvider strategiesProviderHasMany
     * @return void
     */
    public function testHasManyEagerLoadingDeep($strategy)
    {
        $table = $this->getTableLocator()->get('authors');
        $article = $this->getTableLocator()->get('articles');
        $table->hasMany('articles', [
            'propertyName' => 'articles',
            'strategy' => $strategy,
            'sort' => ['articles.id' => 'asc']
        ]);
        $article->belongsTo('authors');
        $query = new Query($this->connection, $table);

        $results = $query->select()
            ->contain(['articles' => ['authors']])
            ->hydrate(false)
            ->toArray();
        $expected = [
            [
                'id' => 1,
                'name' => 'mariano',
                'articles' => [
                    [
                        'id' => 1,
                        'title' => 'First Article',
                        'author_id' => 1,
                        'body' => 'First Article Body',
                        'published' => 'Y',
                        'author' => ['id' => 1, 'name' => 'mariano']
                    ],
                    [
                        'id' => 3,
                        'title' => 'Third Article',
                        'author_id' => 1,
                        'body' => 'Third Article Body',
                        'published' => 'Y',
                        'author' => ['id' => 1, 'name' => 'mariano']
                    ],
                ]
            ],
            [
                'id' => 2,
                'name' => 'nate',
                'articles' => [],
            ],
            [
                'id' => 3,
                'name' => 'larry',
                'articles' => [
                    [
                        'id' => 2,
                        'title' => 'Second Article',
                        'author_id' => 3,
                        'body' => 'Second Article Body',
                        'published' => 'Y',
                        'author' => ['id' => 3, 'name' => 'larry']
                    ],
                ]
            ],
            [
                'id' => 4,
                'name' => 'garrett',
                'articles' => [],
            ]
        ];
        $this->assertEquals($expected, $results);
    }

    /**
     * Tests that hasMany associations can be loaded even when related to a secondary
     * model in the query
     *
     * @dataProvider strategiesProviderHasMany
     * @return void
     */
    public function testHasManyEagerLoadingFromSecondaryTable($strategy)
    {
        $author = $this->getTableLocator()->get('authors');
        $article = $this->getTableLocator()->get('articles');
        $post = $this->getTableLocator()->get('posts');

        $author->hasMany('posts', [
            'sort' => ['posts.id' => 'ASC'],
            'strategy' => $strategy
        ]);
        $article->belongsTo('authors');

        $query = new Query($this->connection, $article);

        $results = $query->select()
            ->contain(['authors' => ['posts']])
            ->order(['articles.id' => 'ASC'])
            ->hydrate(false)
            ->toArray();
        $expected = [
            [
                'id' => 1,
                'title' => 'First Article',
                'body' => 'First Article Body',
                'author_id' => 1,
                'published' => 'Y',
                'author' => [
                    'id' => 1,
                    'name' => 'mariano',
                    'posts' => [
                        [
                            'id' => '1',
                            'title' => 'First Post',
                            'body' => 'First Post Body',
                            'author_id' => 1,
                            'published' => 'Y',
                        ],
                        [
                            'id' => '3',
                            'title' => 'Third Post',
                            'body' => 'Third Post Body',
                            'author_id' => 1,
                            'published' => 'Y',
                        ],
                    ]
                ]
            ],
            [
                'id' => 2,
                'title' => 'Second Article',
                'body' => 'Second Article Body',
                'author_id' => 3,
                'published' => 'Y',
                'author' => [
                    'id' => 3,
                    'name' => 'larry',
                    'posts' => [
                        [
                            'id' => 2,
                            'title' => 'Second Post',
                            'body' => 'Second Post Body',
                            'author_id' => 3,
                            'published' => 'Y',
                        ]
                    ]
                ]
            ],
            [
                'id' => 3,
                'title' => 'Third Article',
                'body' => 'Third Article Body',
                'author_id' => 1,
                'published' => 'Y',
                'author' => [
                    'id' => 1,
                    'name' => 'mariano',
                    'posts' => [
                        [
                            'id' => '1',
                            'title' => 'First Post',
                            'body' => 'First Post Body',
                            'author_id' => 1,
                            'published' => 'Y',
                        ],
                        [
                            'id' => '3',
                            'title' => 'Third Post',
                            'body' => 'Third Post Body',
                            'author_id' => 1,
                            'published' => 'Y',
                        ],
                    ]
                ]
            ],
        ];
        $this->assertEquals($expected, $results);
    }

    /**
     * Tests that BelongsToMany associations are correctly eager loaded.
     * Also that the query object passes the correct parent model keys to the
     * association objects in order to perform eager loading with select strategy
     *
     * @dataProvider strategiesProviderBelongsToMany
     * @return void
     */
    public function testBelongsToManyEagerLoadingNoHydration($strategy)
    {
        $table = $this->getTableLocator()->get('Articles');
        $this->getTableLocator()->get('Tags');
        $this->getTableLocator()->get('ArticlesTags', [
            'table' => 'articles_tags'
        ]);
        $table->belongsToMany('Tags', [
            'strategy' => $strategy,
            'sort' => 'tag_id'
        ]);
        $query = new Query($this->connection, $table);

        $results = $query->select()->contain('Tags')->hydrate(false)->toArray();
        $expected = [
            [
                'id' => 1,
                'author_id' => 1,
                'title' => 'First Article',
                'body' => 'First Article Body',
                'published' => 'Y',
                'tags' => [
                    [
                        'id' => 1,
                        'name' => 'tag1',
                        '_joinData' => ['article_id' => 1, 'tag_id' => 1],
                        'description' => 'A big description',
                        'created' => new Time('2016-01-01 00:00'),
                    ],
                    [
                        'id' => 2,
                        'name' => 'tag2',
                        '_joinData' => ['article_id' => 1, 'tag_id' => 2],
                        'description' => 'Another big description',
                        'created' => new Time('2016-01-01 00:00'),
                    ]
                ]
            ],
            [
                'id' => 2,
                'title' => 'Second Article',
                'body' => 'Second Article Body',
                'author_id' => 3,
                'published' => 'Y',
                'tags' => [
                    [
                        'id' => 1,
                        'name' => 'tag1',
                        '_joinData' => ['article_id' => 2, 'tag_id' => 1],
                        'description' => 'A big description',
                        'created' => new Time('2016-01-01 00:00'),
                    ],
                    [
                        'id' => 3,
                        'name' => 'tag3',
                        '_joinData' => ['article_id' => 2, 'tag_id' => 3],
                        'description' => 'Yet another one',
                        'created' => new Time('2016-01-01 00:00'),
                    ]
                ]
            ],
            [
                'id' => 3,
                'title' => 'Third Article',
                'body' => 'Third Article Body',
                'author_id' => 1,
                'published' => 'Y',
                'tags' => [],
            ],
        ];
        $this->assertEquals($expected, $results);

        $results = $query->select()
            ->contain(['Tags' => ['conditions' => ['Tags.id' => 3]]])
            ->hydrate(false)
            ->toArray();
        $expected = [
            [
                'id' => 1,
                'author_id' => 1,
                'title' => 'First Article',
                'body' => 'First Article Body',
                'published' => 'Y',
                'tags' => [],
            ],
            [
                'id' => 2,
                'title' => 'Second Article',
                'body' => 'Second Article Body',
                'author_id' => 3,
                'published' => 'Y',
                'tags' => [
                    [
                        'id' => 3,
                        'name' => 'tag3',
                        '_joinData' => ['article_id' => 2, 'tag_id' => 3],
                        'description' => 'Yet another one',
                        'created' => new Time('2016-01-01 00:00'),
                    ]
                ]
            ],
            [
                'id' => 3,
                'title' => 'Third Article',
                'body' => 'Third Article Body',
                'author_id' => 1,
                'published' => 'Y',
                'tags' => [],
            ],
        ];
        $this->assertEquals($expected, $results);
        $this->assertEquals($table->getAssociation('Tags')->getStrategy(), $strategy);
    }

    /**
     * Tests that tables results can be filtered by the result of a HasMany
     *
     * @return void
     */
    public function testFilteringByHasManyNoHydration()
    {
        $query = new Query($this->connection, $this->table);
        $table = $this->getTableLocator()->get('Articles');
        $table->hasMany('Comments');

        $results = $query->repository($table)
            ->select()
            ->hydrate(false)
            ->matching('Comments', function ($q) {
                return $q->where(['Comments.user_id' => 4]);
            })
            ->toArray();
        $expected = [
            [
                'id' => 1,
                'title' => 'First Article',
                'body' => 'First Article Body',
                'author_id' => 1,
                'published' => 'Y',
                '_matchingData' => [
                    'Comments' => [
                        'id' => 2,
                        'article_id' => 1,
                        'user_id' => 4,
                        'comment' => 'Second Comment for First Article',
                        'published' => 'Y',
                        'created' => new Time('2007-03-18 10:47:23'),
                        'updated' => new Time('2007-03-18 10:49:31'),
                    ]
                ]
            ]
        ];
        $this->assertEquals($expected, $results);
    }

    /**
     * Tests that tables results can be filtered by the result of a HasMany
     *
     * @return void
     */
    public function testFilteringByHasManyHydration()
    {
        $table = $this->getTableLocator()->get('Articles');
        $query = new Query($this->connection, $table);
        $table->hasMany('Comments');

        $result = $query->repository($table)
            ->matching('Comments', function ($q) {
                return $q->where(['Comments.user_id' => 4]);
            })
            ->first();
        $this->assertInstanceOf('Cake\ORM\Entity', $result);
        $this->assertInstanceOf('Cake\ORM\Entity', $result->_matchingData['Comments']);
        $this->assertInternalType('integer', $result->_matchingData['Comments']->id);
        $this->assertInstanceOf('Cake\I18n\Time', $result->_matchingData['Comments']->created);
    }

    /**
     * Tests that BelongsToMany associations are correctly eager loaded.
     * Also that the query object passes the correct parent model keys to the
     * association objects in order to perform eager loading with select strategy
     *
     * @return void
     */
    public function testFilteringByBelongsToManyNoHydration()
    {
        $query = new Query($this->connection, $this->table);
        $table = $this->getTableLocator()->get('Articles');
        $this->getTableLocator()->get('Tags');
        $this->getTableLocator()->get('ArticlesTags', [
            'table' => 'articles_tags'
        ]);
        $table->belongsToMany('Tags');

        $results = $query->repository($table)->select()
            ->matching('Tags', function ($q) {
                return $q->where(['Tags.id' => 3]);
            })
            ->hydrate(false)
            ->toArray();
        $expected = [
            [
                'id' => 2,
                'author_id' => 3,
                'title' => 'Second Article',
                'body' => 'Second Article Body',
                'published' => 'Y',
                '_matchingData' => [
                    'Tags' => [
                        'id' => 3,
                        'name' => 'tag3',
                        'description' => 'Yet another one',
                        'created' => new Time('2016-01-01 00:00'),
                    ],
                    'ArticlesTags' => ['article_id' => 2, 'tag_id' => 3]
                ]
            ]
        ];
        $this->assertEquals($expected, $results);

        $query = new Query($this->connection, $table);
        $results = $query->select()
            ->matching('Tags', function ($q) {
                return $q->where(['Tags.name' => 'tag2']);
            })
            ->hydrate(false)
            ->toArray();
        $expected = [
            [
                'id' => 1,
                'title' => 'First Article',
                'body' => 'First Article Body',
                'author_id' => 1,
                'published' => 'Y',
                '_matchingData' => [
                    'Tags' => [
                        'id' => 2,
                        'name' => 'tag2',
                        'description' => 'Another big description',
                        'created' => new Time('2016-01-01 00:00'),
                    ],
                    'ArticlesTags' => ['article_id' => 1, 'tag_id' => 2]
                ]
            ]
        ];
        $this->assertEquals($expected, $results);
    }

    /**
     * Tests that it is possible to filter by deep associations
     *
     * @return void
     */
    public function testMatchingDotNotation()
    {
        $query = new Query($this->connection, $this->table);
        $table = $this->getTableLocator()->get('authors');
        $this->getTableLocator()->get('articles');
        $table->hasMany('articles');
        $this->getTableLocator()->get('articles')->belongsToMany('tags');

        $results = $query->repository($table)
            ->select()
            ->hydrate(false)
            ->matching('articles.tags', function ($q) {
                return $q->where(['tags.id' => 2]);
            })
            ->toArray();
        $expected = [
            [
                'id' => 1,
                'name' => 'mariano',
                '_matchingData' => [
                    'tags' => [
                        'id' => 2,
                        'name' => 'tag2',
                        'description' => 'Another big description',
                        'created' => new Time('2016-01-01 00:00'),
                    ],
                    'articles' => [
                        'id' => 1,
                        'author_id' => 1,
                        'title' => 'First Article',
                        'body' => 'First Article Body',
                        'published' => 'Y'
                    ],
                    'ArticlesTags' => [
                        'article_id' => 1,
                        'tag_id' => 2
                    ]
                ]
            ]
        ];
        $this->assertEquals($expected, $results);
    }

    /**
     * Test setResult()
     *
     * @return void
     */
    public function testSetResult()
    {
        $query = new Query($this->connection, $this->table);

        $stmt = $this->getMockBuilder('Cake\Database\StatementInterface')->getMock();
        $results = new ResultSet($query, $stmt);
        $query->setResult($results);
        $this->assertSame($results, $query->all());
    }

    /**
     * Tests that applying array options to a query will convert them
     * to equivalent function calls with the correspondent array values
     *
     * @return void
     */
    public function testApplyOptions()
    {
        $this->table->belongsTo('articles');
        $typeMap = new TypeMap([
            'foo.id' => 'integer',
            'id' => 'integer',
            'foo__id' => 'integer',
            'articles.id' => 'integer',
            'articles__id' => 'integer',
            'articles.author_id' => 'integer',
            'articles__author_id' => 'integer',
            'author_id' => 'integer',
            'articles.title' => 'string',
            'articles__title' => 'string',
            'title' => 'string',
            'articles.body' => 'text',
            'articles__body' => 'text',
            'body' => 'text',
            'articles.published' => 'string',
            'articles__published' => 'string',
            'published' => 'string',
        ]);

        $options = [
            'fields' => ['field_a', 'field_b'],
            'conditions' => ['field_a' => 1, 'field_b' => 'something'],
            'limit' => 1,
            'order' => ['a' => 'ASC'],
            'offset' => 5,
            'group' => ['field_a'],
            'having' => ['field_a >' => 100],
            'contain' => ['articles'],
            'join' => ['table_a' => ['conditions' => ['a > b']]]
        ];
        $query = new Query($this->connection, $this->table);
        $query->applyOptions($options);

        $this->assertEquals(['field_a', 'field_b'], $query->clause('select'));

        $expected = new QueryExpression($options['conditions'], $typeMap);
        $result = $query->clause('where');
        $this->assertEquals($expected, $result);

        $this->assertEquals(1, $query->clause('limit'));

        $expected = new QueryExpression(['a > b'], $typeMap);
        $result = $query->clause('join');
        $this->assertEquals([
            'table_a' => ['alias' => 'table_a', 'type' => 'INNER', 'conditions' => $expected]
        ], $result);

        $expected = new OrderByExpression(['a' => 'ASC']);
        $this->assertEquals($expected, $query->clause('order'));

        $this->assertEquals(5, $query->clause('offset'));
        $this->assertEquals(['field_a'], $query->clause('group'));

        $expected = new QueryExpression($options['having'], $typeMap);
        $this->assertEquals($expected, $query->clause('having'));

        $expected = ['articles' => []];
        $this->assertEquals($expected, $query->contain());
    }

    /**
     * Test that page is applied after limit.
     *
     * @return void
     */
    public function testApplyOptionsPageIsLast()
    {
        $query = new Query($this->connection, $this->table);
        $opts = [
            'page' => 3,
            'limit' => 5
        ];
        $query->applyOptions($opts);
        $this->assertEquals(5, $query->clause('limit'));
        $this->assertEquals(10, $query->clause('offset'));
    }

    /**
     * ApplyOptions should ignore null values.
     *
     * @return void
     */
    public function testApplyOptionsIgnoreNull()
    {
        $options = [
            'fields' => null,
        ];
        $query = new Query($this->connection, $this->table);
        $query->applyOptions($options);
        $this->assertEquals([], $query->clause('select'));
    }

    /**
     * Tests getOptions() method
     *
     * @return void
     */
    public function testGetOptions()
    {
        $options = ['doABarrelRoll' => true, 'fields' => ['id', 'name']];
        $query = new Query($this->connection, $this->table);
        $query->applyOptions($options);
        $expected = ['doABarrelRoll' => true];
        $this->assertEquals($expected, $query->getOptions());

        $expected = ['doABarrelRoll' => false, 'doAwesome' => true];
        $query->applyOptions($expected);
        $this->assertEquals($expected, $query->getOptions());
    }

    /**
     * Tests registering mappers with mapReduce()
     *
     * @return void
     */
    public function testMapReduceOnlyMapper()
    {
        $mapper1 = function () {
        };
        $mapper2 = function () {
        };
        $query = new Query($this->connection, $this->table);
        $this->assertSame($query, $query->mapReduce($mapper1));
        $this->assertEquals(
            [['mapper' => $mapper1, 'reducer' => null]],
            $query->mapReduce()
        );

        $this->assertEquals($query, $query->mapReduce($mapper2));
        $result = $query->mapReduce();
        $this->assertSame(
            [
                ['mapper' => $mapper1, 'reducer' => null],
                ['mapper' => $mapper2, 'reducer' => null]
            ],
            $result
        );
    }

    /**
     * Tests registering mappers and reducers with mapReduce()
     *
     * @return void
     */
    public function testMapReduceBothMethods()
    {
        $mapper1 = function () {
        };
        $mapper2 = function () {
        };
        $reducer1 = function () {
        };
        $reducer2 = function () {
        };
        $query = new Query($this->connection, $this->table);
        $this->assertSame($query, $query->mapReduce($mapper1, $reducer1));
        $this->assertEquals(
            [['mapper' => $mapper1, 'reducer' => $reducer1]],
            $query->mapReduce()
        );

        $this->assertSame($query, $query->mapReduce($mapper2, $reducer2));
        $this->assertEquals(
            [
                ['mapper' => $mapper1, 'reducer' => $reducer1],
                ['mapper' => $mapper2, 'reducer' => $reducer2]
            ],
            $query->mapReduce()
        );
    }

    /**
     * Tests that it is possible to overwrite previous map reducers
     *
     * @return void
     */
    public function testOverwriteMapReduce()
    {
        $mapper1 = function () {
        };
        $mapper2 = function () {
        };
        $reducer1 = function () {
        };
        $reducer2 = function () {
        };
        $query = new Query($this->connection, $this->table);
        $this->assertEquals($query, $query->mapReduce($mapper1, $reducer1));
        $this->assertEquals(
            [['mapper' => $mapper1, 'reducer' => $reducer1]],
            $query->mapReduce()
        );

        $this->assertEquals($query, $query->mapReduce($mapper2, $reducer2, true));
        $this->assertEquals(
            [['mapper' => $mapper2, 'reducer' => $reducer2]],
            $query->mapReduce()
        );
    }

    /**
     * Tests that multiple map reducers can be stacked
     *
     * @return void
     */
    public function testResultsAreWrappedInMapReduce()
    {
        $table = $this->getTableLocator()->get('articles', ['table' => 'articles']);
        $query = new Query($this->connection, $table);
        $query->select(['a' => 'id'])->limit(2)->order(['id' => 'ASC']);
        $query->mapReduce(function ($v, $k, $mr) {
            $mr->emit($v['a']);
        });
        $query->mapReduce(
            function ($v, $k, $mr) {
                $mr->emitIntermediate($v, $k);
            },
            function ($v, $k, $mr) {
                $mr->emit($v[0] + 1);
            }
        );

        $this->assertEquals([2, 3], iterator_to_array($query->all()));
    }

    /**
     * Tests first() method when the query has not been executed before
     *
     * @return void
     */
    public function testFirstDirtyQuery()
    {
        $table = $this->getTableLocator()->get('articles', ['table' => 'articles']);
        $query = new Query($this->connection, $table);
        $result = $query->select(['id'])->hydrate(false)->first();
        $this->assertEquals(['id' => 1], $result);
        $this->assertEquals(1, $query->clause('limit'));
        $result = $query->select(['id'])->first();
        $this->assertEquals(['id' => 1], $result);
    }

    /**
     * Tests that first can be called again on an already executed query
     *
     * @return void
     */
    public function testFirstCleanQuery()
    {
        $table = $this->getTableLocator()->get('articles', ['table' => 'articles']);
        $query = new Query($this->connection, $table);
        $query->select(['id'])->toArray();

        $first = $query->hydrate(false)->first();
        $this->assertEquals(['id' => 1], $first);
        $this->assertEquals(1, $query->clause('limit'));
    }

    /**
     * Tests that first() will not execute the same query twice
     *
     * @return void
     */
    public function testFirstSameResult()
    {
        $table = $this->getTableLocator()->get('articles', ['table' => 'articles']);
        $query = new Query($this->connection, $table);
        $query->select(['id'])->toArray();

        $first = $query->hydrate(false)->first();
        $resultSet = $query->all();
        $this->assertEquals(['id' => 1], $first);
        $this->assertSame($resultSet, $query->all());
    }

    /**
     * Tests that first can be called against a query with a mapReduce
     *
     * @return void
     */
    public function testFirstMapReduce()
    {
        $map = function ($row, $key, $mapReduce) {
            $mapReduce->emitIntermediate($row['id'], 'id');
        };
        $reduce = function ($values, $key, $mapReduce) {
            $mapReduce->emit(array_sum($values));
        };

        $table = $this->getTableLocator()->get('articles', ['table' => 'articles']);
        $query = new Query($this->connection, $table);
        $query->select(['id'])
            ->hydrate(false)
            ->mapReduce($map, $reduce);

        $first = $query->first();
        $this->assertEquals(1, $first);
    }

    /**
     * Tests that first can be called on an unbuffered query
     *
     * @return void
     */
    public function testFirstUnbuffered()
    {
        $table = $this->getTableLocator()->get('Articles');
        $query = new Query($this->connection, $table);
        $query->select(['id']);

        $first = $query->hydrate(false)
            ->enableBufferedResults(false)->first();

        $this->assertEquals(['id' => 1], $first);
    }

    /**
     * Testing hydrating a result set into Entity objects
     *
     * @return void
     */
    public function testHydrateSimple()
    {
        $table = $this->getTableLocator()->get('articles', ['table' => 'articles']);
        $query = new Query($this->connection, $table);
        $results = $query->select()->toArray();

        $this->assertCount(3, $results);
        foreach ($results as $r) {
            $this->assertInstanceOf('Cake\ORM\Entity', $r);
        }

        $first = $results[0];
        $this->assertEquals(1, $first->id);
        $this->assertEquals(1, $first->author_id);
        $this->assertEquals('First Article', $first->title);
        $this->assertEquals('First Article Body', $first->body);
        $this->assertEquals('Y', $first->published);
    }

    /**
     * Tests that has many results are also hydrated correctly
     *
     * @return void
     */
    public function testHydrateHasMany()
    {
        $table = $this->getTableLocator()->get('authors');
        $this->getTableLocator()->get('articles');
        $table->hasMany('articles', [
            'propertyName' => 'articles',
            'sort' => ['articles.id' => 'asc']
        ]);
        $query = new Query($this->connection, $table);
        $results = $query->select()
            ->contain('articles')
            ->toArray();

        $first = $results[0];
        foreach ($first->articles as $r) {
            $this->assertInstanceOf('Cake\ORM\Entity', $r);
        }

        $this->assertCount(2, $first->articles);
        $expected = [
            'id' => 1,
            'title' => 'First Article',
            'body' => 'First Article Body',
            'author_id' => 1,
            'published' => 'Y',
        ];
        $this->assertEquals($expected, $first->articles[0]->toArray());
        $expected = [
            'id' => 3,
            'title' => 'Third Article',
            'author_id' => 1,
            'body' => 'Third Article Body',
            'published' => 'Y',
        ];
        $this->assertEquals($expected, $first->articles[1]->toArray());
    }

    /**
     * Tests that belongsToMany associations are also correctly hydrated
     *
     * @return void
     */
    public function testHydrateBelongsToMany()
    {
        $table = $this->getTableLocator()->get('Articles');
        $this->getTableLocator()->get('Tags');
        $this->getTableLocator()->get('ArticlesTags', [
            'table' => 'articles_tags'
        ]);
        $table->belongsToMany('Tags');
        $query = new Query($this->connection, $table);

        $results = $query
            ->select()
            ->contain('Tags')
            ->toArray();

        $first = $results[0];
        foreach ($first->tags as $r) {
            $this->assertInstanceOf('Cake\ORM\Entity', $r);
        }

        $this->assertCount(2, $first->tags);
        $expected = [
            'id' => 1,
            'name' => 'tag1',
            '_joinData' => ['article_id' => 1, 'tag_id' => 1],
            'description' => 'A big description',
            'created' => new Time('2016-01-01 00:00'),
        ];
        $this->assertEquals($expected, $first->tags[0]->toArray());
        $this->assertInstanceOf(Time::class, $first->tags[0]->created);

        $expected = [
            'id' => 2,
            'name' => 'tag2',
            '_joinData' => ['article_id' => 1, 'tag_id' => 2],
            'description' => 'Another big description',
            'created' => new Time('2016-01-01 00:00'),
        ];
        $this->assertEquals($expected, $first->tags[1]->toArray());
        $this->assertInstanceOf(Time::class, $first->tags[1]->created);
    }

    /**
     * Tests that belongsToMany associations are also correctly hydrated
     *
     * @return void
     */
    public function testFormatResultsBelongsToMany()
    {
        $table = $this->getTableLocator()->get('Articles');
        $this->getTableLocator()->get('Tags');
        $articlesTags = $this->getTableLocator()->get('ArticlesTags', [
            'table' => 'articles_tags'
        ]);
        $table->belongsToMany('Tags');

        $articlesTags
            ->getEventManager()
            ->on('Model.beforeFind', function (Event $event, $query) {
                $query->formatResults(function ($results) {
                    foreach ($results as $result) {
                        $result->beforeFind = true;
                    }

                    return $results;
                });
            });

        $query = new Query($this->connection, $table);

        $results = $query
            ->select()
            ->contain('Tags')
            ->toArray();

        $first = $results[0];
        foreach ($first->tags as $r) {
            $this->assertInstanceOf('Cake\ORM\Entity', $r);
        }

        $this->assertCount(2, $first->tags);
        $expected = [
            'id' => 1,
            'name' => 'tag1',
            '_joinData' => [
                'article_id' => 1,
                'tag_id' => 1,
                'beforeFind' => true,
            ],
            'description' => 'A big description',
            'created' => new Time('2016-01-01 00:00'),
        ];
        $this->assertEquals($expected, $first->tags[0]->toArray());
        $this->assertInstanceOf(Time::class, $first->tags[0]->created);

        $expected = [
            'id' => 2,
            'name' => 'tag2',
            '_joinData' => [
                'article_id' => 1,
                'tag_id' => 2,
                'beforeFind' => true,
            ],
            'description' => 'Another big description',
            'created' => new Time('2016-01-01 00:00'),
        ];
        $this->assertEquals($expected, $first->tags[1]->toArray());
        $this->assertInstanceOf(Time::class, $first->tags[0]->created);
    }

    /**
     * Tests that belongsTo relations are correctly hydrated
     *
     * @dataProvider strategiesProviderBelongsTo
     * @return void
     */
    public function testHydrateBelongsTo($strategy)
    {
        $table = $this->getTableLocator()->get('articles');
        $this->getTableLocator()->get('authors');
        $table->belongsTo('authors', ['strategy' => $strategy]);

        $query = new Query($this->connection, $table);
        $results = $query->select()
            ->contain('authors')
            ->order(['articles.id' => 'asc'])
            ->toArray();

        $this->assertCount(3, $results);
        $first = $results[0];
        $this->assertInstanceOf('Cake\ORM\Entity', $first->author);
        $expected = ['id' => 1, 'name' => 'mariano'];
        $this->assertEquals($expected, $first->author->toArray());
    }

    /**
     * Tests that deeply nested associations are also hydrated correctly
     *
     * @dataProvider strategiesProviderBelongsTo
     * @return void
     */
    public function testHydrateDeep($strategy)
    {
        $table = $this->getTableLocator()->get('authors');
        $article = $this->getTableLocator()->get('articles');
        $table->hasMany('articles', [
            'propertyName' => 'articles',
            'sort' => ['articles.id' => 'asc']
        ]);
        $article->belongsTo('authors', ['strategy' => $strategy]);
        $query = new Query($this->connection, $table);

        $results = $query->select()
            ->contain(['articles' => ['authors']])
            ->toArray();

        $this->assertCount(4, $results);
        $first = $results[0];
        $this->assertInstanceOf('Cake\ORM\Entity', $first->articles[0]->author);
        $expected = ['id' => 1, 'name' => 'mariano'];
        $this->assertEquals($expected, $first->articles[0]->author->toArray());
        $this->assertTrue(isset($results[3]->articles));
    }

    /**
     * Tests that it is possible to use a custom entity class
     *
     * @return void
     */
    public function testHydrateCustomObject()
    {
        $class = $this->getMockClass('\Cake\ORM\Entity', ['fakeMethod']);
        $table = $this->getTableLocator()->get('articles', [
            'table' => 'articles',
            'entityClass' => '\\' . $class
        ]);
        $query = new Query($this->connection, $table);
        $results = $query->select()->toArray();

        $this->assertCount(3, $results);
        foreach ($results as $r) {
            $this->assertInstanceOf($class, $r);
        }

        $first = $results[0];
        $this->assertEquals(1, $first->id);
        $this->assertEquals(1, $first->author_id);
        $this->assertEquals('First Article', $first->title);
        $this->assertEquals('First Article Body', $first->body);
        $this->assertEquals('Y', $first->published);
    }

    /**
     * Tests that has many results are also hydrated correctly
     * when specified a custom entity class
     *
     * @return void
     */
    public function testHydrateHasManyCustomEntity()
    {
        $authorEntity = $this->getMockClass('\Cake\ORM\Entity', ['foo']);
        $articleEntity = $this->getMockClass('\Cake\ORM\Entity', ['foo']);
        $table = $this->getTableLocator()->get('authors', [
            'entityClass' => '\\' . $authorEntity
        ]);
        $this->getTableLocator()->get('articles', [
            'entityClass' => '\\' . $articleEntity
        ]);
        $table->hasMany('articles', [
            'propertyName' => 'articles',
            'sort' => ['articles.id' => 'asc']
        ]);
        $query = new Query($this->connection, $table);
        $results = $query->select()
            ->contain('articles')
            ->toArray();

        $first = $results[0];
        $this->assertInstanceOf($authorEntity, $first);
        foreach ($first->articles as $r) {
            $this->assertInstanceOf($articleEntity, $r);
        }

        $this->assertCount(2, $first->articles);
        $expected = [
            'id' => 1,
            'title' => 'First Article',
            'body' => 'First Article Body',
            'author_id' => 1,
            'published' => 'Y',
        ];
        $this->assertEquals($expected, $first->articles[0]->toArray());
    }

    /**
     * Tests that belongsTo relations are correctly hydrated into a custom entity class
     *
     * @return void
     */
    public function testHydrateBelongsToCustomEntity()
    {
        $authorEntity = $this->getMockClass('\Cake\ORM\Entity', ['foo']);
        $table = $this->getTableLocator()->get('articles');
        $this->getTableLocator()->get('authors', [
            'entityClass' => '\\' . $authorEntity
        ]);
        $table->belongsTo('authors');

        $query = new Query($this->connection, $table);
        $results = $query->select()
            ->contain('authors')
            ->order(['articles.id' => 'asc'])
            ->toArray();

        $first = $results[0];
        $this->assertInstanceOf($authorEntity, $first->author);
    }

    /**
     * Test getting counts from queries.
     *
     * @return void
     */
    public function testCount()
    {
        $table = $this->getTableLocator()->get('articles');
        $result = $table->find('all')->count();
        $this->assertSame(3, $result);

        $query = $table->find('all')
            ->where(['id >' => 1])
            ->limit(1);
        $result = $query->count();
        $this->assertSame(2, $result);

        $result = $query->all();
        $this->assertCount(1, $result);
        $this->assertEquals(2, $result->first()->id);
    }

    /**
     * Test getting counts from queries with contain.
     *
     * @return void
     */
    public function testCountWithContain()
    {
        $table = $this->getTableLocator()->get('Articles');
        $table->belongsTo('Authors');

        $result = $table->find('all')
            ->contain([
                'Authors' => [
                    'fields' => ['name']
                ]
            ])
            ->count();
        $this->assertSame(3, $result);
    }

    /**
     * Test getting counts from queries with contain.
     *
     * @return void
     */
    public function testCountWithSubselect()
    {
        $table = $this->getTableLocator()->get('Articles');
        $table->belongsTo('Authors');
        $table->hasMany('ArticlesTags');

        $counter = $table->ArticlesTags->find();
        $counter->select([
                'total' => $counter->func()->count('*')
            ])
            ->where([
                'ArticlesTags.tag_id' => 1,
                'ArticlesTags.article_id' => new IdentifierExpression('Articles.id')
            ]);

        $result = $table->find('all')
            ->select([
                'Articles.title',
                'tag_count' => $counter
            ])
            ->matching('Authors', function ($q) {
                return $q->where(['Authors.id' => 1]);
            })
            ->count();
        $this->assertSame(2, $result);
    }

    /**
     * Test getting counts with complex fields.
     *
     * @return void
     */
    public function testCountWithExpressions()
    {
        $table = $this->getTableLocator()->get('Articles');
        $query = $table->find();
        $query->select([
            'title' => $query->func()->concat(
                ['title' => 'identifier', 'test'],
                ['string']
            ),
        ]);
        $query->where(['id' => 1]);
        $this->assertCount(1, $query->all());
        $this->assertEquals(1, $query->count());
    }

    /**
     * test count with a beforeFind.
     *
     * @return void
     */
    public function testCountBeforeFind()
    {
        $table = $this->getTableLocator()->get('Articles');
        $table->hasMany('Comments');
        $table->getEventManager()
            ->on('Model.beforeFind', function (Event $event, $query) {
                $query
                    ->limit(1)
                    ->order(['Articles.title' => 'DESC']);
            });

        $query = $table->find();
        $result = $query->count();
        $this->assertSame(3, $result);
    }

    /**
     * Tests that beforeFind is only ever called once, even if you trigger it again in the beforeFind
     *
     * @return void
     */
    public function testBeforeFindCalledOnce()
    {
        $callCount = 0;
        $table = $this->getTableLocator()->get('Articles');
        $table->getEventManager()
            ->on('Model.beforeFind', function (Event $event, $query) use (&$callCount) {
                $valueBinder = new ValueBinder();
                $query->sql($valueBinder);
                $callCount++;
            });

        $query = $table->find();
        $valueBinder = new ValueBinder();
        $query->sql($valueBinder);
        $this->assertSame(1, $callCount);
    }

    /**
     * Test that count() returns correct results with group by.
     *
     * @return void
     */
    public function testCountWithGroup()
    {
        $table = $this->getTableLocator()->get('articles');
        $query = $table->find('all');
        $query->select(['author_id', 's' => $query->func()->sum('id')])
            ->group(['author_id']);
        $result = $query->count();
        $this->assertEquals(2, $result);
    }

    /**
     * Tests that it is possible to provide a callback for calculating the count
     * of a query
     *
     * @return void
     */
    public function testCountWithCustomCounter()
    {
        $table = $this->getTableLocator()->get('articles');
        $query = $table->find('all');
        $query
            ->select(['author_id', 's' => $query->func()->sum('id')])
            ->where(['id >' => 2])
            ->group(['author_id'])
            ->counter(function ($q) use ($query) {
                $this->assertNotSame($q, $query);

                return $q->select([], true)->group([], true)->count();
            });

        $result = $query->count();
        $this->assertEquals(1, $result);
    }

    /**
     * Test update method.
     *
     * @return void
     */
    public function testUpdate()
    {
        $table = $this->getTableLocator()->get('articles');

        $result = $table->query()
            ->update()
            ->set(['title' => 'First'])
            ->execute();

        $this->assertInstanceOf('Cake\Database\StatementInterface', $result);
        $this->assertGreaterThan(0, $result->rowCount());
    }

    /**
     * Test update method.
     *
     * @return void
     */
    public function testUpdateWithTableExpression()
    {
<<<<<<< HEAD
        $this->skipIf(!$this->connection->driver() instanceof \Cake\Database\Driver\Mysql);
        $table = $this->getTableLocator()->get('articles');
=======
        $this->skipIf(!$this->connection->getDriver() instanceof \Cake\Database\Driver\Mysql);
        $table = TableRegistry::get('articles');
>>>>>>> 41ecd041

        $query = $table->query();
        $result = $query->update($query->newExpr('articles, authors'))
            ->set(['title' => 'First'])
            ->where(['articles.author_id = authors.id'])
            ->andWhere(['authors.name' => 'mariano'])
            ->execute();

        $this->assertInstanceOf('Cake\Database\StatementInterface', $result);
        $this->assertGreaterThan(0, $result->rowCount());
    }

    /**
     * Test insert method.
     *
     * @return void
     */
    public function testInsert()
    {
        $table = $this->getTableLocator()->get('articles');

        $result = $table->query()
            ->insert(['title'])
            ->values(['title' => 'First'])
            ->values(['title' => 'Second'])
            ->execute();

        $result->closeCursor();

        $this->assertInstanceOf('Cake\Database\StatementInterface', $result);
        //PDO_SQLSRV returns -1 for successful inserts when using INSERT ... OUTPUT
        if (!$this->connection->getDriver() instanceof \Cake\Database\Driver\Sqlserver) {
            $this->assertEquals(2, $result->rowCount());
        } else {
            $this->assertEquals(-1, $result->rowCount());
        }
    }

    /**
     * Test delete method.
     *
     * @return void
     */
    public function testDelete()
    {
        $table = $this->getTableLocator()->get('articles');

        $result = $table->query()
            ->delete()
            ->where(['id >=' => 1])
            ->execute();

        $this->assertInstanceOf('Cake\Database\StatementInterface', $result);
        $this->assertGreaterThan(0, $result->rowCount());
    }

    /**
     * Provides a list of collection methods that can be proxied
     * from the query
     *
     * @return array
     */
    public function collectionMethodsProvider()
    {
        $identity = function ($a) {
            return $a;
        };

        return [
            ['filter', $identity],
            ['reject', $identity],
            ['every', $identity],
            ['some', $identity],
            ['contains', $identity],
            ['map', $identity],
            ['reduce', $identity],
            ['extract', $identity],
            ['max', $identity],
            ['min', $identity],
            ['sortBy', $identity],
            ['groupBy', $identity],
            ['countBy', $identity],
            ['shuffle', $identity],
            ['sample', $identity],
            ['take', 1],
            ['append', new \ArrayIterator],
            ['compile', 1],
        ];
    }

    /**
     * testClearContain
     *
     * @return void
     */
    public function testClearContain()
    {
        $query = $this->getMockBuilder('\Cake\ORM\Query')
            ->setMethods(['all'])
            ->setConstructorArgs([$this->connection, $this->table])
            ->getMock();

        $query->contain([
            'Articles'
        ]);

        $result = $query->contain();
        $this->assertInternalType('array', $result);
        $this->assertNotEmpty($result);

        $result = $query->clearContain();
        $this->assertInstanceOf(Query::class, $result);

        $result = $query->contain();
        $this->assertInternalType('array', $result);
        $this->assertEmpty($result);
    }

    /**
     * Tests that query can proxy collection methods
     *
     * @dataProvider collectionMethodsProvider
     * @return void
     */
    public function testCollectionProxy($method, $arg)
    {
        $query = $this->getMockBuilder('\Cake\ORM\Query')
            ->setMethods(['all'])
            ->setConstructorArgs([$this->connection, $this->table])
            ->getMock();
        $query->select();
        $resultSet = $this->getMockbuilder('\Cake\ORM\ResultSet')
            ->setConstructorArgs([$query, null])
            ->getMock();
        $query->expects($this->once())
            ->method('all')
            ->will($this->returnValue($resultSet));
        $resultSet->expects($this->once())
            ->method($method)
            ->with($arg, 'extra')
            ->will($this->returnValue(new \Cake\Collection\Collection([])));
        $this->assertInstanceOf(
            '\Cake\Collection\Collection',
            $query->{$method}($arg, 'extra')
        );
    }

    /**
     * Tests that calling an non-existent method in query throws an
     * exception
     *
     * @return void
     */
    public function testCollectionProxyBadMethod()
    {
<<<<<<< HEAD
        $this->getTableLocator()->get('articles')->find('all')->derpFilter();
=======
        $this->expectException(\BadMethodCallException::class);
        $this->expectExceptionMessage('Unknown method "derpFilter"');
        TableRegistry::get('articles')->find('all')->derpFilter();
>>>>>>> 41ecd041
    }

    /**
     * cache() should fail on non select queries.
     *
     * @return void
     */
    public function testCacheErrorOnNonSelect()
    {
<<<<<<< HEAD
        $table = $this->getTableLocator()->get('articles', ['table' => 'articles']);
=======
        $this->expectException(\RuntimeException::class);
        $table = TableRegistry::get('articles', ['table' => 'articles']);
>>>>>>> 41ecd041
        $query = new Query($this->connection, $table);
        $query->insert(['test']);
        $query->cache('my_key');
    }

    /**
     * Integration test for query caching.
     *
     * @return void
     */
    public function testCacheReadIntegration()
    {
        $query = $this->getMockBuilder('\Cake\ORM\Query')
            ->setMethods(['execute'])
            ->setConstructorArgs([$this->connection, $this->table])
            ->getMock();
        $resultSet = $this->getMockBuilder('\Cake\ORM\ResultSet')
            ->setConstructorArgs([$query, null])
            ->getMock();

        $query->expects($this->never())
            ->method('execute');

        $cacher = $this->getMockBuilder('Cake\Cache\CacheEngine')->getMock();
        $cacher->expects($this->once())
            ->method('read')
            ->with('my_key')
            ->will($this->returnValue($resultSet));

        $query->cache('my_key', $cacher)
            ->where(['id' => 1]);

        $results = $query->all();
        $this->assertSame($resultSet, $results);
    }

    /**
     * Integration test for query caching.
     *
     * @return void
     */
    public function testCacheWriteIntegration()
    {
        $table = $this->getTableLocator()->get('Articles');
        $query = new Query($this->connection, $table);

        $query->select(['id', 'title']);

        $cacher = $this->getMockBuilder('Cake\Cache\CacheEngine')->getMock();
        $cacher->expects($this->once())
            ->method('write')
            ->with(
                'my_key',
                $this->isInstanceOf('Cake\Datasource\ResultSetInterface')
            );

        $query->cache('my_key', $cacher)
            ->where(['id' => 1]);

        $query->all();
    }

    /**
     * Integration test for query caching using a real cache engine and
     * a formatResults callback
     *
     * @return void
     */
    public function testCacheIntegrationWithFormatResults()
    {
        $table = $this->getTableLocator()->get('Articles');
        $query = new Query($this->connection, $table);
        $cacher = new \Cake\Cache\Engine\FileEngine();
        $cacher->init();

        $query
            ->select(['id', 'title'])
            ->formatResults(function ($results) {
                return $results->combine('id', 'title');
            })
            ->cache('my_key', $cacher);

        $expected = $query->toArray();
        $query = new Query($this->connection, $table);
        $results = $query->cache('my_key', $cacher)->toArray();
        $this->assertSame($expected, $results);
    }

    /**
     * Test overwriting the contained associations.
     *
     * @return void
     */
    public function testContainOverwrite()
    {
        $table = $this->getTableLocator()->get('Articles');
        $table->hasMany('Comments');
        $table->belongsTo('Authors');

        $query = $table->find();
        $query->contain(['Comments']);
        $this->assertEquals(['Comments'], array_keys($query->contain()));

        $query->contain(['Authors'], true);
        $this->assertEquals(['Authors'], array_keys($query->contain()));

        $query->contain(['Comments', 'Authors'], true);
        $this->assertEquals(['Comments', 'Authors'], array_keys($query->contain()));
    }

    /**
     * Integration test to show filtering associations using contain and a closure
     *
     * @return void
     */
    public function testContainWithClosure()
    {
        $table = $this->getTableLocator()->get('authors');
        $table->hasMany('articles');
        $query = new Query($this->connection, $table);
        $query
            ->select()
            ->contain(['articles' => function ($q) {
                return $q->where(['articles.id' => 1]);
            }]);

        $ids = [];
        foreach ($query as $entity) {
            foreach ((array)$entity->articles as $article) {
                $ids[] = $article->id;
            }
        }
        $this->assertEquals([1], array_unique($ids));
    }

    /**
     * Integration test that uses the contain signature that is the same as the
     * matching signature
     *
     * @return void
     */
    public function testContainSecondSignature()
    {
        $table = $this->getTableLocator()->get('authors');
        $table->hasMany('articles');
        $query = new Query($this->connection, $table);
        $query
            ->select()
            ->contain('articles', function ($q) {
                return $q->where(['articles.id' => 1]);
            });

        $ids = [];
        foreach ($query as $entity) {
            foreach ((array)$entity->articles as $article) {
                $ids[] = $article->id;
            }
        }
        $this->assertEquals([1], array_unique($ids));
    }

    /**
     * Integration test to ensure that filtering associations with the queryBuilder
     * option works.
     *
     * @return void
     */
    public function testContainWithQueryBuilderHasManyError()
    {
<<<<<<< HEAD
        $table = $this->getTableLocator()->get('Authors');
=======
        $this->expectException(\RuntimeException::class);
        $table = TableRegistry::get('Authors');
>>>>>>> 41ecd041
        $table->hasMany('Articles');
        $query = new Query($this->connection, $table);
        $query->select()
            ->contain([
                'Articles' => [
                    'foreignKey' => false,
                    'queryBuilder' => function ($q) {
                        return $q->where(['articles.id' => 1]);
                    }
                ]
            ]);
        $query->toArray();
    }

    /**
     * Integration test to ensure that filtering associations with the queryBuilder
     * option works.
     *
     * @return void
     */
    public function testContainWithQueryBuilderJoinableAssociation()
    {
        $table = $this->getTableLocator()->get('Authors');
        $table->hasOne('Articles');
        $query = new Query($this->connection, $table);
        $query->select()
            ->contain([
                'Articles' => [
                    'foreignKey' => false,
                    'queryBuilder' => function ($q) {
                        return $q->where(['Articles.id' => 1]);
                    }
                ]
            ]);
        $result = $query->toArray();
        $this->assertEquals(1, $result[0]->article->id);
        $this->assertEquals(1, $result[1]->article->id);

        $articles = $this->getTableLocator()->get('Articles');
        $articles->belongsTo('Authors');
        $query = new Query($this->connection, $articles);
        $query->select()
            ->contain([
                'Authors' => [
                    'foreignKey' => false,
                    'queryBuilder' => function ($q) {
                        return $q->where(['Authors.id' => 1]);
                    }
                ]
            ]);
        $result = $query->toArray();
        $this->assertEquals(1, $result[0]->author->id);
    }

    /**
     * Test containing associations that have empty conditions.
     *
     * @return void
     */
    public function testContainAssociationWithEmptyConditions()
    {
        $articles = $this->getTableLocator()->get('Articles');
        $articles->belongsTo('Authors', [
            'conditions' => function ($exp, $query) {
                return $exp;
            }
        ]);
        $query = $articles->find('all')->contain(['Authors']);
        $result = $query->toArray();
        $this->assertCount(3, $result);
    }

    /**
     * Tests the formatResults method
     *
     * @return void
     */
    public function testFormatResults()
    {
        $callback1 = function () {
        };
        $callback2 = function () {
        };
        $table = $this->getTableLocator()->get('authors');
        $query = new Query($this->connection, $table);
        $this->assertSame($query, $query->formatResults($callback1));
        $this->assertSame([$callback1], $query->formatResults());
        $this->assertSame($query, $query->formatResults($callback2));
        $this->assertSame([$callback1, $callback2], $query->formatResults());
        $query->formatResults($callback2, true);
        $this->assertSame([$callback2], $query->formatResults());
        $query->formatResults(null, true);
        $this->assertSame([], $query->formatResults());

        $query->formatResults($callback1);
        $query->formatResults($callback2, $query::PREPEND);
        $this->assertSame([$callback2, $callback1], $query->formatResults());
    }

    /**
     * Test fetching results from a qurey with a custom formatter
     *
     * @return void
     */
    public function testQueryWithFormatter()
    {
        $table = $this->getTableLocator()->get('authors');
        $query = new Query($this->connection, $table);
        $query->select()->formatResults(function ($results) {
            $this->assertInstanceOf('Cake\ORM\ResultSet', $results);

            return $results->indexBy('id');
        });
        $this->assertEquals([1, 2, 3, 4], array_keys($query->toArray()));
    }

    /**
     * Test fetching results from a qurey with a two custom formatters
     *
     * @return void
     */
    public function testQueryWithStackedFormatters()
    {
        $table = $this->getTableLocator()->get('authors');
        $query = new Query($this->connection, $table);
        $query->select()->formatResults(function ($results) {
            $this->assertInstanceOf('Cake\ORM\ResultSet', $results);

            return $results->indexBy('id');
        });

        $query->formatResults(function ($results) {
            return $results->extract('name');
        });

        $expected = [
            1 => 'mariano',
            2 => 'nate',
            3 => 'larry',
            4 => 'garrett'
        ];
        $this->assertEquals($expected, $query->toArray());
    }

    /**
     * Tests that getting results from a query having a contained association
     * will not attach joins twice if count() is called on it afterwards
     *
     * @return void
     */
    public function testCountWithContainCallingAll()
    {
        $table = $this->getTableLocator()->get('articles');
        $table->belongsTo('authors');
        $query = $table->find()
            ->select(['id', 'title'])
            ->contain('authors')
            ->limit(2);

        $results = $query->all();
        $this->assertCount(2, $results);
        $this->assertEquals(3, $query->count());
    }

    /**
     * Verify that only one count query is issued
     * A subsequent request for the count will take the previously
     * returned value
     *
     * @return void
     */
    public function testCountCache()
    {
        $query = $this->getMockBuilder('Cake\ORM\Query')
            ->disableOriginalConstructor()
            ->setMethods(['_performCount'])
            ->getMock();

        $query->expects($this->once())
            ->method('_performCount')
            ->will($this->returnValue(1));

        $result = $query->count();
        $this->assertSame(1, $result, 'The result of the sql query should be returned');

        $resultAgain = $query->count();
        $this->assertSame(1, $resultAgain, 'No query should be issued and the cached value returned');
    }

    /**
     * If the query is dirty the cached value should be ignored
     * and a new count query issued
     *
     * @return void
     */
    public function testCountCacheDirty()
    {
        $query = $this->getMockBuilder('Cake\ORM\Query')
            ->disableOriginalConstructor()
            ->setMethods(['_performCount'])
            ->getMock();

        $query->expects($this->at(0))
            ->method('_performCount')
            ->will($this->returnValue(1));

        $query->expects($this->at(1))
            ->method('_performCount')
            ->will($this->returnValue(2));

        $result = $query->count();
        $this->assertSame(1, $result, 'The result of the sql query should be returned');

        $query->where(['dirty' => 'cache']);

        $secondResult = $query->count();
        $this->assertSame(2, $secondResult, 'The query cache should be dropped with any modification');

        $thirdResult = $query->count();
        $this->assertSame(2, $thirdResult, 'The query has not been modified, the cached value is valid');
    }

    /**
     * Tests that it is possible to apply formatters inside the query builder
     * for belongsTo associations
     *
     * @return void
     */
    public function testFormatBelongsToRecords()
    {
        $table = $this->getTableLocator()->get('articles');
        $table->belongsTo('authors');

        $query = $table->find()
            ->contain(['authors' => function ($q) {
                return $q
                    ->formatResults(function ($authors) {
                        return $authors->map(function ($author) {
                            $author->idCopy = $author->id;

                            return $author;
                        });
                    })
                    ->formatResults(function ($authors) {
                        return $authors->map(function ($author) {
                            $author->idCopy = $author->idCopy + 2;

                            return $author;
                        });
                    });
            }]);

        $query->formatResults(function ($results) {
            return $results->combine('id', 'author.idCopy');
        });
        $results = $query->toArray();
        $expected = [1 => 3, 2 => 5, 3 => 3];
        $this->assertEquals($expected, $results);
    }

    /**
     * Tests it is possible to apply formatters to deep relations.
     *
     * @return void
     */
    public function testFormatDeepAssociationRecords()
    {
        $table = $this->getTableLocator()->get('ArticlesTags');
        $table->belongsTo('Articles');
        $table->getAssociation('Articles')->getTarget()->belongsTo('Authors');

        $builder = function ($q) {
            return $q
                ->formatResults(function ($results) {
                    return $results->map(function ($result) {
                        $result->idCopy = $result->id;

                        return $result;
                    });
                })
                ->formatResults(function ($results) {
                    return $results->map(function ($result) {
                        $result->idCopy = $result->idCopy + 2;

                        return $result;
                    });
                });
        };
        $query = $table->find()
            ->contain(['Articles' => $builder, 'Articles.Authors' => $builder])
            ->order(['Articles.id' => 'ASC']);

        $query->formatResults(function ($results) {
            return $results->map(function ($row) {
                return sprintf(
                    '%s - %s - %s',
                    $row->tag_id,
                    $row->article->idCopy,
                    $row->article->author->idCopy
                );
            });
        });

        $expected = ['1 - 3 - 3', '2 - 3 - 3', '1 - 4 - 5', '3 - 4 - 5'];
        $this->assertEquals($expected, $query->toArray());
    }

    /**
     * Tests that formatters cna be applied to deep associations that are fetched using
     * additional queries
     *
     * @return void
     */
    public function testFormatDeepDistantAssociationRecords()
    {
        $table = $this->getTableLocator()->get('authors');
        $table->hasMany('articles');
        $articles = $table->getAssociation('articles')->getTarget();
        $articles->hasMany('articlesTags');
        $articles->getAssociation('articlesTags')->getTarget()->belongsTo('tags');

        $query = $table->find()->contain(['articles.articlesTags.tags' => function ($q) {
            return $q->formatResults(function ($results) {
                return $results->map(function ($tag) {
                    $tag->name .= ' - visited';

                    return $tag;
                });
            });
        }]);

        $query->mapReduce(function ($row, $key, $mr) {
            foreach ((array)$row->articles as $article) {
                foreach ((array)$article->articles_tags as $articleTag) {
                    $mr->emit($articleTag->tag->name);
                }
            }
        });

        $expected = ['tag1 - visited', 'tag2 - visited', 'tag1 - visited', 'tag3 - visited'];
        $this->assertEquals($expected, $query->toArray());
    }

    /**
     * Tests that custom finders are applied to associations when using the proxies
     *
     * @return void
     */
    public function testCustomFinderInBelongsTo()
    {
        $table = $this->getTableLocator()->get('ArticlesTags');
        $table->belongsTo('Articles', [
            'className' => 'TestApp\Model\Table\ArticlesTable',
            'finder' => 'published'
        ]);
        $result = $table->find()->contain('Articles');
        $this->assertCount(4, $result->extract('article')->filter()->toArray());
        $table->Articles->updateAll(['published' => 'N'], ['1 = 1']);

        $result = $table->find()->contain('Articles');
        $this->assertCount(0, $result->extract('article')->filter()->toArray());
    }

    /**
     * Test finding fields on the non-default table that
     * have the same name as the primary table.
     *
     * @return void
     */
    public function testContainSelectedFields()
    {
        $table = $this->getTableLocator()->get('Articles');
        $table->belongsTo('Authors');

        $query = $table->find()
            ->contain(['Authors'])
            ->order(['Authors.id' => 'asc'])
            ->select(['Authors.id']);
        $results = $query->extract('Authors.id')->toList();
        $expected = [1, 1, 3];
        $this->assertEquals($expected, $results);
    }

    /**
     * Tests that it is possible to attach more association when using a query
     * builder for other associations
     *
     * @return void
     */
    public function testContainInAssociationQuery()
    {
        $table = $this->getTableLocator()->get('ArticlesTags');
        $table->belongsTo('Articles');
        $table->getAssociation('Articles')->getTarget()->belongsTo('Authors');

        $query = $table->find()
            ->order(['Articles.id' => 'ASC'])
            ->contain(['Articles' => function ($q) {
                return $q->contain('Authors');
            }]);
        $results = $query->extract('article.author.name')->toArray();
        $expected = ['mariano', 'mariano', 'larry', 'larry'];
        $this->assertEquals($expected, $results);
    }

    /**
     * Tests that it is possible to apply more `matching` conditions inside query
     * builders for associations
     *
     * @return void
     */
    public function testContainInAssociationMatching()
    {
        $table = $this->getTableLocator()->get('authors');
        $table->hasMany('articles');
        $articles = $table->getAssociation('articles')->getTarget();
        $articles->hasMany('articlesTags');
        $articles->getAssociation('articlesTags')->getTarget()->belongsTo('tags');

        $query = $table->find()->matching('articles.articlesTags', function ($q) {
            return $q->matching('tags', function ($q) {
                return $q->where(['tags.name' => 'tag3']);
            });
        });

        $results = $query->toArray();
        $this->assertCount(1, $results);
        $this->assertEquals('tag3', $results[0]->_matchingData['tags']->name);
    }

    /**
     * Tests __debugInfo
     *
     * @return void
     */
    public function testDebugInfo()
    {
        $table = $this->getTableLocator()->get('authors');
        $table->hasMany('articles');
        $query = $table->find()
            ->where(['id > ' => 1])
            ->enableBufferedResults(false)
            ->hydrate(false)
            ->matching('articles')
            ->applyOptions(['foo' => 'bar'])
            ->formatResults(function ($results) {
                return $results;
            })
            ->mapReduce(function ($item, $key, $mr) {
                $mr->emit($item);
            });

        $expected = [
            '(help)' => 'This is a Query object, to get the results execute or iterate it.',
            'sql' => $query->sql(),
            'params' => $query->getValueBinder()->bindings(),
            'defaultTypes' => [
                'authors__id' => 'integer',
                'authors.id' => 'integer',
                'id' => 'integer',
                'authors__name' => 'string',
                'authors.name' => 'string',
                'name' => 'string',
                'articles__id' => 'integer',
                'articles.id' => 'integer',
                'articles__author_id' => 'integer',
                'articles.author_id' => 'integer',
                'author_id' => 'integer',
                'articles__title' => 'string',
                'articles.title' => 'string',
                'title' => 'string',
                'articles__body' => 'text',
                'articles.body' => 'text',
                'body' => 'text',
                'articles__published' => 'string',
                'articles.published' => 'string',
                'published' => 'string',
            ],
            'decorators' => 0,
            'executed' => false,
            'hydrate' => false,
            'buffered' => false,
            'formatters' => 1,
            'mapReducers' => 1,
            'contain' => [],
            'matching' => [
                'articles' => [
                    'queryBuilder' => null,
                    'matching' => true,
                    'joinType' => 'INNER'
                ]
            ],
            'extraOptions' => ['foo' => 'bar'],
            'repository' => $table
        ];
        $this->assertSame($expected, $query->__debugInfo());
    }

    /**
     * Tests that the eagerLoaded function works and is transmitted correctly to eagerly
     * loaded associations
     *
     * @return void
     */
    public function testEagerLoaded()
    {
        $table = $this->getTableLocator()->get('authors');
        $table->hasMany('articles');
        $query = $table->find()->contain(['articles' => function ($q) {
            $this->assertTrue($q->eagerLoaded());

            return $q;
        }]);
        $this->assertFalse($query->eagerLoaded());

        $table->getEventManager()->on('Model.beforeFind', function ($e, $q, $o, $primary) {
            $this->assertTrue($primary);
        });

<<<<<<< HEAD
        $this->getTableLocator()->get('articles')
            ->getEventManager()->attach(function ($e, $q, $o, $primary) {
=======
        TableRegistry::get('articles')
            ->getEventManager()->on('Model.beforeFind', function ($e, $q, $o, $primary) {
>>>>>>> 41ecd041
                $this->assertFalse($primary);
            });
        $query->all();
    }

    /**
     * Tests that the isEagerLoaded function works and is transmitted correctly to eagerly
     * loaded associations
     *
     * @return void
     */
    public function testIsEagerLoaded()
    {
        $table = $this->getTableLocator()->get('authors');
        $table->hasMany('articles');
        $query = $table->find()->contain(['articles' => function ($q) {
            $this->assertTrue($q->isEagerLoaded());

            return $q;
        }]);
        $this->assertFalse($query->isEagerLoaded());

        $table->getEventManager()->on('Model.beforeFind', function ($e, $q, $o, $primary) {
            $this->assertTrue($primary);
        });

<<<<<<< HEAD
        $this->getTableLocator()->get('articles')
            ->getEventManager()->attach(function ($e, $q, $o, $primary) {
=======
        TableRegistry::get('articles')
            ->getEventManager()->on('Model.beforeFind', function ($e, $q, $o, $primary) {
>>>>>>> 41ecd041
                $this->assertFalse($primary);
            });
        $query->all();
    }

    /**
     * Tests that columns from manual joins are also contained in the result set
     *
     * @return void
     */
    public function testColumnsFromJoin()
    {
        $table = $this->getTableLocator()->get('articles');
        $query = $table->find();
        $results = $query
            ->select(['title', 'person.name'])
            ->join([
                'person' => [
                    'table' => 'authors',
                    'conditions' => [$query->newExpr()->equalFields('person.id', 'articles.author_id')]
                ]
            ])
            ->order(['articles.id' => 'ASC'])
            ->hydrate(false)
            ->toArray();
        $expected = [
            ['title' => 'First Article', 'person' => ['name' => 'mariano']],
            ['title' => 'Second Article', 'person' => ['name' => 'larry']],
            ['title' => 'Third Article', 'person' => ['name' => 'mariano']],
        ];
        $this->assertSame($expected, $results);
    }

    /**
     * Tests that it is possible to use the same association aliases in the association
     * chain for contain
     *
     * @dataProvider strategiesProviderBelongsTo
     * @return void
     */
    public function testRepeatedAssociationAliases($strategy)
    {
        $table = $this->getTableLocator()->get('ArticlesTags');
        $table->belongsTo('Articles', ['strategy' => $strategy]);
        $table->belongsTo('Tags', ['strategy' => $strategy]);
        $this->getTableLocator()->get('Tags')->belongsToMany('Articles');
        $results = $table
            ->find()
            ->contain(['Articles', 'Tags.Articles'])
            ->hydrate(false)
            ->toArray();
        $this->assertNotEmpty($results[0]['tag']['articles']);
        $this->assertNotEmpty($results[0]['article']);
        $this->assertNotEmpty($results[1]['tag']['articles']);
        $this->assertNotEmpty($results[1]['article']);
        $this->assertNotEmpty($results[2]['tag']['articles']);
        $this->assertNotEmpty($results[2]['article']);
    }

    /**
     * Tests that a hasOne association using the select strategy will still have the
     * key present in the results when no match is found
     *
     * @return void
     */
    public function testAssociationKeyPresent()
    {
        $table = $this->getTableLocator()->get('Articles');
        $table->hasOne('ArticlesTags', ['strategy' => 'select']);
        $article = $table->find()->where(['id' => 3])
            ->hydrate(false)
            ->contain('ArticlesTags')
            ->first();

        $this->assertNull($article['articles_tag']);
    }

    /**
     * Tests that queries can be serialized to JSON to get the results
     *
     * @return void
     */
    public function testJsonSerialize()
    {
        $table = $this->getTableLocator()->get('Articles');
        $this->assertEquals(
            json_encode($table->find()),
            json_encode($table->find()->toArray())
        );
    }

    /**
     * Test that addFields() works in the basic case.
     *
     * @return void
     */
    public function testAutoFields()
    {
        $table = $this->getTableLocator()->get('Articles');
        $result = $table->find('all')
            ->select(['myField' => '(SELECT 20)'])
            ->autoFields(true)
            ->hydrate(false)
            ->first();

        $this->assertArrayHasKey('myField', $result);
        $this->assertArrayHasKey('id', $result);
        $this->assertArrayHasKey('title', $result);
    }

    /**
     * Test autoFields with auto fields.
     *
     * @return void
     */
    public function testAutoFieldsWithAssociations()
    {
        $table = $this->getTableLocator()->get('Articles');
        $table->belongsTo('Authors');

        $result = $table->find()
            ->select(['myField' => '(SELECT 2 + 2)'])
            ->autoFields(true)
            ->hydrate(false)
            ->contain('Authors')
            ->first();

        $this->assertArrayHasKey('myField', $result);
        $this->assertArrayHasKey('title', $result);
        $this->assertArrayHasKey('author', $result);
        $this->assertNotNull($result['author']);
        $this->assertArrayHasKey('name', $result['author']);
    }

    /**
     * Test autoFields in contain query builder
     *
     * @return void
     */
    public function testAutoFieldsWithContainQueryBuilder()
    {
        $table = $this->getTableLocator()->get('Articles');
        $table->belongsTo('Authors');

        $result = $table->find()
            ->select(['myField' => '(SELECT 2 + 2)'])
            ->autoFields(true)
            ->hydrate(false)
            ->contain(['Authors' => function ($q) {
                return $q->select(['compute' => '(SELECT 2 + 20)'])
                    ->autoFields(true);
            }])
            ->first();

        $this->assertArrayHasKey('myField', $result);
        $this->assertArrayHasKey('title', $result);
        $this->assertArrayHasKey('author', $result);
        $this->assertNotNull($result['author']);
        $this->assertArrayHasKey('name', $result['author']);
        $this->assertArrayHasKey('compute', $result);
    }

    /**
     * Test that autofields works with count()
     *
     * @return void
     */
    public function testAutoFieldsCount()
    {
        $table = $this->getTableLocator()->get('Articles');

        $result = $table->find()
            ->select(['myField' => '(SELECT (2 + 2))'])
            ->autoFields(true)
            ->count();

        $this->assertEquals(3, $result);
    }

    /**
     * test that cleanCopy makes a cleaned up clone.
     *
     * @return void
     */
    public function testCleanCopy()
    {
        $table = $this->getTableLocator()->get('Articles');
        $table->hasMany('Comments');

        $query = $table->find();
        $query->offset(10)
            ->limit(1)
            ->order(['Articles.id' => 'DESC'])
            ->contain(['Comments'])
            ->matching('Comments');
        $copy = $query->cleanCopy();

        $this->assertNotSame($copy, $query);
        $copyLoader = $copy->getEagerLoader();
        $loader = $query->getEagerLoader();
        $this->assertEquals($copyLoader, $loader, 'should be equal');
        $this->assertNotSame($copyLoader, $loader, 'should be clones');
        $this->assertNotSame(
            $this->readAttribute($copyLoader, '_matching'),
            $this->readAttribute($loader, '_matching'),
            'should be clones'
        );
        $this->assertNull($copy->clause('offset'));
        $this->assertNull($copy->clause('limit'));
        $this->assertNull($copy->clause('order'));
    }

    /**
     * test that cleanCopy retains bindings
     *
     * @return void
     */
    public function testCleanCopyRetainsBindings()
    {
        $table = $this->getTableLocator()->get('Articles');
        $query = $table->find();
        $query->offset(10)
            ->limit(1)
            ->where(['Articles.id BETWEEN :start AND :end'])
            ->order(['Articles.id' => 'DESC'])
            ->bind(':start', 1)
            ->bind(':end', 2);
        $copy = $query->cleanCopy();

        $this->assertNotEmpty($copy->getValueBinder()->bindings());
    }

    /**
     * test that cleanCopy makes a cleaned up clone with a beforeFind.
     *
     * @return void
     */
    public function testCleanCopyBeforeFind()
    {
        $table = $this->getTableLocator()->get('Articles');
        $table->hasMany('Comments');
        $table->getEventManager()
            ->on('Model.beforeFind', function (Event $event, $query) {
                $query
                    ->limit(5)
                    ->order(['Articles.title' => 'DESC']);
            });

        $query = $table->find();
        $query->offset(10)
            ->limit(1)
            ->order(['Articles.id' => 'DESC'])
            ->contain(['Comments']);
        $copy = $query->cleanCopy();

        $this->assertNotSame($copy, $query);
        $this->assertNull($copy->clause('offset'));
        $this->assertNull($copy->clause('limit'));
        $this->assertNull($copy->clause('order'));
    }

    /**
     * Test that finder options sent through via contain are sent to custom finder for belongsTo associations.
     *
     * @return void
     */
    public function testContainFinderBelongsTo()
    {
        $table = $this->getTableLocator()->get('Articles');
        $table->belongsTo(
            'Authors',
            ['className' => 'TestApp\Model\Table\AuthorsTable']
        );
        $authorId = 1;

        $resultWithoutAuthor = $table->find('all')
            ->where(['Articles.author_id' => $authorId])
            ->contain([
                'Authors' => [
                    'finder' => ['byAuthor' => ['author_id' => 2]]
                ]
            ]);

        $resultWithAuthor = $table->find('all')
            ->where(['Articles.author_id' => $authorId])
            ->contain([
                'Authors' => [
                    'finder' => ['byAuthor' => ['author_id' => $authorId]]
                ]
            ]);

        $this->assertEmpty($resultWithoutAuthor->first()['author']);
        $this->assertEquals($authorId, $resultWithAuthor->first()['author']['id']);
    }

    /**
     * Test that finder options sent through via contain are sent to custom finder for hasMany associations.
     *
     * @return void
     */
    public function testContainFinderHasMany()
    {
        $table = $this->getTableLocator()->get('Authors');
        $table->hasMany(
            'Articles',
            ['className' => 'TestApp\Model\Table\ArticlesTable']
        );

        $newArticle = $table->newEntity([
            'author_id' => 1,
            'title' => 'Fourth Article',
            'body' => 'Fourth Article Body',
            'published' => 'N'
        ]);
        $table->save($newArticle);

        $resultWithArticles = $table->find('all')
            ->where(['id' => 1])
            ->contain([
                'Articles' => [
                    'finder' => 'published'
                ]
            ]);

        $resultWithArticlesArray = $table->find('all')
            ->where(['id' => 1])
            ->contain([
                'Articles' => [
                    'finder' => ['published' => []]
                ]
            ]);

        $resultWithArticlesArrayOptions = $table->find('all')
            ->where(['id' => 1])
            ->contain([
                'Articles' => [
                    'finder' => [
                        'published' => [
                            'title' => 'First Article'
                        ]
                    ]
                ]
            ]);

        $resultWithoutArticles = $table->find('all')
            ->where(['id' => 1])
            ->contain([
                'Articles' => [
                    'finder' => [
                        'published' => [
                            'title' => 'Foo'
                        ]
                    ]
                ]
            ]);

        $this->assertCount(2, $resultWithArticles->first()->articles);
        $this->assertCount(2, $resultWithArticlesArray->first()->articles);

        $this->assertCount(1, $resultWithArticlesArrayOptions->first()->articles);
        $this->assertSame(
            'First Article',
            $resultWithArticlesArrayOptions->first()->articles[0]->title
        );

        $this->assertCount(0, $resultWithoutArticles->first()->articles);
    }

    /**
     * Test that using a closure for a custom finder for contain works.
     *
     * @return void
     */
    public function testContainFinderHasManyClosure()
    {
        $table = $this->getTableLocator()->get('Authors');
        $table->hasMany(
            'Articles',
            ['className' => 'TestApp\Model\Table\ArticlesTable']
        );

        $newArticle = $table->newEntity([
            'author_id' => 1,
            'title' => 'Fourth Article',
            'body' => 'Fourth Article Body',
            'published' => 'N'
        ]);
        $table->save($newArticle);

        $resultWithArticles = $table->find('all')
            ->where(['id' => 1])
            ->contain([
                'Articles' => function ($q) {
                    return $q->find('published');
                }
            ]);

        $this->assertCount(2, $resultWithArticles->first()->articles);
    }

    /**
     * Tests that it is possible to bind arguments to a query and it will return the right
     * results
     *
     * @return void
     */
    public function testCustomBindings()
    {
        $table = $this->getTableLocator()->get('Articles');
        $query = $table->find()->where(['id >' => 1]);
        $query->where(function ($exp) {
            return $exp->add('author_id = :author');
        });
        $query->bind(':author', 1, 'integer');
        $this->assertEquals(1, $query->count());
        $this->assertEquals(3, $query->first()->id);
    }

    /**
     * Tests that it is possible to pass a custom join type for an association when
     * using contain
     *
     * @return void
     */
    public function testContainWithCustomJoinType()
    {
        $table = $this->getTableLocator()->get('Articles');
        $table->belongsTo('Authors');

        $articles = $table->find()
            ->contain([
                'Authors' => [
                    'joinType' => 'inner',
                    'conditions' => ['Authors.id' => 3]
                ]
            ])
            ->toArray();
        $this->assertCount(1, $articles);
        $this->assertEquals(3, $articles[0]->author->id);
    }

    /**
     * Tests that it is possible to override the contain strategy using the
     * containments array. In this case, no inner join will be made and for that
     * reason, the parent association will not be filtered as the strategy changed
     * from join to select.
     *
     * @return void
     */
    public function testContainWithStrategyOverride()
    {
        $table = $this->getTableLocator()->get('Articles');
        $table->belongsTo('Authors', [
            'joinType' => 'INNER'
        ]);
        $articles = $table->find()
            ->contain([
                'Authors' => [
                    'strategy' => 'select',
                    'conditions' => ['Authors.id' => 3]
                ]
            ])
            ->toArray();
        $this->assertCount(3, $articles);
        $this->assertEquals(3, $articles[1]->author->id);

        $this->assertNull($articles[0]->author);
        $this->assertNull($articles[2]->author);
    }

    /**
     * Tests that it is possible to call matching and contain on the same
     * association.
     *
     * @return void
     */
    public function testMatchingWithContain()
    {
        $query = new Query($this->connection, $this->table);
        $table = $this->getTableLocator()->get('authors');
        $table->hasMany('articles');
        $this->getTableLocator()->get('articles')->belongsToMany('tags');

        $result = $query->repository($table)
            ->select()
            ->matching('articles.tags', function ($q) {
                return $q->where(['tags.id' => 2]);
            })
            ->contain('articles')
            ->first();

        $this->assertEquals(1, $result->id);
        $this->assertCount(2, $result->articles);
        $this->assertEquals(2, $result->_matchingData['tags']->id);
    }

    /**
     * Tests that it is possible to call matching and contain on the same
     * association with only one level of depth.
     *
     * @return void
     */
    public function testNotSoFarMatchingWithContainOnTheSameAssociation()
    {
        $table = $this->getTableLocator()->get('articles');
        $table->belongsToMany('tags');

        $result = $table->find()
            ->matching('tags', function ($q) {
                return $q->where(['tags.id' => 2]);
            })
            ->contain('tags')
            ->first();

        $this->assertEquals(1, $result->id);
        $this->assertCount(2, $result->tags);
        $this->assertEquals(2, $result->_matchingData['tags']->id);
    }

    /**
     * Tests that it is possible to find large numeric values.
     *
     * @return void
     */
    public function testSelectLargeNumbers()
    {
        $this->loadFixtures('Datatypes');

        $big = 1234567890123456789.2;
        $table = $this->getTableLocator()->get('Datatypes');
        $entity = $table->newEntity([]);
        $entity->cost = $big;
        $entity->tiny = 1;
        $entity->small = 10;

        $table->save($entity);
        $out = $table->find()->where([
            'cost' => $big
        ])->first();
        $this->assertNotEmpty($out, 'Should get a record');
        $this->assertSame(sprintf('%F', $big), sprintf('%F', $out->cost));
    }

    /**
     * Tests that select() can be called with Table and Association
     * instance
     *
     * @return void
     */
    public function testSelectWithTableAndAssociationInstance()
    {
        $table = $this->getTableLocator()->get('articles');
        $table->belongsTo('authors');
        $result = $table
            ->find()
            ->select(function ($q) {
                return ['foo' => $q->newExpr('1 + 1')];
            })
            ->select($table)
            ->select($table->authors)
            ->contain(['authors'])
            ->first();

        $expected = $table
            ->find()
            ->select(function ($q) {
                return ['foo' => $q->newExpr('1 + 1')];
            })
            ->autoFields(true)
            ->contain(['authors'])
            ->first();

        $this->assertNotEmpty($result);
        $this->assertEquals($expected, $result);
    }

    /**
     * Test that simple aliased field have results typecast.
     *
     * @return void
     */
    public function testSelectTypeInferSimpleAliases()
    {
        $table = $this->getTableLocator()->get('comments');
        $result = $table
            ->find()
            ->select(['created', 'updated_time' => 'updated'])
            ->first();
        $this->assertInstanceOf(Time::class, $result->created);
        $this->assertInstanceOf(Time::class, $result->updated_time);
    }

    /**
     * Tests that isEmpty() can be called on a query
     *
     * @return void
     */
    public function testIsEmpty()
    {
        $table = $this->getTableLocator()->get('articles');
        $this->assertFalse($table->find()->isEmpty());
        $this->assertTrue($table->find()->where(['id' => -1])->isEmpty());
    }

    /**
     * Tests that leftJoinWith() creates a left join with a given association and
     * that no fields from such association are loaded.
     *
     * @return void
     */
    public function testLeftJoinWith()
    {
        $table = $this->getTableLocator()->get('authors');
        $table->hasMany('articles');
        $table->articles->deleteAll(['author_id' => 4]);
        $results = $table
            ->find()
            ->select(['total_articles' => 'count(articles.id)'])
            ->autoFields(true)
            ->leftJoinWith('articles')
            ->group(['authors.id', 'authors.name']);

        $expected = [
            1 => 2,
            2 => 0,
            3 => 1,
            4 => 0
        ];
        $this->assertEquals($expected, $results->combine('id', 'total_articles')->toArray());
        $fields = ['total_articles', 'id', 'name'];
        $this->assertEquals($fields, array_keys($results->first()->toArray()));

        $results = $table
            ->find()
            ->leftJoinWith('articles')
            ->where(['articles.id IS' => null]);

        $this->assertEquals([2, 4], $results->extract('id')->toList());
        $this->assertEquals(['id', 'name'], array_keys($results->first()->toArray()));

        $results = $table
            ->find()
            ->leftJoinWith('articles')
            ->where(['articles.id IS NOT' => null])
            ->order(['authors.id']);

        $this->assertEquals([1, 1, 3], $results->extract('id')->toList());
        $this->assertEquals(['id', 'name'], array_keys($results->first()->toArray()));
    }

    /**
     * Tests that leftJoinWith() creates a left join with a given association and
     * that no fields from such association are loaded.
     *
     * @return void
     */
    public function testLeftJoinWithNested()
    {
        $table = $this->getTableLocator()->get('authors');
        $articles = $table->hasMany('articles');
        $articles->belongsToMany('tags');

        $results = $table
            ->find()
            ->select([
                'authors.id',
                'tagged_articles' => 'count(tags.id)'
            ])
            ->leftJoinWith('articles.tags', function ($q) {
                return $q->where(['tags.name' => 'tag3']);
            })
            ->group(['authors.id']);

        $expected = [
            1 => 0,
            2 => 0,
            3 => 1,
            4 => 0
        ];
        $this->assertEquals($expected, $results->combine('id', 'tagged_articles')->toArray());
    }

    /**
     * Tests that leftJoinWith() can be used with select()
     *
     * @return void
     */
    public function testLeftJoinWithSelect()
    {
        $table = $this->getTableLocator()->get('authors');
        $articles = $table->hasMany('articles');
        $articles->belongsToMany('tags');
        $results = $table
            ->find()
            ->leftJoinWith('articles.tags', function ($q) {
                return $q
                    ->select(['articles.id', 'articles.title', 'tags.name'])
                    ->where(['tags.name' => 'tag3']);
            })
            ->autoFields(true)
            ->where(['ArticlesTags.tag_id' => 3])
            ->all();

        $expected = ['id' => 2, 'title' => 'Second Article'];
        $this->assertEquals(
            $expected,
            $results->first()->_matchingData['articles']->toArray()
        );
        $this->assertEquals(
            ['name' => 'tag3'],
            $results->first()->_matchingData['tags']->toArray()
        );
    }

    /**
     * Tests innerJoinWith()
     *
     * @return void
     */
    public function testInnerJoinWith()
    {
        $table = $this->getTableLocator()->get('authors');
        $table->hasMany('articles');
        $results = $table
            ->find()
            ->innerJoinWith('articles', function ($q) {
                return $q->where(['articles.title' => 'Third Article']);
            });
        $expected = [
            [
            'id' => 1,
            'name' => 'mariano'
            ]
        ];
        $this->assertEquals($expected, $results->hydrate(false)->toArray());
    }

    /**
     * Tests innerJoinWith() with nested associations
     *
     * @return void
     */
    public function testInnerJoinWithNested()
    {
        $table = $this->getTableLocator()->get('authors');
        $articles = $table->hasMany('articles');
        $articles->belongsToMany('tags');
        $results = $table
            ->find()
            ->innerJoinWith('articles.tags', function ($q) {
                return $q->where(['tags.name' => 'tag3']);
            });
        $expected = [
            [
            'id' => 3,
            'name' => 'larry'
            ]
        ];
        $this->assertEquals($expected, $results->hydrate(false)->toArray());
    }

    /**
     * Tests innerJoinWith() with select
     *
     * @return void
     */
    public function testInnerJoinWithSelect()
    {
        $table = $this->getTableLocator()->get('authors');
        $table->hasMany('articles');
        $results = $table
            ->find()
            ->autoFields(true)
            ->innerJoinWith('articles', function ($q) {
                return $q->select(['id', 'author_id', 'title', 'body', 'published']);
            })
            ->toArray();

        $expected = $table
            ->find()
            ->matching('articles')
            ->toArray();
        $this->assertEquals($expected, $results);
    }

    /**
     * Tests notMatching() with and without conditions
     *
     * @return void
     */
    public function testNotMatching()
    {
        $table = $this->getTableLocator()->get('authors');
        $table->hasMany('articles');

        $results = $table->find()
            ->hydrate(false)
            ->notMatching('articles')
            ->order(['authors.id'])
            ->toArray();

        $expected = [
            ['id' => 2, 'name' => 'nate'],
            ['id' => 4, 'name' => 'garrett'],
        ];
        $this->assertEquals($expected, $results);

        $results = $table->find()
            ->hydrate(false)
            ->notMatching('articles', function ($q) {
                return $q->where(['articles.author_id' => 1]);
            })
            ->order(['authors.id'])
            ->toArray();
        $expected = [
            ['id' => 2, 'name' => 'nate'],
            ['id' => 3, 'name' => 'larry'],
            ['id' => 4, 'name' => 'garrett'],
        ];
        $this->assertEquals($expected, $results);
    }

    /**
     * Tests notMatching() with a belongsToMany association
     *
     * @return void
     */
    public function testNotMatchingBelongsToMany()
    {
        $table = $this->getTableLocator()->get('articles');
        $table->belongsToMany('tags');

        $results = $table->find()
            ->hydrate(false)
            ->notMatching('tags', function ($q) {
                return $q->where(['tags.name' => 'tag2']);
            });

        $results = $results->toArray();

        $expected = [
            [
                'id' => 2,
                'author_id' => 3,
                'title' => 'Second Article',
                'body' => 'Second Article Body',
                'published' => 'Y'
            ],
            [
                'id' => 3,
                'author_id' => 1,
                'title' => 'Third Article',
                'body' => 'Third Article Body',
                'published' => 'Y'
            ]
        ];
        $this->assertEquals($expected, $results);
    }

    /**
     * Tests notMatching() with a deeply nested belongsToMany association.
     *
     * @return void
     */
    public function testNotMatchingDeep()
    {
        $table = $this->getTableLocator()->get('authors');
        $articles = $table->hasMany('articles');
        $articles->belongsToMany('tags');

        $results = $table->find()
            ->hydrate(false)
            ->select('authors.id')
            ->notMatching('articles.tags', function ($q) {
                return $q->where(['tags.name' => 'tag3']);
            })
            ->distinct(['authors.id']);

        $this->assertEquals([1, 2, 4], $results->extract('id')->toList());

        $results = $table->find()
            ->hydrate(false)
            ->notMatching('articles.tags', function ($q) {
                return $q->where(['tags.name' => 'tag3']);
            })
            ->matching('articles')
            ->distinct(['authors.id']);

        $this->assertEquals([1], $results->extract('id')->toList());
    }

    /**
     * Tests that it is possible to nest a notMatching call inside another
     * eagerloader function.
     *
     * @return void
     */
    public function testNotMatchingNested()
    {
        $table = $this->getTableLocator()->get('authors');
        $articles = $table->hasMany('articles');
        $articles->belongsToMany('tags');

        $results = $table->find()
            ->hydrate(false)
            ->matching('articles', function ($q) {
                return $q->notMatching('tags', function ($q) {
                    return $q->where(['tags.name' => 'tag3']);
                });
            })
            ->order(['authors.id' => 'ASC', 'articles.id' => 'ASC']);

        $expected = [
            'id' => 1,
            'name' => 'mariano',
            '_matchingData' => [
                'articles' => [
                    'id' => 1,
                    'author_id' => 1,
                    'title' => 'First Article',
                    'body' => 'First Article Body',
                    'published' => 'Y'
                ]
            ]
        ];
        $this->assertSame($expected, $results->first());
    }

    /**
     * Test that type conversion is only applied once.
     *
     * @return void
     */
    public function testAllNoDuplicateTypeCasting()
    {
        $table = $this->getTableLocator()->get('Comments');
        $query = $table->find()
            ->select(['id', 'comment', 'created']);

        // Convert to an array and make the query dirty again.
        $result = $query->all()->toArray();
        $query->limit(99);

        // Get results a second time.
        $result2 = $query->all()->toArray();

        $this->assertEquals(1, $query->__debugInfo()['decorators'], 'Only one typecaster should exist');
    }
}<|MERGE_RESOLUTION|>--- conflicted
+++ resolved
@@ -1711,13 +1711,8 @@
      */
     public function testUpdateWithTableExpression()
     {
-<<<<<<< HEAD
-        $this->skipIf(!$this->connection->driver() instanceof \Cake\Database\Driver\Mysql);
+        $this->skipIf(!$this->connection->getDriver() instanceof \Cake\Database\Driver\Mysql);
         $table = $this->getTableLocator()->get('articles');
-=======
-        $this->skipIf(!$this->connection->getDriver() instanceof \Cake\Database\Driver\Mysql);
-        $table = TableRegistry::get('articles');
->>>>>>> 41ecd041
 
         $query = $table->query();
         $result = $query->update($query->newExpr('articles, authors'))
@@ -1873,13 +1868,9 @@
      */
     public function testCollectionProxyBadMethod()
     {
-<<<<<<< HEAD
-        $this->getTableLocator()->get('articles')->find('all')->derpFilter();
-=======
         $this->expectException(\BadMethodCallException::class);
         $this->expectExceptionMessage('Unknown method "derpFilter"');
-        TableRegistry::get('articles')->find('all')->derpFilter();
->>>>>>> 41ecd041
+        $this->getTableLocator()->get('articles')->find('all')->derpFilter();
     }
 
     /**
@@ -1889,12 +1880,8 @@
      */
     public function testCacheErrorOnNonSelect()
     {
-<<<<<<< HEAD
+        $this->expectException(\RuntimeException::class);
         $table = $this->getTableLocator()->get('articles', ['table' => 'articles']);
-=======
-        $this->expectException(\RuntimeException::class);
-        $table = TableRegistry::get('articles', ['table' => 'articles']);
->>>>>>> 41ecd041
         $query = new Query($this->connection, $table);
         $query->insert(['test']);
         $query->cache('my_key');
@@ -2064,12 +2051,8 @@
      */
     public function testContainWithQueryBuilderHasManyError()
     {
-<<<<<<< HEAD
+        $this->expectException(\RuntimeException::class);
         $table = $this->getTableLocator()->get('Authors');
-=======
-        $this->expectException(\RuntimeException::class);
-        $table = TableRegistry::get('Authors');
->>>>>>> 41ecd041
         $table->hasMany('Articles');
         $query = new Query($this->connection, $table);
         $query->select()
@@ -2589,13 +2572,8 @@
             $this->assertTrue($primary);
         });
 
-<<<<<<< HEAD
         $this->getTableLocator()->get('articles')
-            ->getEventManager()->attach(function ($e, $q, $o, $primary) {
-=======
-        TableRegistry::get('articles')
             ->getEventManager()->on('Model.beforeFind', function ($e, $q, $o, $primary) {
->>>>>>> 41ecd041
                 $this->assertFalse($primary);
             });
         $query->all();
@@ -2622,13 +2600,8 @@
             $this->assertTrue($primary);
         });
 
-<<<<<<< HEAD
         $this->getTableLocator()->get('articles')
-            ->getEventManager()->attach(function ($e, $q, $o, $primary) {
-=======
-        TableRegistry::get('articles')
             ->getEventManager()->on('Model.beforeFind', function ($e, $q, $o, $primary) {
->>>>>>> 41ecd041
                 $this->assertFalse($primary);
             });
         $query->all();
