<?php
declare(strict_types=1);
/**
 * CakePHP(tm) : Rapid Development Framework (https://cakephp.org)
 * Copyright (c) Cake Software Foundation, Inc. (https://cakefoundation.org)
 *
 * Licensed under The MIT License
 * For full copyright and license information, please see the LICENSE.txt
 * Redistributions of files must retain the above copyright notice
 *
 * @copyright     Copyright (c) Cake Software Foundation, Inc. (https://cakefoundation.org)
 * @link          https://cakephp.org CakePHP(tm) Project
 * @since         1.2.0
 * @license       https://opensource.org/licenses/mit-license.php MIT License
 */
namespace Cake\Test\TestCase\Cache;

use Cake\Cache\Cache;
use Cake\Cache\CacheRegistry;
use Cake\Cache\Engine\FileEngine;
use Cake\Cache\Engine\NullEngine;
use Cake\Cache\InvalidArgumentException as CacheInvalidArgumentException;
use Cake\Core\Plugin;
use Cake\TestSuite\TestCase;
use InvalidArgumentException;
use PHPUnit\Framework\Error\Error;
use Psr\SimpleCache\CacheInterface as SimpleCacheInterface;

/**
 * CacheTest class
 */
class CacheTest extends TestCase
{
    /**
     * setUp method
     *
     * @return void
     */
    public function setUp()
    {
        parent::setUp();
        Cache::enable();
    }

    /**
     * tearDown method
     *
     * @return void
     */
    public function tearDown()
    {
        parent::tearDown();
        Cache::drop('tests');
        Cache::drop('test_trigger');
    }

    /**
     * Configure cache settings for test
     *
     * @return void
     */
    protected function _configCache()
    {
        Cache::setConfig('tests', [
            'engine' => 'File',
<<<<<<< HEAD
            'path' => TMP,
            'prefix' => 'test_',
=======
            'path' => CACHE,
            'prefix' => 'test_'
>>>>>>> 44c48e60
        ]);
    }

    /**
     * tests Cache::engine() fallback
     *
     * @return void
     */
    public function testCacheEngineFallback()
    {
        $filename = tempnam(CACHE, 'tmp_');

        Cache::setConfig('tests', [
            'engine' => 'File',
            'path' => $filename,
            'prefix' => 'test_',
            'fallback' => 'tests_fallback',
        ]);
        Cache::setConfig('tests_fallback', [
            'engine' => 'File',
            'path' => CACHE,
            'prefix' => 'test_',
        ]);

        $engine = Cache::engine('tests');
        $path = $engine->getConfig('path');
        $this->assertSame(CACHE, $path);

        Cache::drop('tests');
        Cache::drop('tests_fallback');
        unlink($filename);
    }

    /**
     * tests you can disable Cache::engine() fallback
     *
     * @return void
     */
    public function testCacheEngineFallbackDisabled()
    {
        $this->expectException(Error::class);

        $filename = tempnam(CACHE, 'tmp_');

        Cache::setConfig('tests', [
            'engine' => 'File',
            'path' => $filename,
            'prefix' => 'test_',
            'fallback' => false,
        ]);

        $engine = Cache::engine('tests');
    }

    /**
     * tests handling misconfiguration of fallback
     *
     * @return void
     */
    public function testCacheEngineFallbackToSelf()
    {
        $filename = tempnam(CACHE, 'tmp_');

        Cache::setConfig('tests', [
            'engine' => 'File',
            'path' => $filename,
            'prefix' => 'test_',
            'fallback' => 'tests',
        ]);

        $e = null;
        try {
            Cache::engine('tests');
        } catch (InvalidArgumentException $e) {
        }

        Cache::drop('tests');
        unlink($filename);

        $this->assertNotNull($e);
        $this->assertStringEndsWith('cannot fallback to itself.', $e->getMessage());
        $this->assertInstanceOf('RunTimeException', $e->getPrevious());
    }

    /**
     * tests Cache::engine() fallback when using groups
     *
     * @return void
     */
    public function testCacheFallbackWithGroups()
    {
        $filename = tempnam(CACHE, 'tmp_');

        Cache::setConfig('tests', [
            'engine' => 'File',
            'path' => $filename,
            'prefix' => 'test_',
            'fallback' => 'tests_fallback',
            'groups' => ['group1', 'group2'],
        ]);
        Cache::setConfig('tests_fallback', [
            'engine' => 'File',
            'path' => CACHE,
            'prefix' => 'test_',
            'groups' => ['group3', 'group1'],
        ]);

        $result = Cache::groupConfigs('group1');
        $this->assertSame(['group1' => ['tests', 'tests_fallback']], $result);

        $result = Cache::groupConfigs('group2');
        $this->assertSame(['group2' => ['tests']], $result);

        Cache::drop('tests');
        Cache::drop('tests_fallback');
        unlink($filename);
    }

    /**
     * tests cache fallback
     *
     * @return void
     */
    public function testCacheFallbackIntegration()
    {
        $filename = tempnam(CACHE, 'tmp_');

        Cache::setConfig('tests', [
            'engine' => 'File',
            'path' => $filename,
            'fallback' => 'tests_fallback',
            'groups' => ['integration_group', 'integration_group_2'],
        ]);
        Cache::setConfig('tests_fallback', [
            'engine' => 'File',
            'path' => $filename,
            'fallback' => 'tests_fallback_final',
            'groups' => ['integration_group'],
        ]);
        Cache::setConfig('tests_fallback_final', [
            'engine' => 'File',
            'path' => CACHE . 'cake_test' . DS,
            'groups' => ['integration_group_3'],
        ]);

        $this->assertTrue(Cache::write('grouped', 'worked', 'tests'));
        $this->assertTrue(Cache::write('grouped_2', 'worked', 'tests_fallback'));
        $this->assertTrue(Cache::write('grouped_3', 'worked', 'tests_fallback_final'));

        $this->assertTrue(Cache::clearGroup('integration_group', 'tests'));

        $this->assertFalse(Cache::read('grouped', 'tests'));
        $this->assertFalse(Cache::read('grouped_2', 'tests_fallback'));

        $this->assertSame('worked', Cache::read('grouped_3', 'tests_fallback_final'));

        Cache::drop('tests');
        Cache::drop('tests_fallback');
        Cache::drop('tests_fallback_final');
        unlink($filename);
    }

    /**
     * Check that no fatal errors are issued doing normal things when Cache.disable is true.
     *
     * @return void
     */
    public function testNonFatalErrorsWithCacheDisable()
    {
        Cache::disable();
        $this->_configCache();

        $this->assertTrue(Cache::write('no_save', 'Noooo!', 'tests'));
        $this->assertFalse(Cache::read('no_save', 'tests'));
        $this->assertTrue(Cache::delete('no_save', 'tests'));
    }

    /**
     * Check that a null instance is returned from engine() when caching is disabled.
     *
     * @return void
     */
    public function testNullEngineWhenCacheDisable()
    {
        $this->_configCache();
        Cache::disable();

        $result = Cache::engine('tests');
        $this->assertInstanceOf(NullEngine::class, $result);
    }

    /**
     * Test configuring an invalid class fails
     *
     * @return void
     */
    public function testConfigInvalidClassType()
    {
        $this->expectException(Error::class);
        $this->expectExceptionMessage('Cache engines must use Cake\Cache\CacheEngine');

        Cache::setConfig('tests', [
            'className' => '\StdClass',
        ]);
        $result = Cache::engine('tests');
        $this->assertInstanceOf(NullEngine::class, $result);
    }

    /**
     * Test engine init failing triggers an error but falls back to NullEngine
     *
     * @return void
     */
    public function testConfigFailedInit()
    {
        $this->expectException(Error::class);
        $this->expectExceptionMessage('is not properly configured');

        $mock = $this->getMockForAbstractClass('Cake\Cache\CacheEngine', [], '', true, true, true, ['init']);
        $mock->method('init')->will($this->returnValue(false));
        Cache::setConfig('tests', [
            'engine' => $mock,
        ]);
        $result = Cache::engine('tests');
        $this->assertInstanceOf(NullEngine::class, $result);
    }

    /**
     * test configuring CacheEngines in App/libs
     *
     * @return void
     */
    public function testConfigWithLibAndPluginEngines()
    {
        static::setAppNamespace();
        $this->loadPlugins(['TestPlugin']);

        $config = ['engine' => 'TestAppCache', 'path' => CACHE, 'prefix' => 'cake_test_'];
        Cache::setConfig('libEngine', $config);
        $engine = Cache::engine('libEngine');
        $this->assertInstanceOf('TestApp\Cache\Engine\TestAppCacheEngine', $engine);

        $config = ['engine' => 'TestPlugin.TestPluginCache', 'path' => CACHE, 'prefix' => 'cake_test_'];
        $result = Cache::setConfig('pluginLibEngine', $config);
        $engine = Cache::engine('pluginLibEngine');
        $this->assertInstanceOf('TestPlugin\Cache\Engine\TestPluginCacheEngine', $engine);

        Cache::drop('libEngine');
        Cache::drop('pluginLibEngine');

        Plugin::unload();
    }

    /**
     * Test write from a config that is undefined.
     *
     * @return void
     */
    public function testWriteNonExistingConfig()
    {
        $this->expectException(InvalidArgumentException::class);
        $this->assertFalse(Cache::write('key', 'value', 'totally fake'));
    }

    /**
     * Test write from a config that is undefined.
     *
     * @return void
     */
    public function testIncrementNonExistingConfig()
    {
        $this->expectException(InvalidArgumentException::class);
        $this->assertFalse(Cache::increment('key', 1, 'totally fake'));
    }

    /**
     * Test write from a config that is undefined.
     *
     * @return void
     */
    public function testDecrementNonExistingConfig()
    {
        $this->expectException(\InvalidArgumentException::class);
        $this->assertFalse(Cache::decrement('key', 1, 'totally fake'));
    }

    /**
     * Data provider for valid config data sets.
     *
     * @return array
     */
    public static function configProvider()
    {
        return [
            'Array of data using engine key.' => [[
                'engine' => 'File',
<<<<<<< HEAD
                'path' => TMP . 'tests',
                'prefix' => 'cake_test_',
            ]],
            'Array of data using classname key.' => [[
                'className' => 'File',
                'path' => TMP . 'tests',
                'prefix' => 'cake_test_',
=======
                'path' => CACHE . 'tests',
                'prefix' => 'cake_test_'
            ]],
            'Array of data using classname key.' => [[
                'className' => 'File',
                'path' => CACHE . 'tests',
                'prefix' => 'cake_test_'
>>>>>>> 44c48e60
            ]],
            'Direct instance' => [new FileEngine()],
        ];
    }

    /**
     * testConfig method
     *
     * @dataProvider configProvider
     * @return void
     */
    public function testConfigVariants($config)
    {
        $this->assertNotContains('test', Cache::configured(), 'test config should not exist.');
        Cache::setConfig('tests', $config);

        $engine = Cache::engine('tests');
        $this->assertInstanceOf('Cake\Cache\Engine\FileEngine', $engine);
        $this->assertContains('tests', Cache::configured());
    }

    /**
     * testConfigInvalidEngine method
     *
     * @return void
     */
    public function testConfigInvalidEngine()
    {
        $this->expectException(\BadMethodCallException::class);
        $config = ['engine' => 'Imaginary'];
        Cache::setConfig('test', $config);
        Cache::engine('test');
    }

    /**
     * test that trying to configure classes that don't extend CacheEngine fail.
     *
     * @return void
     */
    public function testConfigInvalidObject()
    {
        $this->expectException(\BadMethodCallException::class);
        $this->getMockBuilder(\StdClass::class)
            ->setMockClassName('RubbishEngine')
            ->getMock();
        Cache::setConfig('test', [
            'engine' => '\RubbishEngine',
        ]);
        Cache::engine('tests');
    }

    /**
     * Ensure you cannot reconfigure a cache adapter.
     *
     * @return void
     */
    public function testConfigErrorOnReconfigure()
    {
        $this->expectException(\BadMethodCallException::class);
        Cache::setConfig('tests', ['engine' => 'File', 'path' => CACHE]);
        Cache::setConfig('tests', ['engine' => 'Apc']);
    }

    /**
     * Test reading configuration.
     *
<<<<<<< HEAD
=======
     * @group deprecated
     * @return void
     */
    public function testConfigReadCompat()
    {
        $this->deprecated(function () {
            $config = [
                'engine' => 'File',
                'path' => CACHE,
                'prefix' => 'cake_'
            ];
            Cache::config('tests', $config);
            $expected = $config;
            $expected['className'] = $config['engine'];
            unset($expected['engine']);
            $this->assertEquals($expected, Cache::config('tests'));
        });
    }

    /**
     * Test reading configuration.
     *
>>>>>>> 44c48e60
     * @return void
     */
    public function testConfigRead()
    {
        $config = [
            'engine' => 'File',
<<<<<<< HEAD
            'path' => TMP,
            'prefix' => 'cake_',
=======
            'path' => CACHE,
            'prefix' => 'cake_'
>>>>>>> 44c48e60
        ];
        Cache::setConfig('tests', $config);
        $expected = $config;
        $expected['className'] = $config['engine'];
        unset($expected['engine']);
        $this->assertEquals($expected, Cache::getConfig('tests'));
    }

    /**
     * test config() with dotted name
     *
     * @return void
     */
    public function testConfigDottedAlias()
    {
        Cache::setConfig('cache.dotted', [
            'className' => 'File',
<<<<<<< HEAD
            'path' => TMP,
            'prefix' => 'cache_value_',
=======
            'path' => CACHE,
            'prefix' => 'cache_value_'
>>>>>>> 44c48e60
        ]);

        $engine = Cache::engine('cache.dotted');
        $this->assertContains('cache.dotted', Cache::configured());
        $this->assertNotContains('dotted', Cache::configured());
        $this->assertInstanceOf('Cake\Cache\Engine\FileEngine', $engine);
        Cache::drop('cache.dotted');
    }

    /**
     * testGroupConfigs method
     */
    public function testGroupConfigs()
    {
        Cache::drop('test');
        Cache::setConfig('latest', [
            'duration' => 300,
            'engine' => 'File',
            'groups' => ['posts', 'comments'],
        ]);

        $result = Cache::groupConfigs();

        $this->assertArrayHasKey('posts', $result);
        $this->assertContains('latest', $result['posts']);

        $this->assertArrayHasKey('comments', $result);
        $this->assertContains('latest', $result['comments']);

        $result = Cache::groupConfigs('posts');
        $this->assertEquals(['posts' => ['latest']], $result);

        Cache::setConfig('page', [
            'duration' => 86400,
            'engine' => 'File',
            'groups' => ['posts', 'archive'],
        ]);

        $result = Cache::groupConfigs();

        $this->assertArrayHasKey('posts', $result);
        $this->assertContains('latest', $result['posts']);
        $this->assertContains('page', $result['posts']);

        $this->assertArrayHasKey('comments', $result);
        $this->assertContains('latest', $result['comments']);
        $this->assertNotContains('page', $result['comments']);

        $this->assertArrayHasKey('archive', $result);
        $this->assertContains('page', $result['archive']);
        $this->assertNotContains('latest', $result['archive']);

        $result = Cache::groupConfigs('archive');
        $this->assertEquals(['archive' => ['page']], $result);

        Cache::setConfig('archive', [
            'duration' => 86400 * 30,
            'engine' => 'File',
            'groups' => ['posts', 'archive', 'comments'],
        ]);

        $result = Cache::groupConfigs('archive');
        $this->assertEquals(['archive' => ['archive', 'page']], $result);
    }

    /**
     * testGroupConfigsWithCacheInstance method
     */
    public function testGroupConfigsWithCacheInstance()
    {
        Cache::drop('test');
        $cache = new FileEngine();
        $cache->init([
            'duration' => 300,
            'engine' => 'File',
            'groups' => ['users', 'comments'],
        ]);
        Cache::setConfig('cached', $cache);

        $result = Cache::groupConfigs('users');
        $this->assertEquals(['users' => ['cached']], $result);
    }

    /**
     * testGroupConfigsThrowsException method
     */
    public function testGroupConfigsThrowsException()
    {
        $this->expectException(\InvalidArgumentException::class);
        Cache::groupConfigs('bogus');
    }

    /**
     * test that configured returns an array of the currently configured cache
     * config
     *
     * @return void
     */
    public function testConfigured()
    {
        Cache::drop('default');
        $result = Cache::configured();
        $this->assertContains('_cake_core_', $result);
        $this->assertNotContains('default', $result, 'Unconnected engines should not display.');
    }

    /**
     * test that drop removes cache configs, and that further attempts to use that config
     * do not work.
     *
     * @return void
     */
    public function testDrop()
    {
        static::setAppNamespace();

        $result = Cache::drop('some_config_that_does_not_exist');
        $this->assertFalse($result, 'Drop should not succeed when config is missing.');

        Cache::setConfig('unconfigTest', [
            'engine' => 'TestAppCache',
        ]);
        $this->assertInstanceOf(
            'TestApp\Cache\Engine\TestAppCacheEngine',
            Cache::engine('unconfigTest')
        );
        $this->assertTrue(Cache::drop('unconfigTest'));
    }

    /**
     * testWriteEmptyValues method
     *
     * @return void
     */
    public function testWriteEmptyValues()
    {
        $this->_configCache();
        Cache::write('App.falseTest', false, 'tests');
        $this->assertFalse(Cache::read('App.falseTest', 'tests'));

        Cache::write('App.trueTest', true, 'tests');
        $this->assertTrue(Cache::read('App.trueTest', 'tests'));

        Cache::write('App.nullTest', null, 'tests');
        $this->assertNull(Cache::read('App.nullTest', 'tests'));

        Cache::write('App.zeroTest', 0, 'tests');
        $this->assertSame(Cache::read('App.zeroTest', 'tests'), 0);

        Cache::write('App.zeroTest2', '0', 'tests');
        $this->assertSame(Cache::read('App.zeroTest2', 'tests'), '0');
    }

    /**
     * testWriteEmptyValues method
     *
     * @return void
     */
    public function testWriteEmptyKey()
    {
        $this->expectException(CacheInvalidArgumentException::class);
        $this->expectExceptionMessage('A cache key must be a non-empty string');
        $this->_configCache();
        Cache::write('', 'not null', 'tests');
    }

    /**
     * testReadWriteMany method
     *
     * @return void
     */
    public function testReadWriteMany()
    {
        $this->_configCache();
        $data = [
            'App.falseTest' => false,
            'App.trueTest' => true,
            'App.nullTest' => null,
            'App.zeroTest' => 0,
            'App.zeroTest2' => '0',
        ];
        Cache::writeMany($data, 'tests');

        $read = Cache::readMany(array_keys($data), 'tests');

        $this->assertFalse($read['App.falseTest']);
        $this->assertTrue($read['App.trueTest']);
        $this->assertNull($read['App.nullTest']);
        $this->assertSame($read['App.zeroTest'], 0);
        $this->assertSame($read['App.zeroTest2'], '0');
    }

    /**
     * testDeleteMany method
     *
     * @return void
     */
    public function testDeleteMany()
    {
        $this->_configCache();
        $data = [
            'App.falseTest' => false,
            'App.trueTest' => true,
            'App.nullTest' => null,
            'App.zeroTest' => 0,
            'App.zeroTest2' => '0',
        ];
        Cache::writeMany(array_merge($data, ['App.keepTest' => 'keepMe']), 'tests');

        Cache::deleteMany(array_keys($data), 'tests');
        $read = Cache::readMany(array_merge(array_keys($data), ['App.keepTest']), 'tests');

        $this->assertFalse($read['App.falseTest']);
        $this->assertFalse($read['App.trueTest']);
        $this->assertFalse($read['App.nullTest']);
        $this->assertFalse($read['App.zeroTest']);
        $this->assertFalse($read['App.zeroTest2']);
        $this->assertSame($read['App.keepTest'], 'keepMe');
    }

    /**
     * Test that failed writes cause errors to be triggered.
     *
     * @return void
     */
    public function testWriteTriggerError()
    {
        $this->expectException(\PHPUnit\Framework\Error\Error::class);
        static::setAppNamespace();
        Cache::setConfig('test_trigger', [
            'engine' => 'TestAppCache',
            'prefix' => '',
        ]);

        Cache::write('fail', 'value', 'test_trigger');
    }

    /**
     * testCacheDisable method
     *
     * Check that the "Cache.disable" configuration and a change to it
     * (even after a cache config has been setup) is taken into account.
     *
     * @return void
     */
    public function testCacheDisable()
    {
        Cache::enable();
        Cache::setConfig('test_cache_disable_1', [
            'engine' => 'File',
<<<<<<< HEAD
            'path' => TMP . 'tests',
=======
            'path' => CACHE . 'tests'
>>>>>>> 44c48e60
        ]);

        $this->assertTrue(Cache::write('key_1', 'hello', 'test_cache_disable_1'));
        $this->assertSame(Cache::read('key_1', 'test_cache_disable_1'), 'hello');

        Cache::disable();

        $this->assertTrue(Cache::write('key_2', 'hello', 'test_cache_disable_1'));
        $this->assertFalse(Cache::read('key_2', 'test_cache_disable_1'));

        Cache::enable();

        $this->assertTrue(Cache::write('key_3', 'hello', 'test_cache_disable_1'));
        $this->assertSame('hello', Cache::read('key_3', 'test_cache_disable_1'));
        Cache::clear(false, 'test_cache_disable_1');

        Cache::disable();
        Cache::setConfig('test_cache_disable_2', [
            'engine' => 'File',
<<<<<<< HEAD
            'path' => TMP . 'tests',
=======
            'path' => CACHE . 'tests'
>>>>>>> 44c48e60
        ]);

        $this->assertTrue(Cache::write('key_4', 'hello', 'test_cache_disable_2'));
        $this->assertFalse(Cache::read('key_4', 'test_cache_disable_2'));

        Cache::enable();

        $this->assertTrue(Cache::write('key_5', 'hello', 'test_cache_disable_2'));
        $this->assertSame(Cache::read('key_5', 'test_cache_disable_2'), 'hello');

        Cache::disable();
        $this->assertTrue(Cache::write('key_6', 'hello', 'test_cache_disable_2'));
        $this->assertFalse(Cache::read('key_6', 'test_cache_disable_2'));

        Cache::enable();
        Cache::clear(false, 'test_cache_disable_2');
    }

    /**
     * test clearAll() method
     *
     * @return void
     */
    public function testClearAll()
    {
        Cache::setConfig('configTest', [
            'engine' => 'File',
<<<<<<< HEAD
            'path' => TMP . 'tests',
        ]);
        Cache::setConfig('anotherConfigTest', [
            'engine' => 'File',
            'path' => TMP . 'tests',
=======
            'path' => CACHE . 'tests'
        ]);
        Cache::setConfig('anotherConfigTest', [
            'engine' => 'File',
            'path' => CACHE . 'tests'
>>>>>>> 44c48e60
        ]);

        Cache::write('key_1', 'hello', 'configTest');
        Cache::write('key_2', 'hello again', 'anotherConfigTest');

        $this->assertSame(Cache::read('key_1', 'configTest'), 'hello');
        $this->assertSame(Cache::read('key_2', 'anotherConfigTest'), 'hello again');

        $result = Cache::clearAll();
        $this->assertTrue($result['configTest']);
        $this->assertTrue($result['anotherConfigTest']);
        $this->assertFalse(Cache::read('key_1', 'configTest'));
        $this->assertFalse(Cache::read('key_2', 'anotherConfigTest'));
        Cache::drop('configTest');
        Cache::drop('anotherConfigTest');
    }

    /**
     * Test toggling enabled state of cache.
     *
     * @return void
     */
    public function testEnableDisableEnabled()
    {
        $this->assertNull(Cache::enable());
        $this->assertTrue(Cache::enabled(), 'Should be on');
        $this->assertNull(Cache::disable());
        $this->assertFalse(Cache::enabled(), 'Should be off');
    }

    /**
     * test remember method.
     *
     * @return void
     */
    public function testRemember()
    {
        $this->_configCache();
        $counter = 0;
        $cacher = function () use ($counter) {
            return 'This is some data ' . $counter;
        };

        $expected = 'This is some data 0';
        $result = Cache::remember('test_key', $cacher, 'tests');
        $this->assertEquals($expected, $result);

        $counter = 1;
        $result = Cache::remember('test_key', $cacher, 'tests');
        $this->assertEquals($expected, $result);
    }

    /**
     * Test add method.
     *
     * @return void
     */
    public function testAdd()
    {
        $this->_configCache();
        Cache::delete('test_add_key', 'tests');

        $result = Cache::add('test_add_key', 'test data', 'tests');
        $this->assertTrue($result);

        $expected = 'test data';
        $result = Cache::read('test_add_key', 'tests');
        $this->assertEquals($expected, $result);

        $result = Cache::add('test_add_key', 'test data 2', 'tests');
        $this->assertFalse($result);
    }

    /**
     * Test getting the registry
     *
     * @return void
     */
    public function testGetRegistry()
    {
        $this->assertInstanceOf(CacheRegistry::class, Cache::getRegistry());
    }

    /**
     * Test setting the registry
     *
     * @return void
     */
    public function testSetAndGetRegistry()
    {
        $registry = new CacheRegistry();
        Cache::setRegistry($registry);

        $this->assertSame($registry, Cache::getRegistry());
    }

    /**
     * Test getting instances with pool
     *
     * @return void
     */
    public function testPool()
    {
        $this->_configCache();

        $pool = Cache::pool('tests');
        $this->assertInstanceOf(SimpleCacheInterface::class, $pool);
    }

    /**
     * Test getting instances with pool
     *
     * @return void
     */
    public function testPoolCacheDisabled()
    {
        Cache::disable();
        $pool = Cache::pool('tests');
        $this->assertInstanceOf(SimpleCacheInterface::class, $pool);
    }
}<|MERGE_RESOLUTION|>--- conflicted
+++ resolved
@@ -63,13 +63,8 @@
     {
         Cache::setConfig('tests', [
             'engine' => 'File',
-<<<<<<< HEAD
-            'path' => TMP,
+            'path' => CACHE,
             'prefix' => 'test_',
-=======
-            'path' => CACHE,
-            'prefix' => 'test_'
->>>>>>> 44c48e60
         ]);
     }
 
@@ -366,23 +361,13 @@
         return [
             'Array of data using engine key.' => [[
                 'engine' => 'File',
-<<<<<<< HEAD
-                'path' => TMP . 'tests',
+                'path' => CACHE . 'tests',
                 'prefix' => 'cake_test_',
             ]],
             'Array of data using classname key.' => [[
                 'className' => 'File',
-                'path' => TMP . 'tests',
+                'path' => CACHE . 'tests',
                 'prefix' => 'cake_test_',
-=======
-                'path' => CACHE . 'tests',
-                'prefix' => 'cake_test_'
-            ]],
-            'Array of data using classname key.' => [[
-                'className' => 'File',
-                'path' => CACHE . 'tests',
-                'prefix' => 'cake_test_'
->>>>>>> 44c48e60
             ]],
             'Direct instance' => [new FileEngine()],
         ];
@@ -449,44 +434,14 @@
     /**
      * Test reading configuration.
      *
-<<<<<<< HEAD
-=======
-     * @group deprecated
-     * @return void
-     */
-    public function testConfigReadCompat()
-    {
-        $this->deprecated(function () {
-            $config = [
-                'engine' => 'File',
-                'path' => CACHE,
-                'prefix' => 'cake_'
-            ];
-            Cache::config('tests', $config);
-            $expected = $config;
-            $expected['className'] = $config['engine'];
-            unset($expected['engine']);
-            $this->assertEquals($expected, Cache::config('tests'));
-        });
-    }
-
-    /**
-     * Test reading configuration.
-     *
->>>>>>> 44c48e60
      * @return void
      */
     public function testConfigRead()
     {
         $config = [
             'engine' => 'File',
-<<<<<<< HEAD
-            'path' => TMP,
+            'path' => CACHE,
             'prefix' => 'cake_',
-=======
-            'path' => CACHE,
-            'prefix' => 'cake_'
->>>>>>> 44c48e60
         ];
         Cache::setConfig('tests', $config);
         $expected = $config;
@@ -504,13 +459,8 @@
     {
         Cache::setConfig('cache.dotted', [
             'className' => 'File',
-<<<<<<< HEAD
-            'path' => TMP,
+            'path' => CACHE,
             'prefix' => 'cache_value_',
-=======
-            'path' => CACHE,
-            'prefix' => 'cache_value_'
->>>>>>> 44c48e60
         ]);
 
         $engine = Cache::engine('cache.dotted');
@@ -761,11 +711,7 @@
         Cache::enable();
         Cache::setConfig('test_cache_disable_1', [
             'engine' => 'File',
-<<<<<<< HEAD
-            'path' => TMP . 'tests',
-=======
-            'path' => CACHE . 'tests'
->>>>>>> 44c48e60
+            'path' => CACHE . 'tests',
         ]);
 
         $this->assertTrue(Cache::write('key_1', 'hello', 'test_cache_disable_1'));
@@ -785,11 +731,7 @@
         Cache::disable();
         Cache::setConfig('test_cache_disable_2', [
             'engine' => 'File',
-<<<<<<< HEAD
-            'path' => TMP . 'tests',
-=======
-            'path' => CACHE . 'tests'
->>>>>>> 44c48e60
+            'path' => CACHE . 'tests',
         ]);
 
         $this->assertTrue(Cache::write('key_4', 'hello', 'test_cache_disable_2'));
@@ -817,19 +759,11 @@
     {
         Cache::setConfig('configTest', [
             'engine' => 'File',
-<<<<<<< HEAD
-            'path' => TMP . 'tests',
+            'path' => CACHE . 'tests',
         ]);
         Cache::setConfig('anotherConfigTest', [
             'engine' => 'File',
-            'path' => TMP . 'tests',
-=======
-            'path' => CACHE . 'tests'
-        ]);
-        Cache::setConfig('anotherConfigTest', [
-            'engine' => 'File',
-            'path' => CACHE . 'tests'
->>>>>>> 44c48e60
+            'path' => CACHE . 'tests',
         ]);
 
         Cache::write('key_1', 'hello', 'configTest');
