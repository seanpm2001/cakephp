--- conflicted
+++ resolved
@@ -17,11 +17,8 @@
 use Cake\Cache\Cache;
 use Cake\Cache\CacheRegistry;
 use Cake\Cache\Engine\FileEngine;
-<<<<<<< HEAD
 use Cake\Cache\Engine\NullEngine;
 use Cake\Core\Configure;
-=======
->>>>>>> 74530d69
 use Cake\Core\Plugin;
 use Cake\TestSuite\TestCase;
 use InvalidArgumentException;
@@ -665,13 +662,8 @@
      */
     public function testWriteTriggerError()
     {
-<<<<<<< HEAD
-        Configure::write('App.namespace', 'TestApp');
+        static::setAppNamespace();
         Cache::setConfig('test_trigger', [
-=======
-        static::setAppNamespace();
-        Cache::config('test_trigger', [
->>>>>>> 74530d69
             'engine' => 'TestAppCache',
             'prefix' => ''
         ]);
