<?php
/**
 * Licensed under The MIT License
 * For full copyright and license information, please see the LICENSE.txt
 * Redistributions of files must retain the above copyright notice
 *
 * @copyright     Copyright (c) Cake Software Foundation, Inc. (https://cakefoundation.org)
 * @link          https://cakephp.org CakePHP(tm) Project
 * @since         1.2.0
 * @license       https://opensource.org/licenses/mit-license.php MIT License
 */
namespace Cake\Test\TestCase\Datasource;

use Cake\Core\Plugin;
use Cake\Datasource\ConnectionManager;
use Cake\TestSuite\TestCase;

class FakeConnection
{
    protected $_config = [];

    /**
     * Constructor.
     *
     * @param array $config configuration for connecting to database
     */
    public function __construct($config = [])
    {
        $this->_config = $config;
    }

    /**
     * Returns the set config
     *
     * @return array
     */
    public function config()
    {
        return $this->_config;
    }

    /**
     * Returns the set name
     *
     * @return string
     */
    public function configName()
    {
        if (empty($this->_config['name'])) {
            return '';
        }

        return $this->_config['name'];
    }
}

/**
 * ConnectionManager Test
 */
class ConnectionManagerTest extends TestCase
{

    /**
     * tearDown method
     *
     * @return void
     */
    public function tearDown()
    {
        parent::tearDown();
        Plugin::unload();
        ConnectionManager::drop('test_variant');
        ConnectionManager::dropAlias('other_name');
    }

    /**
     * Data provider for valid config data sets.
     *
     * @return array
     */
    public static function configProvider()
    {
        return [
            'Array of data using classname key.' => [[
                'className' => __NAMESPACE__ . '\FakeConnection',
                'instance' => 'Sqlite',
                'database' => ':memory:',
            ]],
            'Direct instance' => [new FakeConnection],
        ];
    }

    /**
     * Test the various valid config() calls.
     *
     * @dataProvider configProvider
     * @return void
     */
    public function testConfigVariants($settings)
    {
        $this->assertNotContains('test_variant', ConnectionManager::configured(), 'test_variant config should not exist.');
        ConnectionManager::setConfig('test_variant', $settings);

        $ds = ConnectionManager::get('test_variant');
        $this->assertInstanceOf(__NAMESPACE__ . '\FakeConnection', $ds);
        $this->assertContains('test_variant', ConnectionManager::configured());
    }

    /**
     * Test invalid classes cause exceptions
     *
     */
    public function testConfigInvalidOptions()
    {
<<<<<<< HEAD
        ConnectionManager::setConfig('test_variant', [
=======
        $this->expectException(\Cake\Datasource\Exception\MissingDatasourceException::class);
        ConnectionManager::config('test_variant', [
>>>>>>> 600e90dc
            'className' => 'Herp\Derp'
        ]);
        ConnectionManager::get('test_variant');
    }

    /**
     * Test for errors on duplicate config.
     *
     * @return void
     */
    public function testConfigDuplicateConfig()
    {
        $this->expectException(\BadMethodCallException::class);
        $this->expectExceptionMessage('Cannot reconfigure existing key "test_variant"');
        $settings = [
            'className' => __NAMESPACE__ . '\FakeConnection',
            'database' => ':memory:',
        ];
        ConnectionManager::setConfig('test_variant', $settings);
        ConnectionManager::setConfig('test_variant', $settings);
    }

    /**
     * Test get() failing on missing config.
     *
     * @return void
     */
    public function testGetFailOnMissingConfig()
    {
        $this->expectException(\Cake\Core\Exception\Exception::class);
        $this->expectExceptionMessage('The datasource configuration "test_variant" was not found.');
        ConnectionManager::get('test_variant');
    }

    /**
     * Test loading configured connections.
     *
     * @return void
     */
    public function testGet()
    {
        $config = ConnectionManager::getConfig('test');
        $this->skipIf(empty($config), 'No test config, skipping');

        $ds = ConnectionManager::get('test');
        $this->assertSame($ds, ConnectionManager::get('test'));
        $this->assertInstanceOf('Cake\Database\Connection', $ds);
        $this->assertEquals('test', $ds->configName());
    }

    /**
     * Test loading connections without aliases
     *
     * @return void
     */
    public function testGetNoAlias()
    {
<<<<<<< HEAD
        $config = ConnectionManager::getConfig('test');
=======
        $this->expectException(\Cake\Core\Exception\Exception::class);
        $this->expectExceptionMessage('The datasource configuration "other_name" was not found.');
        $config = ConnectionManager::config('test');
>>>>>>> 600e90dc
        $this->skipIf(empty($config), 'No test config, skipping');

        ConnectionManager::alias('test', 'other_name');
        ConnectionManager::get('other_name', false);
    }

    /**
     * Test that configured() finds configured sources.
     *
     * @return void
     */
    public function testConfigured()
    {
        ConnectionManager::setConfig('test_variant', [
            'className' => __NAMESPACE__ . '\FakeConnection',
            'database' => ':memory:'
        ]);
        $results = ConnectionManager::configured();
        $this->assertContains('test_variant', $results);
    }

    /**
     * testGetPluginDataSource method
     *
     * @return void
     */
    public function testGetPluginDataSource()
    {
        Plugin::load('TestPlugin');
        $name = 'test_variant';
        $config = ['className' => 'TestPlugin.TestSource', 'foo' => 'bar'];
        ConnectionManager::setConfig($name, $config);
        $connection = ConnectionManager::get($name);

        $this->assertInstanceOf('TestPlugin\Datasource\TestSource', $connection);
        unset($config['className']);
        $this->assertSame($config + ['name' => 'test_variant'], $connection->config());
    }

    /**
     * Tests that a connection configuration can be deleted in runtime
     *
     * @return void
     */
    public function testDrop()
    {
        ConnectionManager::setConfig('test_variant', [
            'className' => __NAMESPACE__ . '\FakeConnection',
            'database' => ':memory:'
        ]);
        $result = ConnectionManager::configured();
        $this->assertContains('test_variant', $result);

        $this->assertTrue(ConnectionManager::drop('test_variant'));
        $result = ConnectionManager::configured();
        $this->assertNotContains('test_variant', $result);

        $this->assertFalse(ConnectionManager::drop('probably_does_not_exist'), 'Should return false on failure.');
    }

    /**
     * Test aliasing connections.
     *
     * @return void
     */
    public function testAlias()
    {
        ConnectionManager::setConfig('test_variant', [
            'className' => __NAMESPACE__ . '\FakeConnection',
            'database' => ':memory:'
        ]);
        ConnectionManager::alias('test_variant', 'other_name');
        $result = ConnectionManager::get('test_variant');
        $this->assertSame($result, ConnectionManager::get('other_name'));
    }

    /**
     * Test alias() raises an error when aliasing an undefined connection.
     *
     * @return void
     */
    public function testAliasError()
    {
        $this->expectException(\Cake\Datasource\Exception\MissingDatasourceConfigException::class);
        $this->assertNotContains('test_kaboom', ConnectionManager::configured());
        ConnectionManager::alias('test_kaboom', 'other_name');
    }

    /**
     * provider for DSN strings.
     *
     * @return array
     */
    public function dsnProvider()
    {
        return [
            'no user' => [
                'mysql://localhost:3306/database',
                [
                    'className' => 'Cake\Database\Connection',
                    'driver' => 'Cake\Database\Driver\Mysql',
                    'host' => 'localhost',
                    'database' => 'database',
                    'port' => 3306,
                    'scheme' => 'mysql',
                ]
            ],
            'subdomain host' => [
                'mysql://my.host-name.com:3306/database',
                [
                    'className' => 'Cake\Database\Connection',
                    'driver' => 'Cake\Database\Driver\Mysql',
                    'host' => 'my.host-name.com',
                    'database' => 'database',
                    'port' => 3306,
                    'scheme' => 'mysql',
                ]
            ],
            'user & pass' => [
                'mysql://root:secret@localhost:3306/database?log=1',
                [
                    'scheme' => 'mysql',
                    'className' => 'Cake\Database\Connection',
                    'driver' => 'Cake\Database\Driver\Mysql',
                    'host' => 'localhost',
                    'username' => 'root',
                    'password' => 'secret',
                    'port' => 3306,
                    'database' => 'database',
                    'log' => '1'
                ]
            ],
            'no password' => [
                'mysql://user@localhost:3306/database',
                [
                    'className' => 'Cake\Database\Connection',
                    'driver' => 'Cake\Database\Driver\Mysql',
                    'host' => 'localhost',
                    'database' => 'database',
                    'port' => 3306,
                    'scheme' => 'mysql',
                    'username' => 'user',
                ]
            ],
            'empty password' => [
                'mysql://user:@localhost:3306/database',
                [
                    'className' => 'Cake\Database\Connection',
                    'driver' => 'Cake\Database\Driver\Mysql',
                    'host' => 'localhost',
                    'database' => 'database',
                    'port' => 3306,
                    'scheme' => 'mysql',
                    'username' => 'user',
                    'password' => '',
                ]
            ],
            'sqlite memory' => [
                'sqlite:///:memory:',
                [
                    'className' => 'Cake\Database\Connection',
                    'driver' => 'Cake\Database\Driver\Sqlite',
                    'database' => ':memory:',
                    'scheme' => 'sqlite',
                ]
            ],
            'sqlite path' => [
                'sqlite:////absolute/path',
                [
                    'className' => 'Cake\Database\Connection',
                    'driver' => 'Cake\Database\Driver\Sqlite',
                    'database' => '/absolute/path',
                    'scheme' => 'sqlite',
                ]
            ],
            'sqlite database query' => [
                'sqlite:///?database=:memory:',
                [
                    'className' => 'Cake\Database\Connection',
                    'driver' => 'Cake\Database\Driver\Sqlite',
                    'database' => ':memory:',
                    'scheme' => 'sqlite',
                ]
            ],
            'sqlserver' => [
                'sqlserver://sa:Password12!@.\SQL2012SP1/cakephp?MultipleActiveResultSets=false',
                [
                    'className' => 'Cake\Database\Connection',
                    'driver' => 'Cake\Database\Driver\Sqlserver',
                    'host' => '.\SQL2012SP1',
                    'MultipleActiveResultSets' => false,
                    'password' => 'Password12!',
                    'database' => 'cakephp',
                    'scheme' => 'sqlserver',
                    'username' => 'sa',
                ]
            ],
            'sqllocaldb' => [
                'sqlserver://username:password@(localdb)\.\DeptSharedLocalDB/database',
                [
                    'className' => 'Cake\Database\Connection',
                    'driver' => 'Cake\Database\Driver\Sqlserver',
                    'host' => '(localdb)\.\DeptSharedLocalDB',
                    'password' => 'password',
                    'database' => 'database',
                    'scheme' => 'sqlserver',
                    'username' => 'username',
                ]
            ],
            'classname query arg' => [
                'mysql://localhost/database?className=Custom\Driver',
                [
                    'className' => 'Cake\Database\Connection',
                    'database' => 'database',
                    'driver' => 'Custom\Driver',
                    'host' => 'localhost',
                    'scheme' => 'mysql',
                ]
            ],
            'classname and port' => [
                'mysql://localhost:3306/database?className=Custom\Driver',
                [
                    'className' => 'Cake\Database\Connection',
                    'database' => 'database',
                    'driver' => 'Custom\Driver',
                    'host' => 'localhost',
                    'scheme' => 'mysql',
                    'port' => 3306,
                ]
            ],
            'custom connection class' => [
                'Cake\Database\Connection://localhost:3306/database?driver=Cake\Database\Driver\Mysql',
                [
                    'className' => 'Cake\Database\Connection',
                    'database' => 'database',
                    'driver' => 'Cake\Database\Driver\Mysql',
                    'host' => 'localhost',
                    'scheme' => 'Cake\Database\Connection',
                    'port' => 3306,
                ]
            ],
            'complex password' => [
                'mysql://user:/?#][{}$%20@!@localhost:3306/database?log=1&quoteIdentifiers=1',
                [
                    'className' => 'Cake\Database\Connection',
                    'database' => 'database',
                    'driver' => 'Cake\Database\Driver\Mysql',
                    'host' => 'localhost',
                    'password' => '/?#][{}$%20@!',
                    'port' => 3306,
                    'scheme' => 'mysql',
                    'username' => 'user',
                    'log' => 1,
                    'quoteIdentifiers' => 1,
                ]
            ]
        ];
    }

    /**
     * Test parseDsn method.
     *
     * @dataProvider dsnProvider
     * @return void
     */
    public function testParseDsn($dsn, $expected)
    {
        $result = ConnectionManager::parseDsn($dsn);
        $this->assertEquals($expected, $result);
    }

    /**
     * Test parseDsn invalid.
     *
     * @return void
     */
    public function testParseDsnInvalid()
    {
        $this->expectException(\InvalidArgumentException::class);
        $this->expectExceptionMessage('The DSN string \'bagof:nope\' could not be parsed.');
        $result = ConnectionManager::parseDsn('bagof:nope');
    }

    /**
     * Tests that directly setting an instance in a config, will not return a different
     * instance later on
     *
     * @return void
     */
    public function testConfigWithObject()
    {
        $connection = new FakeConnection;
        ConnectionManager::setConfig('test_variant', $connection);
        $this->assertSame($connection, ConnectionManager::get('test_variant'));
    }

    /**
     * Tests configuring an instance with a callable
     *
     * @return void
     */
    public function testConfigWithCallable()
    {
        $connection = new FakeConnection;
        $callable = function ($alias) use ($connection) {
            $this->assertEquals('test_variant', $alias);

            return $connection;
        };

        ConnectionManager::setConfig('test_variant', $callable);
        $this->assertSame($connection, ConnectionManager::get('test_variant'));
    }

    /**
     * Tests that setting a config will also correctly set the name for the connection
     *
     * @return void
     */
    public function testSetConfigName()
    {
        //Set with explicit name
        ConnectionManager::setConfig('test_variant', [
            'className' => __NAMESPACE__ . '\FakeConnection',
            'database' => ':memory:'
        ]);
        $result = ConnectionManager::get('test_variant');
        $this->assertSame('test_variant', $result->configName());

        ConnectionManager::drop('test_variant');
        ConnectionManager::setConfig([
            'test_variant' => [
                'className' => __NAMESPACE__ . '\FakeConnection',
                'database' => ':memory:'
            ]
        ]);
        $result = ConnectionManager::get('test_variant');
        $this->assertSame('test_variant', $result->configName());
    }
}<|MERGE_RESOLUTION|>--- conflicted
+++ resolved
@@ -112,12 +112,8 @@
      */
     public function testConfigInvalidOptions()
     {
-<<<<<<< HEAD
+        $this->expectException(\Cake\Datasource\Exception\MissingDatasourceException::class);
         ConnectionManager::setConfig('test_variant', [
-=======
-        $this->expectException(\Cake\Datasource\Exception\MissingDatasourceException::class);
-        ConnectionManager::config('test_variant', [
->>>>>>> 600e90dc
             'className' => 'Herp\Derp'
         ]);
         ConnectionManager::get('test_variant');
@@ -175,13 +171,9 @@
      */
     public function testGetNoAlias()
     {
-<<<<<<< HEAD
-        $config = ConnectionManager::getConfig('test');
-=======
         $this->expectException(\Cake\Core\Exception\Exception::class);
         $this->expectExceptionMessage('The datasource configuration "other_name" was not found.');
-        $config = ConnectionManager::config('test');
->>>>>>> 600e90dc
+        $config = ConnectionManager::getConfig('test');
         $this->skipIf(empty($config), 'No test config, skipping');
 
         ConnectionManager::alias('test', 'other_name');
