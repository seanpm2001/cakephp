--- conflicted
+++ resolved
@@ -2111,7 +2111,6 @@
     }
 
     /**
-<<<<<<< HEAD
      * Test get protocol version.
      *
      * @return void
@@ -2350,7 +2349,9 @@
 
         $this->assertFalse($response->hasHeader('Accept'));
         $this->assertFalse($response->hasHeader('accept'));
-=======
+    }
+
+    /**
      * Tests __debugInfo
      *
      * @return void
@@ -2371,6 +2372,5 @@
             'body' => null
         ];
         $this->assertEquals($expected, $result);
->>>>>>> d1f04493
     }
 }