<?php
declare(strict_types=1);

/**
 * CakePHP(tm) : Rapid Development Framework (https://cakephp.org)
 * Copyright (c) Cake Software Foundation, Inc. (https://cakefoundation.org)
 *
 * Licensed under The MIT License
 * For full copyright and license information, please see the LICENSE.txt
 * Redistributions of files must retain the above copyright notice
 *
 * @copyright     Copyright (c) Cake Software Foundation, Inc. (https://cakefoundation.org)
 * @link          https://cakephp.org CakePHP(tm) Project
 * @since         3.0.0
 * @license       https://opensource.org/licenses/mit-license.php MIT License
 */
namespace Cake\Test\TestCase\View;

use Cake\Cache\Cache;
use Cake\TestSuite\TestCase;
use Cake\View\Cell;
use Cake\View\Exception\MissingCellTemplateException;
use Cake\View\Exception\MissingTemplateException;
use Cake\View\View;
use TestApp\Controller\CellTraitTestController;
use TestApp\View\CustomJsonView;

/**
 * CellTest class.
 *
 * For testing both View\Cell & Utility\CellTrait
 */
class CellTest extends TestCase
{
    /**
     * @var \Cake\View\View
     */
    public $View;

    /**
     * setUp method
     *
     * @return void
     */
    public function setUp(): void
    {
        parent::setUp();
        static::setAppNamespace();
        $this->loadPlugins(['TestPlugin', 'TestTheme']);
        $request = $this->getMockBuilder('Cake\Http\ServerRequest')->getMock();
        $response = $this->getMockBuilder('Cake\Http\Response')->getMock();
        $this->View = new View($request, $response);
    }

    /**
     * tearDown method
     *
     * @return void
     */
    public function tearDown(): void
    {
        parent::tearDown();
        $this->clearPlugins();
        unset($this->View);
    }

    /**
     * Tests basic cell rendering.
     *
     * @return void
     */
    public function testCellRender()
    {
        $cell = $this->View->cell('Articles::teaserList');
        $render = "{$cell}";

        $this->assertEquals('teaser_list', $cell->viewBuilder()->getTemplate());
        $this->assertStringContainsString('<h2>Lorem ipsum</h2>', $render);
        $this->assertStringContainsString('<h2>Usectetur adipiscing eli</h2>', $render);
        $this->assertStringContainsString('<h2>Topis semper blandit eu non</h2>', $render);
        $this->assertStringContainsString('<h2>Suspendisse gravida neque</h2>', $render);

        $cell = $this->View->cell('Cello');
        $this->assertInstanceOf('TestApp\View\Cell\CelloCell', $cell);
        $this->assertEquals("Cellos\n", $cell->render());
    }

    /**
     * Tests debug output.
     *
     * @return void
     */
    public function testDebugInfo()
    {
        $cell = $this->View->cell('Articles::teaserList');
        $data = $cell->__debugInfo();
        $this->assertArrayHasKey('request', $data);
        $this->assertArrayHasKey('response', $data);
        $this->assertEquals('teaserList', $data['action']);
        $this->assertEquals([], $data['args']);
    }

    /**
     * Test __toString() hitting an error when rendering views.
     *
     * @return void
     */
    public function testCellImplictRenderWithError()
    {
        $capture = function ($errno, $msg) {
            restore_error_handler();
            $this->assertEquals(E_USER_WARNING, $errno);
            $this->assertStringContainsString('Could not render cell - Cell template file', $msg);
        };
        set_error_handler($capture);

        $cell = $this->View->cell('Articles::teaserList');
        $cell->viewBuilder()->setTemplate('nope');
        $result = "{$cell}";
    }

    /**
     * Tests that we are able pass multiple arguments to cell methods.
     *
     * This test sets its own error handler, as PHPUnit won't convert
     * errors into exceptions when the caller is a __toString() method.
     *
     * @return void
     */
    public function testCellWithArguments()
    {
        $cell = $this->View->cell('Articles::doEcho', ['msg1' => 'dummy', 'msg2' => ' message']);
        $render = "{$cell}";
        $this->assertStringContainsString('dummy message', $render);
    }

    /**
     * Tests that cell runs default action when none is provided.
     *
     * @return void
     */
    public function testDefaultCellAction()
    {
        $appCell = $this->View->cell('Articles');

        $this->assertEquals('display', $appCell->viewBuilder()->getTemplate());
        $this->assertStringContainsString('dummy', "{$appCell}");

        $pluginCell = $this->View->cell('TestPlugin.Dummy');
        $this->assertStringContainsString('dummy', "{$pluginCell}");
        $this->assertEquals('display', $pluginCell->viewBuilder()->getTemplate());
    }

    /**
     * Tests that cell action setting the templatePath
     *
     * @return void
     */
    public function testSettingCellTemplatePathFromAction()
    {
        $appCell = $this->View->cell('Articles::customTemplatePath');

        $this->assertStringContainsString('Articles subdir custom_template_path template', "{$appCell}");
        $this->assertEquals('custom_template_path', $appCell->viewBuilder()->getTemplate());
        $this->assertEquals(Cell::TEMPLATE_FOLDER . '/Articles/Subdir', $appCell->viewBuilder()->getTemplatePath());
    }

    /**
     * Tests that cell action setting the template using the ViewBuilder renders the correct template
     *
     * @return void
     */
    public function testSettingCellTemplateFromActionViewBuilder()
    {
        $appCell = $this->View->cell('Articles::customTemplateViewBuilder');

        $this->assertStringContainsString('This is the alternate template', "{$appCell}");
        $this->assertEquals('alternate_teaser_list', $appCell->viewBuilder()->getTemplate());
    }

    /**
     * Tests manual render() invocation.
     *
     * @return void
     */
    public function testCellManualRender()
    {
        $cell = $this->View->cell('Articles::doEcho', ['msg1' => 'dummy', 'msg2' => ' message']);
        $this->assertStringContainsString('dummy message', $cell->render());

        $cell->teaserList();
        $this->assertStringContainsString('<h2>Lorem ipsum</h2>', $cell->render('teaser_list'));
    }

    /**
     * Tests manual render() invocation with error
     *
     * @return void
     */
    public function testCellManualRenderError()
    {
        $cell = $this->View->cell('Articles');

        $e = null;
        try {
<<<<<<< HEAD
            $cell->render('derp');
        } catch (MissingCellTemplateException $e) {
        }

        $this->assertNotNull($e);
        $message = $e->getMessage();
        $this->assertStringContainsString("Cell template file 'derp' could not be found.", $message);
        $this->assertStringContainsString('The following paths', $message);
        $this->assertStringContainsString(ROOT . DS . 'templates', $message);
=======
            $cell->render('fooBar');
        } catch (MissingCellViewException $e) {
        }

        $this->assertNotNull($e);
        $this->assertEquals('Cell view file "foo_bar.ctp" is missing.', $e->getMessage());
>>>>>>> b0559078
        $this->assertInstanceOf(MissingTemplateException::class, $e->getPrevious());
    }

    /**
     * Test rendering a cell with a theme.
     *
     * @return void
     */
    public function testCellRenderThemed()
    {
        $this->View->setTheme('TestTheme');
        $cell = $this->View->cell('Articles', ['msg' => 'hello world!']);

        $this->assertEquals($this->View->getTheme(), $cell->viewBuilder()->getTheme());
        $this->assertStringContainsString('Themed cell content.', $cell->render());
    }

    /**
     * Test that a cell can render a plugin view.
     *
     * @return void
     */
    public function testCellRenderPluginTemplate()
    {
        $cell = $this->View->cell('Articles');
        $this->assertStringContainsString(
            'TestPlugin Articles/display',
            $cell->render('TestPlugin.display')
        );

        $cell = $this->View->cell('Articles');
        $cell->viewBuilder()->setPlugin('TestPlugin');
        $this->assertStringContainsString(
            'TestPlugin Articles/display',
            $cell->render('display')
        );
    }

    /**
     * Tests that using plugin's cells works.
     *
     * @return void
     */
    public function testPluginCell()
    {
        $cell = $this->View->cell('TestPlugin.Dummy::echoThis', ['msg' => 'hello world!']);
        $this->assertStringContainsString('hello world!', "{$cell}");
    }

    /**
     * Tests that using namespaced cells works.
     *
     * @return void
     */
    public function testNamespacedCell()
    {
        $cell = $this->View->cell('Admin/Menu');
        $this->assertStringContainsString('Admin Menu Cell', $cell->render());
    }

    /**
     * Tests that using namespaced cells in plugins works
     *
     * @return void
     */
    public function testPluginNamespacedCell()
    {
        $cell = $this->View->cell('TestPlugin.Admin/Menu');
        $this->assertStringContainsString('Test Plugin Admin Menu Cell', $cell->render());
    }

    /**
     * Test that plugin cells can render other view templates.
     *
     * @return void
     */
    public function testPluginCellAlternateTemplate()
    {
        $cell = $this->View->cell('TestPlugin.Dummy::echoThis', ['msg' => 'hello world!']);
        $cell->viewBuilder()->setTemplate('../../element/translate');
        $this->assertStringContainsString('This is a translatable string', "{$cell}");
    }

    /**
     * Test that plugin cells can render other view templates.
     *
     * @return void
     */
    public function testPluginCellAlternateTemplateRenderParam()
    {
        $cell = $this->View->cell('TestPlugin.Dummy::echoThis', ['msg' => 'hello world!']);
        $result = $cell->render('../../element/translate');
        $this->assertStringContainsString('This is a translatable string', $result);
    }

    /**
     * Tests that using an non-existent cell throws an exception.
     *
     * @return void
     */
    public function testNonExistentCell()
    {
        $this->expectException(\Cake\View\Exception\MissingCellException::class);
        $cell = $this->View->cell('TestPlugin.Void::echoThis', ['arg1' => 'v1']);
        $cell = $this->View->cell('Void::echoThis', ['arg1' => 'v1', 'arg2' => 'v2']);
    }

    /**
     * Tests missing method errors
     *
     * @return void
     */
    public function testCellMissingMethod()
    {
        $this->expectException(\BadMethodCallException::class);
        $this->expectExceptionMessage('Class TestApp\View\Cell\ArticlesCell does not have a "nope" method.');
        $cell = $this->View->cell('Articles::nope');
        $cell->render();
    }

    /**
     * Test that cell options are passed on.
     *
     * @return void
     */
    public function testCellOptions()
    {
        $cell = $this->View->cell('Articles', [], ['limit' => 10, 'nope' => 'nope']);
        $this->assertEquals(10, $cell->limit);
        $this->assertObjectNotHasAttribute('nope', $cell, 'Not a valid option');
    }

    /**
     * Test that cells get the helper configuration from the view that created them.
     *
     * @return void
     */
    public function testCellInheritsHelperConfig()
    {
        $request = $this->getMockBuilder('Cake\Http\ServerRequest')->getMock();
        $response = $this->getMockBuilder('Cake\Http\Response')->getMock();
        $helpers = ['Url', 'Form', 'Banana'];

        $view = new View($request, $response, null, ['helpers' => $helpers]);

        $cell = $view->cell('Articles');
        $this->assertSame($helpers, $cell->viewBuilder()->getHelpers());
    }

    /**
     * Test that cells the view class name of a custom view passed on.
     *
     * @return void
     */
    public function testCellInheritsCustomViewClass()
    {
        $request = $this->getMockBuilder('Cake\Http\ServerRequest')->getMock();
        $response = $this->getMockBuilder('Cake\Http\Response')->getMock();
        $view = new CustomJsonView($request, $response);
        $view->setTheme('Pretty');
        $cell = $view->cell('Articles');
        $this->assertSame('TestApp\View\CustomJsonView', $cell->viewBuilder()->getClassName());
        $this->assertSame('Pretty', $cell->viewBuilder()->getTheme());
    }

    /**
     * Test that cells the view class name of a controller passed on.
     *
     * @return void
     */
    public function testCellInheritsController()
    {
        $request = $this->getMockBuilder('Cake\Http\ServerRequest')->getMock();
        $response = $this->getMockBuilder('Cake\Http\Response')->getMock();
        $controller = new CellTraitTestController($request, $response);
        $controller->viewBuilder()->setTheme('Pretty');
        $controller->viewBuilder()->setClassName('Json');
        $cell = $controller->cell('Articles');
        $this->assertSame('Json', $cell->viewBuilder()->getClassName());
        $this->assertSame('Pretty', $cell->viewBuilder()->getTheme());
    }

    /**
     * Test cached render.
     *
     * @return void
     */
    public function testCachedRenderSimple()
    {
        $mock = $this->getMockBuilder('Cake\Cache\CacheEngine')->getMock();
        $mock->method('init')
            ->will($this->returnValue(true));
        $mock->method('get')
            ->will($this->returnValue(null));
        $mock->expects($this->once())
            ->method('set')
            ->with('cell_test_app_view_cell_articles_cell_display_default', "dummy\n")
            ->will($this->returnValue(true));
        Cache::setConfig('default', $mock);

        $cell = $this->View->cell('Articles', [], ['cache' => true]);
        $result = $cell->render();
        $this->assertEquals("dummy\n", $result);
        Cache::drop('default');
    }

    /**
     * Test read cached cell.
     *
     * @return void
     */
    public function testReadCachedCell()
    {
        $mock = $this->getMockBuilder('Cake\Cache\CacheEngine')->getMock();
        $mock->method('init')
            ->will($this->returnValue(true));
        $mock->method('get')
            ->will($this->returnValue("dummy\n"));
        $mock->expects($this->never())
            ->method('set');
        Cache::setConfig('default', $mock);

        $cell = $this->View->cell('Articles', [], ['cache' => true]);
        $result = $cell->render();
        $this->assertEquals("dummy\n", $result);
        Cache::drop('default');
    }

    /**
     * Test cached render array config
     *
     * @return void
     */
    public function testCachedRenderArrayConfig()
    {
        $mock = $this->getMockBuilder('Cake\Cache\CacheEngine')->getMock();
        $mock->method('init')
            ->will($this->returnValue(true));
        $mock->method('get')
            ->will($this->returnValue(null));
        $mock->expects($this->once())
            ->method('set')
            ->with('my_key', "dummy\n")
            ->will($this->returnValue(true));
        Cache::setConfig('cell', $mock);

        $cell = $this->View->cell('Articles', [], [
            'cache' => ['key' => 'my_key', 'config' => 'cell'],
        ]);
        $result = $cell->render();
        $this->assertEquals("dummy\n", $result);
        Cache::drop('cell');
    }

    /**
     * Test cached render when using an action changing the template used
     *
     * @return void
     */
    public function testCachedRenderSimpleCustomTemplate()
    {
        $mock = $this->getMockBuilder('Cake\Cache\CacheEngine')->getMock();
        $mock->method('init')
            ->will($this->returnValue(true));
        $mock->method('get')
            ->will($this->returnValue(null));
        $mock->expects($this->once())
            ->method('set')
            ->with('cell_test_app_view_cell_articles_cell_customTemplateViewBuilder_default', "<h1>This is the alternate template</h1>\n")
            ->will($this->returnValue(true));
        Cache::setConfig('default', $mock);

        $cell = $this->View->cell('Articles::customTemplateViewBuilder', [], ['cache' => true]);
        $result = $cell->render();
        $this->assertStringContainsString('This is the alternate template', $result);

        Cache::drop('default');
    }

    /**
     * Test that when the cell cache is enabled, the cell action is only invoke the first
     * time the cell is rendered
     *
     * @return void
     */
    public function testCachedRenderSimpleCustomTemplateViewBuilder()
    {
        Cache::setConfig('default', [
            'className' => 'File',
            'path' => CACHE,
        ]);
        $cell = $this->View->cell('Articles::customTemplateViewBuilder', [], ['cache' => ['key' => 'celltest']]);
        $result = $cell->render();
        $this->assertEquals(1, $cell->counter);
        $cell->render();
        $this->assertEquals(1, $cell->counter);
        $this->assertStringContainsString('This is the alternate template', $result);
        Cache::delete('celltest');
        Cache::drop('default');
    }

    /**
     * Test that when the cell cache is enabled, the cell action is only invoke the first
     * time the cell is rendered
     *
     * @return void
     */
    public function testACachedViewCellReRendersWhenGivenADifferentTemplate()
    {
        Cache::setConfig('default', [
            'className' => 'File',
            'path' => CACHE,
        ]);
        $cell = $this->View->cell('Articles::customTemplateViewBuilder', [], ['cache' => true]);
        $result = $cell->render('alternate_teaser_list');
        $result2 = $cell->render('not_the_alternate_teaser_list');
        $this->assertStringContainsString('This is the alternate template', $result);
        $this->assertStringContainsString('This is NOT the alternate template', $result2);
        Cache::delete('celltest');
        Cache::drop('default');
    }
}<|MERGE_RESOLUTION|>--- conflicted
+++ resolved
@@ -203,24 +203,15 @@
 
         $e = null;
         try {
-<<<<<<< HEAD
-            $cell->render('derp');
+            $cell->render('fooBar');
         } catch (MissingCellTemplateException $e) {
         }
 
         $this->assertNotNull($e);
         $message = $e->getMessage();
-        $this->assertStringContainsString("Cell template file 'derp' could not be found.", $message);
+        $this->assertStringContainsString("Cell template file 'foo_bar.php' could not be found.", $message);
         $this->assertStringContainsString('The following paths', $message);
         $this->assertStringContainsString(ROOT . DS . 'templates', $message);
-=======
-            $cell->render('fooBar');
-        } catch (MissingCellViewException $e) {
-        }
-
-        $this->assertNotNull($e);
-        $this->assertEquals('Cell view file "foo_bar.ctp" is missing.', $e->getMessage());
->>>>>>> b0559078
         $this->assertInstanceOf(MissingTemplateException::class, $e->getPrevious());
     }
 
