--- conflicted
+++ resolved
@@ -47,14 +47,10 @@
         $this->Helper = new UrlHelper($this->View);
 
         static::setAppNamespace();
-<<<<<<< HEAD
-        Plugin::load(['TestTheme']);
+        $this->loadPlugins(['TestTheme']);
         Router::scope('/', function ($routes) {
             $routes->fallbacks();
         });
-=======
-        $this->loadPlugins(['TestTheme']);
->>>>>>> 50d16b6a
     }
 
     /**
@@ -65,10 +61,8 @@
     public function tearDown()
     {
         parent::tearDown();
-        Configure::delete('Asset');
 
         Plugin::unload();
-        Router::reload();
         unset($this->Helper, $this->View);
     }
 
