--- conflicted
+++ resolved
@@ -3305,13 +3305,8 @@
      */
     public function testControlCheckbox()
     {
-<<<<<<< HEAD
         $articles = $this->getTableLocator()->get('Articles');
-        $articles->schema()->addColumn('active', ['type' => 'boolean', 'default' => null]);
-=======
-        $articles = TableRegistry::get('Articles');
         $articles->getSchema()->addColumn('active', ['type' => 'boolean', 'default' => null]);
->>>>>>> fdfd0260
         $article = $articles->newEntity();
 
         $this->Form->create($article);
@@ -4392,15 +4387,9 @@
         $expected = ['input' => ['type' => 'text', 'name' => 'Model[field]', 'value' => 'default value']];
         $this->assertHtml($expected, $result);
 
-<<<<<<< HEAD
         $Articles = $this->getTableLocator()->get('Articles');
-        $title = $Articles->schema()->getColumn('title');
-        $Articles->schema()->addColumn(
-=======
-        $Articles = TableRegistry::get('Articles');
         $title = $Articles->getSchema()->getColumn('title');
         $Articles->getSchema()->addColumn(
->>>>>>> fdfd0260
             'title',
             ['default' => 'default title'] + $title
         );
@@ -4734,15 +4723,9 @@
      */
     public function testRadioDefaultValue()
     {
-<<<<<<< HEAD
         $Articles = $this->getTableLocator()->get('Articles');
-        $title = $Articles->schema()->getColumn('title');
-        $Articles->schema()->addColumn(
-=======
-        $Articles = TableRegistry::get('Articles');
         $title = $Articles->getSchema()->getColumn('title');
         $Articles->getSchema()->addColumn(
->>>>>>> fdfd0260
             'title',
             ['default' => '1'] + $title
         );
@@ -5893,13 +5876,8 @@
         $expected = ['input' => ['type' => 'checkbox', 'name' => 'Model[field]', 'value' => '1']];
         $this->assertHtml($expected, $result);
 
-<<<<<<< HEAD
         $Articles = $this->getTableLocator()->get('Articles');
-        $Articles->schema()->addColumn(
-=======
-        $Articles = TableRegistry::get('Articles');
         $Articles->getSchema()->addColumn(
->>>>>>> fdfd0260
             'published',
             ['type' => 'boolean', 'null' => false, 'default' => true]
         );
