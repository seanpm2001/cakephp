--- conflicted
+++ resolved
@@ -3092,17 +3092,10 @@
             [5, true, true, 10, [], '<link href="http://localhost/index?foo=bar&amp;page=4" rel="prev"/>' .
                 '<link href="http://localhost/index?foo=bar&amp;page=6" rel="next"/>'],
             // Verifies that a page in the middle has both links.
-<<<<<<< HEAD
-            [5, true, true, 10, ['first' => true, 'last' => true], '<link href="http://localhost/index?page=4" rel="prev"/>' .
-                '<link href="http://localhost/index?page=6" rel="next"/>' .
-                '<link href="http://localhost/index" rel="first"/>' .
-                '<link href="http://localhost/index?page=10" rel="last"/>'],
-=======
             [5, true, true, 10, ['first' => true, 'last' => true], '<link href="http://localhost/index?foo=bar&amp;page=4" rel="prev"/>' .
                 '<link href="http://localhost/index?foo=bar&amp;page=6" rel="next"/>' .
                 '<link href="http://localhost/index?foo=bar" rel="first"/>' .
                 '<link href="http://localhost/index?foo=bar&amp;page=10" rel="last"/>']
->>>>>>> fe824655
         ];
     }
 
