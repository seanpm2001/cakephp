--- conflicted
+++ resolved
@@ -340,13 +340,8 @@
         ];
 
         $ThemeView = new TestView(null, null, null, $viewOptions);
-<<<<<<< HEAD
-        $ThemeView->theme = 'TestTheme';
+        $ThemeView->setTheme('TestTheme');
         $expected = TEST_APP . 'templates' . DS . 'Pages' . DS . 'home.php';
-=======
-        $ThemeView->setTheme('TestTheme');
-        $expected = TEST_APP . 'TestApp' . DS . 'Template' . DS . 'Pages' . DS . 'home.ctp';
->>>>>>> 7b989010
         $result = $ThemeView->getViewFileName('home');
         $this->assertPathEquals($expected, $result);
 
@@ -358,35 +353,20 @@
         $result = $ThemeView->getLayoutFileName();
         $this->assertPathEquals($expected, $result);
 
-<<<<<<< HEAD
-        $ThemeView->layoutPath = 'rss';
+        $ThemeView->setLayoutPath('rss');
         $expected = TEST_APP . 'templates' . DS . 'Layout' . DS . 'rss' . DS . 'default.php';
         $result = $ThemeView->getLayoutFileName();
         $this->assertPathEquals($expected, $result);
 
-        $ThemeView->layoutPath = 'Email' . DS . 'html';
+        $ThemeView->setLayoutPath('Email' . DS . 'html');
         $expected = TEST_APP . 'templates' . DS . 'Layout' . DS . 'Email' . DS . 'html' . DS . 'default.php';
-=======
-        $ThemeView->setLayoutPath('rss');
-        $expected = TEST_APP . 'TestApp' . DS . 'Template' . DS . 'Layout' . DS . 'rss' . DS . 'default.ctp';
         $result = $ThemeView->getLayoutFileName();
         $this->assertPathEquals($expected, $result);
 
-        $ThemeView->setLayoutPath('Email' . DS . 'html');
-        $expected = TEST_APP . 'TestApp' . DS . 'Template' . DS . 'Layout' . DS . 'Email' . DS . 'html' . DS . 'default.ctp';
->>>>>>> 7b989010
-        $result = $ThemeView->getLayoutFileName();
-        $this->assertPathEquals($expected, $result);
-
         $ThemeView = new TestView(null, null, null, $viewOptions);
 
-<<<<<<< HEAD
-        $ThemeView->theme = 'Company/TestPluginThree';
+        $ThemeView->setTheme('Company/TestPluginThree');
         $expected = Plugin::path('Company/TestPluginThree') . 'templates' . DS . 'Layout' . DS . 'default.php';
-=======
-        $ThemeView->setTheme('Company/TestPluginThree');
-        $expected = Plugin::path('Company/TestPluginThree') . 'src' . DS . 'Template' . DS . 'Layout' . DS . 'default.ctp';
->>>>>>> 7b989010
         $result = $ThemeView->getLayoutFileName();
         $this->assertPathEquals($expected, $result);
     }
@@ -620,12 +600,7 @@
         $result = $View->getViewFileName('page.home');
         $this->assertPathEquals($expected, $result, 'Should not ruin files with dots.');
 
-<<<<<<< HEAD
-        Plugin::load('TestPlugin');
         $expected = TEST_APP . 'templates' . DS . 'Pages' . DS . 'home.php';
-=======
-        $expected = TEST_APP . 'TestApp' . DS . 'Template' . DS . 'Pages' . DS . 'home.ctp';
->>>>>>> 7b989010
         $result = $View->getViewFileName('TestPlugin.home');
         $this->assertPathEquals($expected, $result, 'Plugin is missing the view, cascade to app.');
 
@@ -722,23 +697,13 @@
         $result = $View->getLayoutFileName();
         $this->assertPathEquals($expected, $result);
 
-<<<<<<< HEAD
-        $View->layoutPath = 'rss';
+        $View->setLayoutPath('rss');
         $expected = TEST_APP . 'templates' . DS . 'Layout' . DS . 'rss' . DS . 'default.php';
         $result = $View->getLayoutFileName();
         $this->assertPathEquals($expected, $result);
 
-        $View->layoutPath = 'Email' . DS . 'html';
+        $View->setLayoutPath('Email' . DS . 'html');
         $expected = TEST_APP . 'templates' . DS . 'Layout' . DS . 'Email' . DS . 'html' . DS . 'default.php';
-=======
-        $View->setLayoutPath('rss');
-        $expected = TEST_APP . 'TestApp' . DS . 'Template' . DS . 'Layout' . DS . 'rss' . DS . 'default.ctp';
-        $result = $View->getLayoutFileName();
-        $this->assertPathEquals($expected, $result);
-
-        $View->setLayoutPath('Email' . DS . 'html');
-        $expected = TEST_APP . 'TestApp' . DS . 'Template' . DS . 'Layout' . DS . 'Email' . DS . 'html' . DS . 'default.ctp';
->>>>>>> 7b989010
         $result = $View->getLayoutFileName();
         $this->assertPathEquals($expected, $result);
     }
@@ -763,15 +728,9 @@
         $result = $View->getLayoutFileName('TestPlugin.default');
         $this->assertPathEquals($expected, $result);
 
-<<<<<<< HEAD
-        $View->plugin = 'TestPlugin';
+        $View->setRequest($View->getRequest()->withParam('plugin', 'TestPlugin'));
         $expected = TEST_APP . 'Plugin' . DS . 'TestPlugin' . DS . 'templates' . DS .
             'Layout' . DS . 'default.php';
-=======
-        $View->setRequest($View->getRequest()->withParam('plugin', 'TestPlugin'));
-        $expected = TEST_APP . 'Plugin' . DS . 'TestPlugin' . DS . 'src' . DS .
-            'Template' . DS . 'Layout' . DS . 'default.ctp';
->>>>>>> 7b989010
         $result = $View->getLayoutFileName('default');
         $this->assertPathEquals($expected, $result);
     }
@@ -786,15 +745,9 @@
         $View = new TestView();
 
         // Prefix specific layout
-<<<<<<< HEAD
-        $View->request = $View->request->withParam('prefix', 'foo_prefix');
+        $View->setRequest($View->getRequest()->withParam('prefix', 'foo_prefix'));
         $expected = TEST_APP . 'templates' . DS .
             'FooPrefix' . DS . 'Layout' . DS . 'default.php';
-=======
-        $View->setRequest($View->getRequest()->withParam('prefix', 'foo_prefix'));
-        $expected = TEST_APP . 'TestApp' . DS . 'Template' . DS .
-            'FooPrefix' . DS . 'Layout' . DS . 'default.ctp';
->>>>>>> 7b989010
         $result = $View->getLayoutFileName();
         $this->assertPathEquals($expected, $result);
 
@@ -803,15 +756,9 @@
         $this->assertPathEquals($expected, $result);
 
         // Nested prefix layout
-<<<<<<< HEAD
-        $View->request = $View->request->withParam('prefix', 'foo_prefix/bar_prefix');
+        $View->setRequest($View->getRequest()->withParam('prefix', 'foo_prefix/bar_prefix'));
         $expected = TEST_APP . 'templates' . DS .
             'FooPrefix' . DS . 'BarPrefix' . DS . 'Layout' . DS . 'default.php';
-=======
-        $View->setRequest($View->getRequest()->withParam('prefix', 'foo_prefix/bar_prefix'));
-        $expected = TEST_APP . 'TestApp' . DS . 'Template' . DS .
-            'FooPrefix' . DS . 'BarPrefix' . DS . 'Layout' . DS . 'default.ctp';
->>>>>>> 7b989010
         $result = $View->getLayoutFileName();
         $this->assertPathEquals($expected, $result);
 
@@ -821,15 +768,9 @@
         $this->assertPathEquals($expected, $result);
 
         // Fallback to app's layout
-<<<<<<< HEAD
-        $View->request = $View->request->withParam('prefix', 'Admin');
+        $View->setRequest($View->getRequest()->withParam('prefix', 'Admin'));
         $expected = TEST_APP . 'templates' . DS .
             'Layout' . DS . 'default.php';
-=======
-        $View->setRequest($View->getRequest()->withParam('prefix', 'Admin'));
-        $expected = TEST_APP . 'TestApp' . DS . 'Template' . DS .
-            'Layout' . DS . 'default.ctp';
->>>>>>> 7b989010
         $result = $View->getLayoutFileName();
         $this->assertPathEquals($expected, $result);
     }
