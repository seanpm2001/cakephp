--- conflicted
+++ resolved
@@ -89,12 +89,8 @@
  */
 class TestView extends AppView
 {
-<<<<<<< HEAD
 
     public function initialize(): void
-=======
-    public function initialize()
->>>>>>> 1ee9e367
     {
         $this->loadHelper('Html', ['mykey' => 'myval']);
     }
