--- conflicted
+++ resolved
@@ -538,7 +538,6 @@
         $result = $this->Number->toReadableSize(512.05 * 1024 * 1024 * 1024);
         $this->assertEquals('512,05 GB', $result);
     }
-<<<<<<< HEAD
 
     /**
      * test config()
@@ -557,8 +556,8 @@
 
         $result = $this->Number->currency(15000, 'INR', ['locale' => 'en_IN']);
         $this->assertEquals('₹ 15,000', $result);
-=======
-    
+    }
+
     /**
      * test ordinal() with locales
      *
@@ -585,6 +584,5 @@
 
         $result = $this->Number->ordinal(2);
         $this->assertEquals('2e', $result);
->>>>>>> 8af055e4
     }
 }