<?php
/**
 * CakePHP(tm) : Rapid Development Framework (https://cakephp.org)
 * Copyright (c) Cake Software Foundation, Inc. (https://cakefoundation.org)
 *
 * Licensed under The MIT License
 * For full copyright and license information, please see the LICENSE.txt
 * Redistributions of files must retain the above copyright notice
 *
 * @copyright     Copyright (c) Cake Software Foundation, Inc. (https://cakefoundation.org)
 * @link          https://cakephp.org CakePHP(tm) Project
 * @since         2.0.0
 * @license       https://opensource.org/licenses/mit-license.php MIT License
 */
namespace Cake\Test\TestCase\Mailer\Transport;

use Cake\Mailer\Email;
use Cake\Mailer\Transport\SmtpTransport;
use Cake\Network\Exception\SocketException;
use Cake\Network\Socket;
use Cake\TestSuite\TestCase;

/**
 * Help to test SmtpTransport
 */
class SmtpTestTransport extends SmtpTransport
{

    /**
     * Helper to change the socket
     *
     * @param Socket $socket
     * @return void
     */
    public function setSocket(Socket $socket)
    {
        $this->_socket = $socket;
    }

    /**
     * Disabled the socket change
     *
     * @return void
     */
    protected function _generateSocket()
    {
    }

    /**
     * Magic function to call protected methods
     *
     * @param string $method
     * @param string $args
     * @return mixed
     */
    public function __call($method, $args)
    {
        $method = '_' . $method;

        return call_user_func_array([$this, $method], $args);
    }
}

/**
 * Test case
 */
class SmtpTransportTest extends TestCase
{

    /**
     * Setup
     *
     * @return void
     */
    public function setUp()
    {
        parent::setUp();
        $this->socket = $this->getMockBuilder('Cake\Network\Socket')
            ->setMethods(['read', 'write', 'connect', 'disconnect', 'enableCrypto'])
            ->getMock();

        $this->SmtpTransport = new SmtpTestTransport();
        $this->SmtpTransport->setSocket($this->socket);
        $this->SmtpTransport->setConfig(['client' => 'localhost']);
    }

    /**
     * testConnectEhlo method
     *
     * @return void
     */
    public function testConnectEhlo()
    {
        $this->socket->expects($this->any())->method('connect')->will($this->returnValue(true));
        $this->socket->expects($this->any())
           ->method('read')
           ->will($this->onConsecutiveCalls(
               "220 Welcome message\r\n",
               "250 Accepted\r\n"
           ));
        $this->socket->expects($this->once())->method('write')->with("EHLO localhost\r\n");
        $this->SmtpTransport->connect();
    }

    /**
     * testConnectEhloTls method
     *
     * @return void
     */
    public function testConnectEhloTls()
    {
        $this->SmtpTransport->setConfig(['tls' => true]);
        $this->socket->expects($this->any())->method('connect')->will($this->returnValue(true));
        $this->socket->expects($this->at(1))->method('read')->will($this->returnValue("220 Welcome message\r\n"));
        $this->socket->expects($this->at(2))->method('write')->with("EHLO localhost\r\n");
        $this->socket->expects($this->at(3))->method('read')->will($this->returnValue("250 Accepted\r\n"));
        $this->socket->expects($this->at(4))->method('write')->with("STARTTLS\r\n");
        $this->socket->expects($this->at(5))->method('read')->will($this->returnValue("220 Server ready\r\n"));
        $this->socket->expects($this->at(6))->method('enableCrypto')->with('tls')->will($this->returnValue(true));
        $this->socket->expects($this->at(7))->method('write')->with("EHLO localhost\r\n");
        $this->socket->expects($this->at(8))->method('read')->will($this->returnValue("250 Accepted\r\n"));
        $this->SmtpTransport->connect();
    }

    /**
     * testConnectEhloTlsOnNonTlsServer method
     *
     * @return void
     */
    public function testConnectEhloTlsOnNonTlsServer()
    {
<<<<<<< HEAD
        $this->SmtpTransport->setConfig(['tls' => true]);
=======
        $this->expectException(\Cake\Network\Exception\SocketException::class);
        $this->expectExceptionMessage('SMTP server did not accept the connection or trying to connect to non TLS SMTP server using TLS.');
        $this->SmtpTransport->config(['tls' => true]);
>>>>>>> 600e90dc
        $this->socket->expects($this->any())->method('connect')->will($this->returnValue(true));
        $this->socket->expects($this->at(1))->method('read')->will($this->returnValue("220 Welcome message\r\n"));
        $this->socket->expects($this->at(2))->method('write')->with("EHLO localhost\r\n");
        $this->socket->expects($this->at(3))->method('read')->will($this->returnValue("250 Accepted\r\n"));
        $this->socket->expects($this->at(4))->method('write')->with("STARTTLS\r\n");
        $this->socket->expects($this->at(5))->method('read')
            ->will($this->returnValue("500 5.3.3 Unrecognized command\r\n"));

        $e = null;
        try {
            $this->SmtpTransport->connect();
        } catch (SocketException $e) {
        }

        $this->assertNotNull($e);
        $this->assertEquals('SMTP server did not accept the connection or trying to connect to non TLS SMTP server using TLS.', $e->getMessage());
        $this->assertInstanceOf(SocketException::class, $e->getPrevious());
        $this->assertContains('500 5.3.3 Unrecognized command', $e->getPrevious()->getMessage());
    }

    /**
     * testConnectEhloNoTlsOnRequiredTlsServer method
     *
     * @return void
     */
    public function testConnectEhloNoTlsOnRequiredTlsServer()
    {
<<<<<<< HEAD
        $this->SmtpTransport->setConfig(['tls' => false, 'username' => 'user', 'password' => 'pass']);
=======
        $this->expectException(\Cake\Network\Exception\SocketException::class);
        $this->expectExceptionMessage('SMTP authentication method not allowed, check if SMTP server requires TLS.');
        $this->SmtpTransport->config(['tls' => false, 'username' => 'user', 'password' => 'pass']);
>>>>>>> 600e90dc
        $this->socket->expects($this->any())->method('connect')->will($this->returnValue(true));
        $this->socket->expects($this->at(1))->method('read')->will($this->returnValue("220 Welcome message\r\n"));
        $this->socket->expects($this->at(2))->method('write')->with("EHLO localhost\r\n");
        $this->socket->expects($this->at(3))->method('read')->will($this->returnValue("250 Accepted\r\n"));
        $this->socket->expects($this->at(4))->method('write')->with("AUTH LOGIN\r\n");
        $this->socket->expects($this->at(5))->method('read')
            ->will($this->returnValue("504 5.7.4 Unrecognized authentication type\r\n"));
        $this->SmtpTransport->connect();
    }

    /**
     * testConnectHelo method
     *
     * @return void
     */
    public function testConnectHelo()
    {
        $this->socket->expects($this->any())->method('connect')->will($this->returnValue(true));
        $this->socket->expects($this->at(1))->method('read')->will($this->returnValue("220 Welcome message\r\n"));
        $this->socket->expects($this->at(2))->method('write')->with("EHLO localhost\r\n");
        $this->socket->expects($this->at(3))->method('read')->will($this->returnValue("200 Not Accepted\r\n"));
        $this->socket->expects($this->at(4))->method('write')->with("HELO localhost\r\n");
        $this->socket->expects($this->at(5))->method('read')->will($this->returnValue("250 Accepted\r\n"));
        $this->SmtpTransport->connect();
    }

    /**
     * testConnectFail method
     *
     * @return void
     */
    public function testConnectFail()
    {
        $this->expectException(\Cake\Network\Exception\SocketException::class);
        $this->expectExceptionMessage('SMTP server did not accept the connection.');
        $this->socket->expects($this->any())->method('connect')->will($this->returnValue(true));
        $this->socket->expects($this->at(1))->method('read')->will($this->returnValue("220 Welcome message\r\n"));
        $this->socket->expects($this->at(2))->method('write')->with("EHLO localhost\r\n");
        $this->socket->expects($this->at(3))->method('read')->will($this->returnValue("200 Not Accepted\r\n"));
        $this->socket->expects($this->at(4))->method('write')->with("HELO localhost\r\n");
        $this->socket->expects($this->at(5))->method('read')->will($this->returnValue("200 Not Accepted\r\n"));

        $e = null;
        try {
            $this->SmtpTransport->connect();
        } catch (SocketException $e) {
        }

        $this->assertNotNull($e);
        $this->assertEquals('SMTP server did not accept the connection.', $e->getMessage());
        $this->assertInstanceOf(SocketException::class, $e->getPrevious());
        $this->assertContains('200 Not Accepted', $e->getPrevious()->getMessage());
    }

    /**
     * testAuth method
     *
     * @return void
     */
    public function testAuth()
    {
        $this->socket->expects($this->at(0))->method('write')->with("AUTH LOGIN\r\n");
        $this->socket->expects($this->at(1))->method('read')->will($this->returnValue("334 Login\r\n"));
        $this->socket->expects($this->at(2))->method('write')->with("bWFyaw==\r\n");
        $this->socket->expects($this->at(3))->method('read')->will($this->returnValue("334 Pass\r\n"));
        $this->socket->expects($this->at(4))->method('write')->with("c3Rvcnk=\r\n");
        $this->socket->expects($this->at(5))->method('read')->will($this->returnValue("235 OK\r\n"));
        $this->SmtpTransport->setConfig(['username' => 'mark', 'password' => 'story']);
        $this->SmtpTransport->auth();
    }

    /**
     * testAuthNotRecognized method
     *
     * @return void
     */
    public function testAuthNotRecognized()
    {
        $this->expectException(\Cake\Network\Exception\SocketException::class);
        $this->expectExceptionMessage('AUTH command not recognized or not implemented, SMTP server may not require authentication.');
        $this->socket->expects($this->at(0))->method('write')->with("AUTH LOGIN\r\n");
        $this->socket->expects($this->at(1))->method('read')
            ->will($this->returnValue("500 5.3.3 Unrecognized command\r\n"));
        $this->SmtpTransport->setConfig(['username' => 'mark', 'password' => 'story']);
        $this->SmtpTransport->auth();
    }

    /**
     * testAuthNotImplemented method
     *
     * @return void
     */
    public function testAuthNotImplemented()
    {
        $this->expectException(\Cake\Network\Exception\SocketException::class);
        $this->expectExceptionMessage('AUTH command not recognized or not implemented, SMTP server may not require authentication.');
        $this->socket->expects($this->at(0))->method('write')->with("AUTH LOGIN\r\n");
        $this->socket->expects($this->at(1))->method('read')
            ->will($this->returnValue("502 5.3.3 Command not implemented\r\n"));
        $this->SmtpTransport->setConfig(['username' => 'mark', 'password' => 'story']);
        $this->SmtpTransport->auth();
    }

    /**
     * testAuthBadSequence method
     *
     * @return void
     */
    public function testAuthBadSequence()
    {
        $this->expectException(\Cake\Network\Exception\SocketException::class);
        $this->expectExceptionMessage('SMTP Error: 503 5.5.1 Already authenticated');
        $this->socket->expects($this->at(0))->method('write')->with("AUTH LOGIN\r\n");
        $this->socket->expects($this->at(1))
            ->method('read')->will($this->returnValue("503 5.5.1 Already authenticated\r\n"));
        $this->SmtpTransport->setConfig(['username' => 'mark', 'password' => 'story']);
        $this->SmtpTransport->auth();
    }

    /**
     * testAuthBadUsername method
     *
     * @return void
     */
    public function testAuthBadUsername()
    {
        $this->expectException(\Cake\Network\Exception\SocketException::class);
        $this->expectExceptionMessage('SMTP server did not accept the username.');
        $this->socket->expects($this->at(0))->method('write')->with("AUTH LOGIN\r\n");
        $this->socket->expects($this->at(1))->method('read')->will($this->returnValue("334 Login\r\n"));
        $this->socket->expects($this->at(2))->method('write')->with("bWFyaw==\r\n");
        $this->socket->expects($this->at(3))->method('read')
            ->will($this->returnValue("535 5.7.8 Authentication failed\r\n"));
        $this->SmtpTransport->setConfig(['username' => 'mark', 'password' => 'story']);

        $e = null;
        try {
            $this->SmtpTransport->auth();
        } catch (SocketException $e) {
        }

        $this->assertNotNull($e);
        $this->assertEquals('SMTP server did not accept the username.', $e->getMessage());
        $this->assertInstanceOf(SocketException::class, $e->getPrevious());
        $this->assertContains('535 5.7.8 Authentication failed', $e->getPrevious()->getMessage());
    }

    /**
     * testAuthBadPassword method
     *
     * @return void
     */
    public function testAuthBadPassword()
    {
        $this->expectException(\Cake\Network\Exception\SocketException::class);
        $this->expectExceptionMessage('SMTP server did not accept the password.');
        $this->socket->expects($this->at(0))->method('write')->with("AUTH LOGIN\r\n");
        $this->socket->expects($this->at(1))->method('read')->will($this->returnValue("334 Login\r\n"));
        $this->socket->expects($this->at(2))->method('write')->with("bWFyaw==\r\n");
        $this->socket->expects($this->at(3))->method('read')->will($this->returnValue("334 Pass\r\n"));
        $this->socket->expects($this->at(4))->method('write')->with("c3Rvcnk=\r\n");
        $this->socket->expects($this->at(5))->method('read')->will($this->returnValue("535 5.7.8 Authentication failed\r\n"));
        $this->SmtpTransport->setConfig(['username' => 'mark', 'password' => 'story']);

        $e = null;
        try {
            $this->SmtpTransport->auth();
        } catch (SocketException $e) {
        }

        $this->assertNotNull($e);
        $this->assertEquals('SMTP server did not accept the password.', $e->getMessage());
        $this->assertInstanceOf(SocketException::class, $e->getPrevious());
        $this->assertContains('535 5.7.8 Authentication failed', $e->getPrevious()->getMessage());
    }

    /**
     * testRcpt method
     *
     * @return void
     */
    public function testRcpt()
    {
        $email = new Email();
        $email->setFrom('noreply@cakephp.org', 'CakePHP Test');
        $email->setTo('cake@cakephp.org', 'CakePHP');
        $email->setBcc('phpnut@cakephp.org');
        $email->setCc(['mark@cakephp.org' => 'Mark Story', 'juan@cakephp.org' => 'Juan Basso']);

        $this->socket->expects($this->at(0))->method('write')->with("MAIL FROM:<noreply@cakephp.org>\r\n");
        $this->socket->expects($this->at(1))->method('read')->will($this->returnValue("250 OK\r\n"));
        $this->socket->expects($this->at(2))->method('write')->with("RCPT TO:<cake@cakephp.org>\r\n");
        $this->socket->expects($this->at(3))->method('read')->will($this->returnValue("250 OK\r\n"));
        $this->socket->expects($this->at(4))->method('write')->with("RCPT TO:<mark@cakephp.org>\r\n");
        $this->socket->expects($this->at(5))->method('read')->will($this->returnValue("250 OK\r\n"));
        $this->socket->expects($this->at(6))->method('write')->with("RCPT TO:<juan@cakephp.org>\r\n");
        $this->socket->expects($this->at(7))->method('read')->will($this->returnValue("250 OK\r\n"));
        $this->socket->expects($this->at(8))->method('write')->with("RCPT TO:<phpnut@cakephp.org>\r\n");
        $this->socket->expects($this->at(9))->method('read')->will($this->returnValue("250 OK\r\n"));

        $this->SmtpTransport->sendRcpt($email);
    }

    /**
     * testRcptWithReturnPath method
     *
     * @return void
     */
    public function testRcptWithReturnPath()
    {
        $email = new Email();
        $email->from('noreply@cakephp.org', 'CakePHP Test');
        $email->setTo('cake@cakephp.org', 'CakePHP');
        $email->returnPath('pleasereply@cakephp.org', 'CakePHP Return');

        $this->socket->expects($this->at(0))->method('write')->with("MAIL FROM:<pleasereply@cakephp.org>\r\n");
        $this->socket->expects($this->at(1))->method('read')->will($this->returnValue("250 OK\r\n"));
        $this->socket->expects($this->at(2))->method('write')->with("RCPT TO:<cake@cakephp.org>\r\n");
        $this->socket->expects($this->at(3))->method('read')->will($this->returnValue("250 OK\r\n"));

        $this->SmtpTransport->sendRcpt($email);
    }

    /**
     * testSendData method
     *
     * @return void
     */
    public function testSendData()
    {
        $email = $this->getMockBuilder('Cake\Mailer\Email')
            ->setMethods(['message'])
            ->getMock();
        $email->setFrom('noreply@cakephp.org', 'CakePHP Test');
        $email->setReturnPath('pleasereply@cakephp.org', 'CakePHP Return');
        $email->setTo('cake@cakephp.org', 'CakePHP');
        $email->setCc(['mark@cakephp.org' => 'Mark Story', 'juan@cakephp.org' => 'Juan Basso']);
        $email->setBcc('phpnut@cakephp.org');
        $email->setMessageId('<4d9946cf-0a44-4907-88fe-1d0ccbdd56cb@localhost>');
        $email->setSubject('Testing SMTP');
        $date = date(DATE_RFC2822);
        $email->setHeaders(['Date' => $date]);
        $email->expects($this->once())
            ->method('message')
            ->will($this->returnValue(['First Line', 'Second Line', '.Third Line', '']));

        $data = "From: CakePHP Test <noreply@cakephp.org>\r\n";
        $data .= "Return-Path: CakePHP Return <pleasereply@cakephp.org>\r\n";
        $data .= "To: CakePHP <cake@cakephp.org>\r\n";
        $data .= "Cc: Mark Story <mark@cakephp.org>, Juan Basso <juan@cakephp.org>\r\n";
        $data .= 'Date: ' . $date . "\r\n";
        $data .= "Message-ID: <4d9946cf-0a44-4907-88fe-1d0ccbdd56cb@localhost>\r\n";
        $data .= "Subject: Testing SMTP\r\n";
        $data .= "MIME-Version: 1.0\r\n";
        $data .= "Content-Type: text/plain; charset=UTF-8\r\n";
        $data .= "Content-Transfer-Encoding: 8bit\r\n";
        $data .= "\r\n";
        $data .= "First Line\r\n";
        $data .= "Second Line\r\n";
        $data .= "..Third Line\r\n"; // RFC5321 4.5.2.Transparency
        $data .= "\r\n";
        $data .= "\r\n\r\n.\r\n";

        $this->socket->expects($this->at(0))->method('write')->with("DATA\r\n");
        $this->socket->expects($this->at(1))->method('read')->will($this->returnValue("354 OK\r\n"));
        $this->socket->expects($this->at(2))->method('write')->with($data);
        $this->socket->expects($this->at(3))->method('read')->will($this->returnValue("250 OK\r\n"));

        $this->SmtpTransport->sendData($email);
    }

    /**
     * testQuit method
     *
     * @return void
     */
    public function testQuit()
    {
        $this->socket->expects($this->at(0))->method('write')->with("QUIT\r\n");
        $this->socket->connected = true;
        $this->SmtpTransport->disconnect();
    }

    /**
     * testEmptyConfigArray method
     *
     * @return void
     */
    public function testEmptyConfigArray()
    {
        $this->SmtpTransport->setConfig([
            'client' => 'myhost.com',
            'port' => 666
        ]);
        $expected = $this->SmtpTransport->getConfig();

        $this->assertEquals(666, $expected['port']);

        $this->SmtpTransport->setConfig([]);
        $result = $this->SmtpTransport->getConfig();
        $this->assertEquals($expected, $result);
    }

    /**
     * testGetLastResponse method
     *
     * @return void
     */
    public function testGetLastResponse()
    {
        $this->assertEmpty($this->SmtpTransport->getLastResponse());

        $this->socket->expects($this->any())->method('connect')->will($this->returnValue(true));
        $this->socket->expects($this->any())
            ->method('read')
            ->will($this->onConsecutiveCalls(
                "220 Welcome message\r\n",
                "250-PIPELINING\r\n",
                "250-SIZE 102400000\r\n",
                "250-VRFY\r\n",
                "250-ETRN\r\n",
                "250-STARTTLS\r\n",
                "250-AUTH PLAIN LOGIN\r\n",
                "250-AUTH=PLAIN LOGIN\r\n",
                "250-ENHANCEDSTATUSCODES\r\n",
                "250-8BITMIME\r\n",
                "250 DSN\r\n"
            ));
        $this->socket->expects($this->once())->method('write')->with("EHLO localhost\r\n");
        $this->SmtpTransport->connect();

        $expected = [
            ['code' => '250', 'message' => 'PIPELINING'],
            ['code' => '250', 'message' => 'SIZE 102400000'],
            ['code' => '250', 'message' => 'VRFY'],
            ['code' => '250', 'message' => 'ETRN'],
            ['code' => '250', 'message' => 'STARTTLS'],
            ['code' => '250', 'message' => 'AUTH PLAIN LOGIN'],
            ['code' => '250', 'message' => 'AUTH=PLAIN LOGIN'],
            ['code' => '250', 'message' => 'ENHANCEDSTATUSCODES'],
            ['code' => '250', 'message' => '8BITMIME'],
            ['code' => '250', 'message' => 'DSN']
        ];
        $result = $this->SmtpTransport->getLastResponse();
        $this->assertEquals($expected, $result);
    }

    /**
     * Test getLastResponse() with multiple operations
     *
     * @return void
     */
    public function testGetLastResponseMultipleOperations()
    {
        $email = new Email();
        $email->from('noreply@cakephp.org', 'CakePHP Test');
        $email->setTo('cake@cakephp.org', 'CakePHP');

        $this->socket->expects($this->at(0))->method('write')->with("MAIL FROM:<noreply@cakephp.org>\r\n");
        $this->socket->expects($this->at(1))->method('read')->will($this->returnValue("250 OK\r\n"));
        $this->socket->expects($this->at(2))->method('write')->with("RCPT TO:<cake@cakephp.org>\r\n");
        $this->socket->expects($this->at(3))->method('read')->will($this->returnValue("250 OK\r\n"));

        $this->SmtpTransport->sendRcpt($email);

        $expected = [
            ['code' => '250', 'message' => 'OK'],
        ];
        $result = $this->SmtpTransport->getLastResponse();
        $this->assertEquals($expected, $result);
    }

    /**
     * testBufferResponseLines method
     *
     * @return void
     */
    public function testBufferResponseLines()
    {
        $responseLines = [
            '123',
            "456\tFOO",
            'FOOBAR',
            '250-PIPELINING',
            '250-ENHANCEDSTATUSCODES',
            '250-8BITMIME',
            '250 DSN',
        ];
        $this->SmtpTransport->bufferResponseLines($responseLines);

        $expected = [
            ['code' => '123', 'message' => null],
            ['code' => '250', 'message' => 'PIPELINING'],
            ['code' => '250', 'message' => 'ENHANCEDSTATUSCODES'],
            ['code' => '250', 'message' => '8BITMIME'],
            ['code' => '250', 'message' => 'DSN']
        ];
        $result = $this->SmtpTransport->getLastResponse();
        $this->assertEquals($expected, $result);
    }

    /**
     * testExplicitConnectAlreadyConnected method
     *
     * @return void
     */
    public function testExplicitConnectAlreadyConnected()
    {
        $this->socket->expects($this->never())->method('connect');
        $this->socket->connected = true;
        $this->SmtpTransport->connect();
    }

    /**
     * testConnected method
     *
     * @return void
     */
    public function testConnected()
    {
        $this->socket->connected = true;
        $this->assertTrue($this->SmtpTransport->connected());

        $this->socket->connected = false;
        $this->assertFalse($this->SmtpTransport->connected());
    }

    /**
     * testAutoDisconnect method
     *
     * @return void
     */
    public function testAutoDisconnect()
    {
        $this->socket->expects($this->at(0))->method('write')->with("QUIT\r\n");
        $this->socket->expects($this->at(1))->method('disconnect');
        $this->socket->connected = true;
        unset($this->SmtpTransport);
    }

    /**
     * testExplicitDisconnect method
     *
     * @return void
     */
    public function testExplicitDisconnect()
    {
        $this->socket->expects($this->at(0))->method('write')->with("QUIT\r\n");
        $this->socket->expects($this->at(1))->method('disconnect');
        $this->socket->connected = true;
        $this->SmtpTransport->disconnect();
    }

    /**
     * testExplicitDisconnectNotConnected method
     *
     * @return void
     */
    public function testExplicitDisconnectNotConnected()
    {
        $callback = function ($arg) {
            $this->assertNotEquals("QUIT\r\n", $arg);
        };
        $this->socket->expects($this->any())->method('write')->will($this->returnCallback($callback));
        $this->socket->expects($this->never())->method('disconnect');
        $this->SmtpTransport->disconnect();
    }

    /**
     * testKeepAlive method
     *
     * @return void
     */
    public function testKeepAlive()
    {
        $this->SmtpTransport->setConfig(['keepAlive' => true]);

        $email = $this->getMockBuilder('Cake\Mailer\Email')
            ->setMethods(['message'])
            ->getMock();
        $email->from('noreply@cakephp.org', 'CakePHP Test');
        $email->setTo('cake@cakephp.org', 'CakePHP');
        $email->expects($this->exactly(2))->method('message')->will($this->returnValue(['First Line']));

        $callback = function ($arg) {
            $this->assertNotEquals("QUIT\r\n", $arg);
        };
        $this->socket->expects($this->any())->method('write')->will($this->returnCallback($callback));
        $this->socket->expects($this->never())->method('disconnect');

        $this->socket->expects($this->at(0))->method('connect')->will($this->returnValue(true));
        $this->socket->expects($this->at(1))->method('read')->will($this->returnValue("220 Welcome message\r\n"));
        $this->socket->expects($this->at(2))->method('write')->with("EHLO localhost\r\n");
        $this->socket->expects($this->at(3))->method('read')->will($this->returnValue("250 OK\r\n"));

        $this->socket->expects($this->at(4))->method('write')->with("MAIL FROM:<noreply@cakephp.org>\r\n");
        $this->socket->expects($this->at(5))->method('read')->will($this->returnValue("250 OK\r\n"));
        $this->socket->expects($this->at(6))->method('write')->with("RCPT TO:<cake@cakephp.org>\r\n");
        $this->socket->expects($this->at(7))->method('read')->will($this->returnValue("250 OK\r\n"));

        $this->socket->expects($this->at(8))->method('write')->with("DATA\r\n");
        $this->socket->expects($this->at(9))->method('read')->will($this->returnValue("354 OK\r\n"));
        $this->socket->expects($this->at(10))->method('write')->with($this->stringContains('First Line'));
        $this->socket->expects($this->at(11))->method('read')->will($this->returnValue("250 OK\r\n"));

        $this->socket->expects($this->at(12))->method('write')->with("RSET\r\n");
        $this->socket->expects($this->at(13))->method('read')->will($this->returnValue("250 OK\r\n"));

        $this->socket->expects($this->at(14))->method('write')->with("MAIL FROM:<noreply@cakephp.org>\r\n");
        $this->socket->expects($this->at(15))->method('read')->will($this->returnValue("250 OK\r\n"));
        $this->socket->expects($this->at(16))->method('write')->with("RCPT TO:<cake@cakephp.org>\r\n");
        $this->socket->expects($this->at(17))->method('read')->will($this->returnValue("250 OK\r\n"));

        $this->socket->expects($this->at(18))->method('write')->with("DATA\r\n");
        $this->socket->expects($this->at(19))->method('read')->will($this->returnValue("354 OK\r\n"));
        $this->socket->expects($this->at(20))->method('write')->with($this->stringContains('First Line'));
        $this->socket->expects($this->at(21))->method('read')->will($this->returnValue("250 OK\r\n"));

        $this->SmtpTransport->send($email);
        $this->socket->connected = true;
        $this->SmtpTransport->send($email);
    }

    /**
     * testSendDefaults method
     *
     * @return void
     */
    public function testSendDefaults()
    {
        $email = $this->getMockBuilder('Cake\Mailer\Email')
            ->setMethods(['message'])
            ->getMock();
        $email->from('noreply@cakephp.org', 'CakePHP Test');
        $email->setTo('cake@cakephp.org', 'CakePHP');
        $email->expects($this->once())->method('message')->will($this->returnValue(['First Line']));

        $this->socket->expects($this->at(0))->method('connect')->will($this->returnValue(true));

        $this->socket->expects($this->at(1))->method('read')->will($this->returnValue("220 Welcome message\r\n"));
        $this->socket->expects($this->at(2))->method('write')->with("EHLO localhost\r\n");
        $this->socket->expects($this->at(3))->method('read')->will($this->returnValue("250 OK\r\n"));

        $this->socket->expects($this->at(4))->method('write')->with("MAIL FROM:<noreply@cakephp.org>\r\n");
        $this->socket->expects($this->at(5))->method('read')->will($this->returnValue("250 OK\r\n"));
        $this->socket->expects($this->at(6))->method('write')->with("RCPT TO:<cake@cakephp.org>\r\n");
        $this->socket->expects($this->at(7))->method('read')->will($this->returnValue("250 OK\r\n"));

        $this->socket->expects($this->at(8))->method('write')->with("DATA\r\n");
        $this->socket->expects($this->at(9))->method('read')->will($this->returnValue("354 OK\r\n"));
        $this->socket->expects($this->at(10))->method('write')->with($this->stringContains('First Line'));
        $this->socket->expects($this->at(11))->method('read')->will($this->returnValue("250 OK\r\n"));

        $this->socket->expects($this->at(12))->method('write')->with("QUIT\r\n");
        $this->socket->expects($this->at(13))->method('disconnect');

        $this->SmtpTransport->send($email);
    }
}<|MERGE_RESOLUTION|>--- conflicted
+++ resolved
@@ -129,13 +129,7 @@
      */
     public function testConnectEhloTlsOnNonTlsServer()
     {
-<<<<<<< HEAD
         $this->SmtpTransport->setConfig(['tls' => true]);
-=======
-        $this->expectException(\Cake\Network\Exception\SocketException::class);
-        $this->expectExceptionMessage('SMTP server did not accept the connection or trying to connect to non TLS SMTP server using TLS.');
-        $this->SmtpTransport->config(['tls' => true]);
->>>>>>> 600e90dc
         $this->socket->expects($this->any())->method('connect')->will($this->returnValue(true));
         $this->socket->expects($this->at(1))->method('read')->will($this->returnValue("220 Welcome message\r\n"));
         $this->socket->expects($this->at(2))->method('write')->with("EHLO localhost\r\n");
@@ -163,13 +157,9 @@
      */
     public function testConnectEhloNoTlsOnRequiredTlsServer()
     {
-<<<<<<< HEAD
-        $this->SmtpTransport->setConfig(['tls' => false, 'username' => 'user', 'password' => 'pass']);
-=======
         $this->expectException(\Cake\Network\Exception\SocketException::class);
         $this->expectExceptionMessage('SMTP authentication method not allowed, check if SMTP server requires TLS.');
-        $this->SmtpTransport->config(['tls' => false, 'username' => 'user', 'password' => 'pass']);
->>>>>>> 600e90dc
+        $this->SmtpTransport->setConfig(['tls' => false, 'username' => 'user', 'password' => 'pass']);
         $this->socket->expects($this->any())->method('connect')->will($this->returnValue(true));
         $this->socket->expects($this->at(1))->method('read')->will($this->returnValue("220 Welcome message\r\n"));
         $this->socket->expects($this->at(2))->method('write')->with("EHLO localhost\r\n");
@@ -203,8 +193,6 @@
      */
     public function testConnectFail()
     {
-        $this->expectException(\Cake\Network\Exception\SocketException::class);
-        $this->expectExceptionMessage('SMTP server did not accept the connection.');
         $this->socket->expects($this->any())->method('connect')->will($this->returnValue(true));
         $this->socket->expects($this->at(1))->method('read')->will($this->returnValue("220 Welcome message\r\n"));
         $this->socket->expects($this->at(2))->method('write')->with("EHLO localhost\r\n");
@@ -296,8 +284,6 @@
      */
     public function testAuthBadUsername()
     {
-        $this->expectException(\Cake\Network\Exception\SocketException::class);
-        $this->expectExceptionMessage('SMTP server did not accept the username.');
         $this->socket->expects($this->at(0))->method('write')->with("AUTH LOGIN\r\n");
         $this->socket->expects($this->at(1))->method('read')->will($this->returnValue("334 Login\r\n"));
         $this->socket->expects($this->at(2))->method('write')->with("bWFyaw==\r\n");
@@ -324,8 +310,6 @@
      */
     public function testAuthBadPassword()
     {
-        $this->expectException(\Cake\Network\Exception\SocketException::class);
-        $this->expectExceptionMessage('SMTP server did not accept the password.');
         $this->socket->expects($this->at(0))->method('write')->with("AUTH LOGIN\r\n");
         $this->socket->expects($this->at(1))->method('read')->will($this->returnValue("334 Login\r\n"));
         $this->socket->expects($this->at(2))->method('write')->with("bWFyaw==\r\n");
