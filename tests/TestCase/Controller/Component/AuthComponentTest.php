<?php
/**
 * CakePHP(tm) : Rapid Development Framework (https://cakephp.org)
 * Copyright (c) Cake Software Foundation, Inc. (https://cakefoundation.org)
 *
 * Licensed under The MIT License
 * For full copyright and license information, please see the LICENSE.txt
 * Redistributions of files must retain the above copyright notice
 *
 * @copyright     Copyright (c) Cake Software Foundation, Inc. (https://cakefoundation.org)
 * @link          https://cakephp.org CakePHP(tm) Project
 * @since         1.2.0
 * @license       https://opensource.org/licenses/mit-license.php MIT License
 */
namespace Cake\Test\TestCase\Controller\Component;

use Cake\Auth\BaseAuthorize;
use Cake\Auth\FormAuthenticate;
use Cake\Controller\Component\AuthComponent;
use Cake\Core\Configure;
use Cake\Event\Event;
use Cake\Event\EventManager;
use Cake\Http\Response;
use Cake\Http\ServerRequest;
use Cake\ORM\TableRegistry;
use Cake\Routing\Router;
use Cake\Routing\Route\InflectedRoute;
use Cake\TestSuite\TestCase;
use Cake\Utility\Security;
use TestApp\Controller\AuthTestController;
use TestApp\Controller\Component\TestAuthComponent;

/**
 * AuthComponentTest class
 */
class AuthComponentTest extends TestCase
{

    /**
     * AuthComponent property
     *
     * @var \TestApp\Controller\Component\TestAuthComponent
     */
    public $Auth;

    /**
     * fixtures property
     *
     * @var array
     */
    public $fixtures = ['core.auth_users', 'core.users'];

    /**
     * setUp method
     *
     * @return void
     */
    public function setUp()
    {
        parent::setUp();

        Security::setSalt('YJfIxfs2guVoUubWDYhG93b0qyJfIxfs2guwvniR2G0FgaC9mi');
        static::setAppNamespace();

        Router::scope('/', function ($routes) {
            $routes->fallbacks(InflectedRoute::class);
        });

        $request = new ServerRequest();
        $request->env('REQUEST_METHOD', 'GET');

        $response = $this->getMockBuilder('Cake\Http\Response')
            ->setMethods(['stop'])
            ->getMock();

        $this->Controller = new AuthTestController($request, $response);
        $this->Auth = new TestAuthComponent($this->Controller->components());

        $Users = TableRegistry::get('AuthUsers');
        $Users->updateAll(['password' => password_hash('cake', PASSWORD_BCRYPT)], []);
    }

    /**
     * tearDown method
     *
     * @return void
     */
    public function tearDown()
    {
        parent::tearDown();

        $_SESSION = [];
        unset($this->Controller, $this->Auth);
    }

    /**
     * testNoAuth method
     *
     * @return void
     */
    public function testNoAuth()
    {
        $this->assertFalse($this->Auth->isAuthorized());
    }

    /**
     * testIsErrorOrTests
     *
     * @return void
     * @triggers Controller.startup $this->Controller
     */
    public function testIsErrorOrTests()
    {
        $event = new Event('Controller.startup', $this->Controller);

        $this->Controller->name = 'Error';
        $this->assertNull($this->Controller->Auth->startup($event));

        $this->Controller->name = 'Post';
        $this->Controller->request['action'] = 'thisdoesnotexist';
        $this->assertNull($this->Controller->Auth->startup($event));
    }

    /**
     * testIdentify method
     *
     * @return void
     */
    public function testIdentify()
    {
        $AuthLoginFormAuthenticate = $this->getMockBuilder(FormAuthenticate::class)
            ->setMethods(['authenticate'])
            ->disableOriginalConstructor()
            ->getMock();
        $this->Auth->authenticate = [
            'AuthLoginForm' => [
                'userModel' => 'AuthUsers'
            ]
        ];

        $this->Auth->setAuthenticateObject(0, $AuthLoginFormAuthenticate);

        $this->Auth->request->data = [
            'AuthUsers' => [
                'username' => 'mark',
                'password' => Security::hash('cake', null, true)
            ]
        ];

        $user = [
            'id' => 1,
            'username' => 'mark'
        ];

        $AuthLoginFormAuthenticate->expects($this->once())
            ->method('authenticate')
            ->with($this->Auth->request)
            ->will($this->returnValue($user));

        $result = $this->Auth->identify();
        $this->assertEquals($user, $result);
        $this->assertSame($AuthLoginFormAuthenticate, $this->Auth->authenticationProvider());
    }

    /**
     * Test identify with user record as ArrayObject instance.
     *
     * @return void
     */
    public function testIdentifyArrayAccess()
    {
        $AuthLoginFormAuthenticate = $this->getMockBuilder(FormAuthenticate::class)
            ->setMethods(['authenticate'])
            ->disableOriginalConstructor()
            ->getMock();
        $this->Auth->authenticate = [
            'AuthLoginForm' => [
                'userModel' => 'AuthUsers'
            ]
        ];

        $this->Auth->setAuthenticateObject(0, $AuthLoginFormAuthenticate);

        $this->Auth->request->data = [
            'AuthUsers' => [
                'username' => 'mark',
                'password' => Security::hash('cake', null, true)
            ]
        ];

        $user = new \ArrayObject([
            'id' => 1,
            'username' => 'mark'
        ]);

        $AuthLoginFormAuthenticate->expects($this->once())
            ->method('authenticate')
            ->with($this->Auth->request)
            ->will($this->returnValue($user));

        $result = $this->Auth->identify();
        $this->assertEquals($user, $result);
        $this->assertSame($AuthLoginFormAuthenticate, $this->Auth->authenticationProvider());
    }

    /**
     * testAuthorizeFalse method
     *
     * @return void
     * @triggers Controller.startup $this->Controller
     */
    public function testAuthorizeFalse()
    {
        $event = new Event('Controller.startup', $this->Controller);
        $Users = TableRegistry::get('Users');
        $user = $Users->find('all')->hydrate(false)->first();
        $this->Controller->Auth->storage()->write($user);
        $this->Controller->Auth->setConfig('userModel', 'Users');
        $this->Controller->Auth->setConfig('authorize', false);
        $this->Controller->request->addParams(['controller' => 'AuthTest', 'action' => 'add']);
        $result = $this->Controller->Auth->startup($event);
        $this->assertNull($result);

        $this->Controller->Auth->storage()->delete();
        $result = $this->Controller->Auth->startup($event);
        $this->assertTrue($event->isStopped());
        $this->assertInstanceOf('Cake\Http\Response', $result);
        $this->assertTrue($this->Auth->session->check('Flash.flash'));

        $this->Controller->request->addParams(['controller' => 'AuthTest', 'action' => 'camelCase']);
        $result = $this->Controller->Auth->startup($event);
        $this->assertInstanceOf('Cake\Http\Response', $result);
    }

    /**
     * testIsAuthorizedMissingFile function
     *
     * @return void
     */
    public function testIsAuthorizedMissingFile()
    {
<<<<<<< HEAD
        $this->Controller->Auth->setConfig('authorize', 'Missing');
=======
        $this->expectException(\Cake\Core\Exception\Exception::class);
        $this->Controller->Auth->config('authorize', 'Missing');
>>>>>>> 600e90dc
        $this->Controller->Auth->isAuthorized(['User' => ['id' => 1]]);
    }

    /**
     * test that isAuthorized calls methods correctly
     *
     * @return void
     */
    public function testIsAuthorizedDelegation()
    {
        $AuthMockOneAuthorize = $this->getMockBuilder(BaseAuthorize::class)
            ->setMethods(['authorize'])
            ->disableOriginalConstructor()
            ->getMock();
        $AuthMockTwoAuthorize = $this->getMockBuilder(BaseAuthorize::class)
            ->setMethods(['authorize'])
            ->disableOriginalConstructor()
            ->getMock();
        $AuthMockThreeAuthorize = $this->getMockBuilder(BaseAuthorize::class)
            ->setMethods(['authorize'])
            ->disableOriginalConstructor()
            ->getMock();

        $this->Auth->setAuthorizeObject(0, $AuthMockOneAuthorize);
        $this->Auth->setAuthorizeObject(1, $AuthMockTwoAuthorize);
        $this->Auth->setAuthorizeObject(2, $AuthMockThreeAuthorize);
        $request = $this->Auth->request;

        $AuthMockOneAuthorize->expects($this->once())
            ->method('authorize')
            ->with(['User'], $request)
            ->will($this->returnValue(false));

        $AuthMockTwoAuthorize->expects($this->once())
            ->method('authorize')
            ->with(['User'], $request)
            ->will($this->returnValue(true));

        $AuthMockThreeAuthorize->expects($this->never())
            ->method('authorize');

        $this->assertTrue($this->Auth->isAuthorized(['User'], $request));
        $this->assertSame($AuthMockTwoAuthorize, $this->Auth->authorizationProvider());
    }

    /**
     * test isAuthorized passing it an ArrayObject instance.
     *
     * @return void
     */
    public function testIsAuthorizedWithArrayObject()
    {
        $AuthMockOneAuthorize = $this->getMockBuilder(BaseAuthorize::class)
            ->setMethods(['authorize'])
            ->disableOriginalConstructor()
            ->getMock();

        $this->Auth->setAuthorizeObject(0, $AuthMockOneAuthorize);
        $request = $this->Auth->request;

        $user = new \ArrayObject(['User']);

        $AuthMockOneAuthorize->expects($this->once())
            ->method('authorize')
            ->with($user, $request)
            ->will($this->returnValue(true));

        $this->assertTrue($this->Auth->isAuthorized($user, $request));
        $this->assertSame($AuthMockOneAuthorize, $this->Auth->authorizationProvider());
    }

    /**
     * test that isAuthorized will use the session user if none is given.
     *
     * @return void
     */
    public function testIsAuthorizedUsingUserInSession()
    {
        $AuthMockFourAuthorize = $this->getMockBuilder(BaseAuthorize::class)
            ->setMethods(['authorize'])
            ->disableOriginalConstructor()
            ->getMock();
        $this->Auth->setConfig('authorize', ['AuthMockFour']);
        $this->Auth->setAuthorizeObject(0, $AuthMockFourAuthorize);

        $user = ['user' => 'mark'];
        $this->Auth->session->write('Auth.User', $user);
        $request = $this->Controller->request;

        $AuthMockFourAuthorize->expects($this->once())
            ->method('authorize')
            ->with($user, $request)
            ->will($this->returnValue(true));

        $this->assertTrue($this->Auth->isAuthorized(null, $request));
    }

    /**
     * test that loadAuthorize resets the loaded objects each time.
     *
     * @return void
     */
    public function testLoadAuthorizeResets()
    {
        $this->Controller->Auth->setConfig('authorize', ['Controller']);
        $result = $this->Controller->Auth->constructAuthorize();
        $this->assertCount(1, $result);

        $result = $this->Controller->Auth->constructAuthorize();
        $this->assertCount(1, $result);
    }

    /**
     * testLoadAuthenticateNoFile function
     *
     * @return void
     */
    public function testLoadAuthenticateNoFile()
    {
<<<<<<< HEAD
        $this->Controller->Auth->setConfig('authenticate', 'Missing');
=======
        $this->expectException(\Cake\Core\Exception\Exception::class);
        $this->Controller->Auth->config('authenticate', 'Missing');
>>>>>>> 600e90dc
        $this->Controller->Auth->identify($this->Controller->request, $this->Controller->response);
    }

    /**
     * test the * key with authenticate
     *
     * @return void
     */
    public function testAllConfigWithAuthorize()
    {
        $this->Controller->Auth->setConfig('authorize', [
            AuthComponent::ALL => ['actionPath' => 'controllers/'],
            'Controller',
        ]);
        $objects = array_values($this->Controller->Auth->constructAuthorize());
        $result = $objects[0];
        $this->assertEquals('controllers/', $result->getConfig('actionPath'));
    }

    /**
     * test that loadAuthorize resets the loaded objects each time.
     *
     * @return void
     */
    public function testLoadAuthenticateResets()
    {
        $this->Controller->Auth->setConfig('authenticate', ['Form']);
        $result = $this->Controller->Auth->constructAuthenticate();
        $this->assertCount(1, $result);

        $result = $this->Controller->Auth->constructAuthenticate();
        $this->assertCount(1, $result);
    }

    /**
     * test the * key with authenticate
     *
     * @return void
     */
    public function testAllConfigWithAuthenticate()
    {
        $this->Controller->Auth->setConfig('authenticate', [
            AuthComponent::ALL => ['userModel' => 'AuthUsers'],
            'Form'
        ]);
        $objects = array_values($this->Controller->Auth->constructAuthenticate());
        $result = $objects[0];
        $this->assertEquals('AuthUsers', $result->getConfig('userModel'));
    }

    /**
     * test defining the same Authenticate object but with different password hashers
     *
     * @return void
     */
    public function testSameAuthenticateWithDifferentHashers()
    {
        $this->Controller->Auth->setConfig('authenticate', [
            'FormSimple' => ['className' => 'Form', 'passwordHasher' => 'Default'],
            'FormBlowfish' => ['className' => 'Form', 'passwordHasher' => 'Fallback'],
        ]);

        $objects = $this->Controller->Auth->constructAuthenticate();
        $this->assertCount(2, $objects);

        $this->assertInstanceOf('Cake\Auth\FormAuthenticate', $objects['FormSimple']);
        $this->assertInstanceOf('Cake\Auth\FormAuthenticate', $objects['FormBlowfish']);

        $this->assertInstanceOf('Cake\Auth\DefaultPasswordHasher', $objects['FormSimple']->passwordHasher());
        $this->assertInstanceOf('Cake\Auth\FallbackPasswordHasher', $objects['FormBlowfish']->passwordHasher());
    }

    /**
     * Tests that deny always takes precedence over allow
     *
     * @return void
     * @triggers Controller.startup $this->Controller
     */
    public function testAllowDenyAll()
    {
        $event = new Event('Controller.startup', $this->Controller);
        $this->Controller->Auth->allow();
        $this->Controller->Auth->deny(['add', 'camelCase']);

        $this->Controller->request['action'] = 'delete';
        $this->assertNull($this->Controller->Auth->startup($event));

        $this->Controller->request['action'] = 'add';
        $this->assertInstanceOf('Cake\Http\Response', $this->Controller->Auth->startup($event));

        $this->Controller->request['action'] = 'camelCase';
        $this->assertInstanceOf('Cake\Http\Response', $this->Controller->Auth->startup($event));

        $this->Controller->Auth->allow();
        $this->Controller->Auth->deny(['add', 'camelCase']);

        $this->Controller->request['action'] = 'delete';
        $this->assertNull($this->Controller->Auth->startup($event));

        $this->Controller->request['action'] = 'camelCase';
        $this->assertInstanceOf('Cake\Http\Response', $this->Controller->Auth->startup($event));

        $this->Controller->Auth->allow();
        $this->Controller->Auth->deny();

        $this->Controller->request['action'] = 'camelCase';
        $this->assertInstanceOf('Cake\Http\Response', $this->Controller->Auth->startup($event));

        $this->Controller->request['action'] = 'add';
        $this->assertInstanceOf('Cake\Http\Response', $this->Controller->Auth->startup($event));

        $this->Controller->Auth->allow('camelCase');
        $this->Controller->Auth->deny();

        $this->Controller->request['action'] = 'camelCase';
        $this->assertInstanceOf('Cake\Http\Response', $this->Controller->Auth->startup($event));

        $this->Controller->request['action'] = 'login';
        $this->assertInstanceOf('Cake\Http\Response', $this->Controller->Auth->startup($event));

        $this->Controller->Auth->deny();
        $this->Controller->Auth->allow(null);

        $this->Controller->request['action'] = 'camelCase';
        $this->assertNull($this->Controller->Auth->startup($event));

        $this->Controller->Auth->allow();
        $this->Controller->Auth->deny(null);

        $this->Controller->request['action'] = 'camelCase';
        $this->assertInstanceOf('Cake\Http\Response', $this->Controller->Auth->startup($event));
    }

    /**
     * test that deny() converts camel case inputs to lowercase.
     *
     * @return void
     * @triggers Controller.startup $this->Controller
     */
    public function testDenyWithCamelCaseMethods()
    {
        $event = new Event('Controller.startup', $this->Controller);
        $this->Controller->Auth->allow();
        $this->Controller->Auth->deny(['add', 'camelCase']);

        $url = '/auth_test/camelCase';
        $this->Controller->request->addParams(['controller' => 'AuthTest', 'action' => 'camelCase']);
        $this->Controller->request->query['url'] = Router::normalize($url);

        $this->assertInstanceOf('Cake\Http\Response', $this->Controller->Auth->startup($event));

        $url = '/auth_test/CamelCase';
        $this->Controller->request->addParams(['controller' => 'AuthTest', 'action' => 'camelCase']);
        $this->Controller->request->query['url'] = Router::normalize($url);
        $this->assertInstanceOf('Cake\Http\Response', $this->Controller->Auth->startup($event));
    }

    /**
     * test that allow() and allowedActions work with camelCase method names.
     *
     * @return void
     * @triggers Controller.startup $this->Controller
     */
    public function testAllowedActionsWithCamelCaseMethods()
    {
        $event = new Event('Controller.startup', $this->Controller);
        $url = '/auth_test/camelCase';
        $this->Controller->request->addParams(['controller' => 'AuthTest', 'action' => 'camelCase']);
        $this->Controller->request->query['url'] = Router::normalize($url);
        $this->Controller->Auth->loginAction = ['controller' => 'AuthTest', 'action' => 'login'];
        $this->Controller->Auth->userModel = 'AuthUsers';
        $this->Controller->Auth->allow();
        $result = $this->Controller->Auth->startup($event);
        $this->assertNull($result, 'startup() should return null, as action is allowed. %s');

        $url = '/auth_test/camelCase';
        $this->Controller->request->addParams(['controller' => 'AuthTest', 'action' => 'camelCase']);
        $this->Controller->request->query['url'] = Router::normalize($url);
        $this->Controller->Auth->loginAction = ['controller' => 'AuthTest', 'action' => 'login'];
        $this->Controller->Auth->userModel = 'AuthUsers';
        $this->Controller->Auth->allowedActions = ['delete', 'camelCase', 'add'];
        $result = $this->Controller->Auth->startup($event);
        $this->assertNull($result, 'startup() should return null, as action is allowed. %s');

        $this->Controller->Auth->allowedActions = ['delete', 'add'];
        $this->assertInstanceOf('Cake\Http\Response', $this->Controller->Auth->startup($event));

        $url = '/auth_test/delete';
        $this->Controller->request->addParams(['controller' => 'AuthTest', 'action' => 'delete']);
        $this->Controller->request->query['url'] = Router::normalize($url);
        $this->Controller->Auth->loginAction = ['controller' => 'AuthTest', 'action' => 'login'];
        $this->Controller->Auth->userModel = 'AuthUsers';

        $this->Controller->Auth->allow(['delete', 'add']);
        $result = $this->Controller->Auth->startup($event);
        $this->assertNull($result, 'startup() should return null, as action is allowed. %s');
    }

    /**
     * testAllowedActionsSetWithAllowMethod method
     *
     * @return void
     */
    public function testAllowedActionsSetWithAllowMethod()
    {
        $url = '/auth_test/action_name';
        $this->Controller->request->addParams(['controller' => 'AuthTest', 'action' => 'action_name']);
        $this->Controller->request->query['url'] = Router::normalize($url);
        $this->Controller->Auth->allow(['action_name', 'anotherAction']);
        $this->assertEquals(['action_name', 'anotherAction'], $this->Controller->Auth->allowedActions);
    }

    /**
     * testLoginRedirect method
     *
     * @return void
     * @triggers Controller.startup $this->Controller
     */
    public function testLoginRedirect()
    {
        $this->Auth->session->write('Auth', [
            'AuthUsers' => ['id' => '1', 'username' => 'nate']
        ]);

        $this->Auth->request->addParams(['controller' => 'Users', 'action' => 'login']);
        $this->Auth->request->url = 'users/login';
        $this->Auth->request->env('HTTP_REFERER', false);

        $this->Auth->setConfig('loginRedirect', [
            'controller' => 'pages',
            'action' => 'display',
            'welcome'
        ]);
        $event = new Event('Controller.startup', $this->Controller);
        $this->Auth->startup($event);
        $expected = Router::normalize($this->Auth->getConfig('loginRedirect'));
        $this->assertEquals($expected, $this->Auth->redirectUrl());

        $this->Auth->session->delete('Auth');

        $url = '/posts/view/1';

        $this->Auth->session->write(
            'Auth',
            ['AuthUsers' => ['id' => '1', 'username' => 'nate']]
        );
        $this->Auth->request->addParams(['controller' => 'Posts', 'action' => 'view', 'pass' => [1]]);
        $this->Auth->request->here = $url;

        $this->Auth->setConfig('authorize', 'controller');

        $this->Auth->setConfig('loginAction', [
            'controller' => 'AuthTest', 'action' => 'login'
        ]);
        $event = new Event('Controller.startup', $this->Controller);
        $response = $this->Auth->startup($event);
        $expected = Router::url([
            'controller' => 'AuthTest', 'action' => 'login', '?' => ['redirect' => $url]
        ], true);
        $redirectHeader = $response->header()['Location'];
        $this->assertEquals($expected, $redirectHeader);

        // Auth.redirect gets set when accessing a protected action without being authenticated
        $this->Auth->session->delete('Auth');
        $url = '/posts/view/1';
        $this->Auth->request->addParams(['controller' => 'Posts', 'action' => 'view', 'pass' => [1]]);
        $this->Auth->request->url = $this->Auth->request->here = Router::normalize($url);
        $this->Auth->setConfig('loginAction', ['controller' => 'AuthTest', 'action' => 'login']);
        $event = new Event('Controller.startup', $this->Controller);
        $response = $this->Auth->startup($event);

        $this->assertInstanceOf('Cake\Http\Response', $response);
        $expected = Router::url(['controller' => 'AuthTest', 'action' => 'login', '?' => ['redirect' => '/posts/view/1']], true);
        $redirectHeader = $response->header()['Location'];
        $this->assertEquals($expected, $redirectHeader);
    }

    /**
     * testLoginRedirect method with non GET
     *
     * @return void
     */
    public function testLoginRedirectPost()
    {
        $this->Auth->session->delete('Auth');

        $url = '/posts/view/1';
        $this->Auth->request->addParams(['controller' => 'Posts', 'action' => 'view', 'pass' => [1]]);
        $this->Auth->request->env('HTTP_REFERER', Router::url('/foo/bar', true));
        $this->Auth->request->env('REQUEST_METHOD', 'POST');
        $this->Auth->request->url = $this->Auth->request->here = Router::normalize($url);
        $this->Auth->setConfig('loginAction', ['controller' => 'AuthTest', 'action' => 'login']);
        $event = new Event('Controller.startup', $this->Controller);
        $response = $this->Auth->startup($event);

        $this->assertInstanceOf('Cake\Http\Response', $response);
        $expected = Router::url(['controller' => 'AuthTest', 'action' => 'login', '?' => ['redirect' => '/foo/bar']], true);
        $redirectHeader = $response->header()['Location'];
        $this->assertEquals($expected, $redirectHeader);
    }

    /**
     * testLoginRedirect method with non GET and no referrer
     *
     * @return void
     */
    public function testLoginRedirectPostNoReferer()
    {
        $this->Auth->session->delete('Auth');

        $url = '/posts/view/1';
        $this->Auth->request->addParams(['controller' => 'Posts', 'action' => 'view', 'pass' => [1]]);
        $this->Auth->request->env('REQUEST_METHOD', 'POST');
        $this->Auth->request->url = $this->Auth->request->here = Router::normalize($url);
        $this->Auth->setConfig('loginAction', ['controller' => 'AuthTest', 'action' => 'login']);
        $event = new Event('Controller.startup', $this->Controller);
        $response = $this->Auth->startup($event);

        $this->assertInstanceOf('Cake\Http\Response', $response);
        $expected = Router::url(['controller' => 'AuthTest', 'action' => 'login'], true);
        $redirectHeader = $response->header()['Location'];
        $this->assertEquals($expected, $redirectHeader);
    }

    /**
     * @return void
     */
    public function testLoginRedirectQueryString()
    {
        // QueryString parameters are preserved when redirecting with redirect key
        $this->Auth->session->delete('Auth');
        $url = '/posts/view/29';
        $this->Auth->request->addParams(['controller' => 'Posts', 'action' => 'view', 'pass' => [29]]);
        $this->Auth->request->url = $this->Auth->request->here = Router::normalize($url);
        $this->Auth->request->query = [
            'print' => 'true',
            'refer' => 'menu'
        ];

        $this->Auth->setConfig('loginAction', ['controller' => 'AuthTest', 'action' => 'login']);
        $event = new Event('Controller.startup', $this->Controller);
        $response = $this->Auth->startup($event);

        $expected = Router::url(['controller' => 'AuthTest', 'action' => 'login', '?' => ['redirect' => '/posts/view/29?print=true&refer=menu']], true);
        $redirectHeader = $response->header()['Location'];
        $this->assertEquals($expected, $redirectHeader);
    }

    /**
     * @return void
     */
    public function testLoginRedirectQueryStringWithComplexLoginActionUrl()
    {
        $this->Auth->session->delete('Auth');
        $url = '/posts/view/29';
        $this->Auth->request->addParams(['controller' => 'Posts', 'action' => 'view', 'pass' => [29]]);
        $this->Auth->request->url = $this->Auth->request->here = Router::normalize($url);
        $this->Auth->request->query = [
            'print' => 'true',
            'refer' => 'menu'
        ];

        $this->Auth->session->delete('Auth');
        $this->Auth->setConfig('loginAction', '/auth_test/login/passed-param?a=b');
        $event = new Event('Controller.startup', $this->Controller);
        $response = $this->Auth->startup($event);

        $redirectHeader = $response->header()['Location'];
        $expected = Router::url(['controller' => 'AuthTest', 'action' => 'login', 'passed-param', '?' => ['a' => 'b', 'redirect' => '/posts/view/29?print=true&refer=menu']], true);
        $this->assertEquals($expected, $redirectHeader);
    }

    /**
     * @return void
     */
    public function testLoginRedirectDifferentBaseUrl()
    {
        $appConfig = Configure::read('App');

        Configure::write('App', [
            'dir' => APP_DIR,
            'webroot' => 'webroot',
            'base' => false,
            'baseUrl' => '/cake/index.php'
        ]);

        $this->Auth->session->delete('Auth');

        $url = '/posts/add';
        $this->Auth->request = $this->Controller->request = new ServerRequest($url);
        $this->Auth->request->env('REQUEST_METHOD', 'GET');
        $this->Auth->request->addParams(['controller' => 'Posts', 'action' => 'add']);
        $this->Auth->request->url = Router::normalize($url);

        $this->Auth->setConfig('loginAction', ['controller' => 'Users', 'action' => 'login']);
        $event = new Event('Controller.startup', $this->Controller);
        $response = $this->Auth->startup($event);

        $expected = Router::url(['controller' => 'Users', 'action' => 'login', '?' => ['redirect' => '/posts/add']], true);
        $redirectHeader = $response->header()['Location'];
        $this->assertEquals($expected, $redirectHeader);

        $this->Auth->session->delete('Auth');
        Configure::write('App', $appConfig);
    }

    /**
     * testNoLoginRedirectForAuthenticatedUser method
     *
     * @return void
     * @triggers Controller.startup $this->Controller
     */
    public function testNoLoginRedirectForAuthenticatedUser()
    {
        $this->Controller->request['controller'] = 'auth_test';
        $this->Controller->request['action'] = 'login';
        $this->Controller->here = '/auth_test/login';
        $this->Auth->request->url = 'auth_test/login';

        $this->Auth->session->write('Auth.User.id', '1');
        $this->Auth->setConfig('authenticate', ['Form']);
        $this->getMockBuilder(BaseAuthorize::class)
            ->setMethods(['authorize'])
            ->disableOriginalConstructor()
            ->setMockClassName('NoLoginRedirectMockAuthorize')
            ->getMock();
        $this->Auth->setConfig('authorize', ['NoLoginRedirectMockAuthorize']);
        $this->Auth->setConfig('loginAction', ['controller' => 'auth_test', 'action' => 'login']);

        $event = new Event('Controller.startup', $this->Controller);
        $return = $this->Auth->startup($event);
        $this->assertNull($return);
        $this->assertNull($this->Controller->testUrl);
    }

    /**
     * Default to loginRedirect, if set, on authError.
     *
     * @return void
     * @triggers Controller.startup $Controller
     */
    public function testDefaultToLoginRedirect()
    {
        $url = '/party/on';
        $this->Auth->request = $request = new ServerRequest($url);
        $request->env('HTTP_REFERER', false);
        $request->addParams(['controller' => 'Part', 'action' => 'on']);
        $request->addPaths([
            'base' => 'dirname',
            'webroot' => '/dirname/',
        ]);
        Router::pushRequest($request);

        $this->Auth->setConfig('authorize', ['Controller']);
        $this->Auth->setUser(['username' => 'mariano', 'password' => 'cake']);
        $this->Auth->setConfig('loginRedirect', [
            'controller' => 'something',
            'action' => 'else'
        ]);

        $response = new Response();
        $Controller = $this->getMockBuilder('Cake\Controller\Controller')
            ->setMethods(['on', 'redirect'])
            ->setConstructorArgs([$request, $response])
            ->getMock();
        $event = new Event('Controller.startup', $Controller);

        // Should not contain basedir when redirect is called.
        $expected = '/something/else';
        $Controller->expects($this->once())
            ->method('redirect')
            ->with($this->equalTo($expected));
        $this->Auth->startup($event);
    }

    /**
     * testRedirectToUnauthorizedRedirect
     *
     * @return void
     * @triggers Controller.startup $Controller
     */
    public function testRedirectToUnauthorizedRedirect()
    {
        $url = '/party/on';
        $this->Auth->Flash = $this->getMockBuilder('Cake\Controller\Component\FlashComponent')
            ->setMethods(['set'])
            ->setConstructorArgs([$this->Controller->components()])
            ->getMock();
        $this->Auth->request = $request = new ServerRequest([
            'url' => $url,
            'session' => $this->Auth->session
        ]);
        $this->Auth->request->addParams(['controller' => 'Party', 'action' => 'on']);
        $this->Auth->setConfig('authorize', ['Controller']);
        $this->Auth->setUser(['username' => 'admad', 'password' => 'cake']);

        $expected = ['controller' => 'no_can_do', 'action' => 'jack'];
        $this->Auth->setConfig('unauthorizedRedirect', $expected);

        $response = new Response();
        $Controller = $this->getMockBuilder('Cake\Controller\Controller')
            ->setMethods(['on', 'redirect'])
            ->setConstructorArgs([$request, $response])
            ->getMock();

        $Controller->expects($this->once())
            ->method('redirect')
            ->with($this->equalTo($expected));

        $this->Auth->Flash->expects($this->once())
            ->method('set');

        $event = new Event('Controller.startup', $Controller);
        $this->Auth->startup($event);
    }

    /**
     * test unauthorized redirect defaults to loginRedirect
     * which is a string URL.
     *
     * @return void
     */
    public function testRedirectToUnauthorizedRedirectLoginAction()
    {
        $url = '/party/on';
        $this->Auth->Flash = $this->getMockBuilder('Cake\Controller\Component\FlashComponent')
            ->setMethods(['set'])
            ->setConstructorArgs([$this->Controller->components()])
            ->getMock();
        $this->Auth->request = $request = new ServerRequest([
            'url' => $url,
            'session' => $this->Auth->session
        ]);
        $this->Auth->request->addParams(['controller' => 'Party', 'action' => 'on']);
        $this->Auth->setConfig('authorize', ['Controller']);
        $this->Auth->setUser(['username' => 'admad', 'password' => 'cake']);

        $this->Auth->setConfig('unauthorizedRedirect', true);
        $this->Auth->setConfig('loginAction', '/users/login');

        $response = new Response();
        $Controller = $this->getMockBuilder('Cake\Controller\Controller')
            ->setMethods(['on', 'redirect'])
            ->setConstructorArgs([$request, $response])
            ->getMock();

        // Uses referrer instead of loginAction.
        $Controller->expects($this->once())
            ->method('redirect')
            ->with($this->equalTo('/'));

        $event = new Event('Controller.startup', $Controller);
        $this->Auth->startup($event);
    }

    /**
     * testRedirectToUnauthorizedRedirectSuppressedAuthError
     *
     * @return void
     * @triggers Controller.startup $Controller
     */
    public function testRedirectToUnauthorizedRedirectSuppressedAuthError()
    {
        $url = '/party/on';
        $this->Auth->session = $this->getMockBuilder('Cake\Network\Session')
            ->setMethods(['flash'])
            ->getMock();
        $this->Auth->request = $Request = new ServerRequest($url);
        $this->Auth->request->addParams(['controller' => 'Party', 'action' => 'on']);
        $this->Auth->setConfig('authorize', ['Controller']);
        $this->Auth->setUser(['username' => 'admad', 'password' => 'cake']);
        $expected = ['controller' => 'no_can_do', 'action' => 'jack'];
        $this->Auth->setConfig('unauthorizedRedirect', $expected);
        $this->Auth->setConfig('authError', false);

        $Response = new Response();
        $Controller = $this->getMockBuilder('Cake\Controller\Controller')
            ->setMethods(['on', 'redirect'])
            ->setConstructorArgs([$Request, $Response])
            ->getMock();

        $Controller->expects($this->once())
            ->method('redirect')
            ->with($this->equalTo($expected));

        $this->Auth->session->expects($this->never())
            ->method('flash');

        $event = new Event('Controller.startup', $Controller);
        $this->Auth->startup($event);
    }

    /**
     * Throw ForbiddenException if config `unauthorizedRedirect` is set to false
     *
     * @return void
     * @triggers Controller.startup $Controller
     */
    public function testForbiddenException()
    {
        $this->expectException(\Cake\Network\Exception\ForbiddenException::class);
        $url = '/party/on';
        $this->Auth->request = $request = new ServerRequest($url);
        $this->Auth->request->addParams(['controller' => 'Party', 'action' => 'on']);
        $this->Auth->setConfig([
            'authorize' => ['Controller'],
            'unauthorizedRedirect' => false
        ]);
        $this->Auth->setUser(['username' => 'baker', 'password' => 'cake']);

        $response = new Response();
        $Controller = $this->getMockBuilder('Cake\Controller\Controller')
            ->setMethods(['on', 'redirect'])
            ->setConstructorArgs([$request, $response])
            ->getMock();

        $event = new Event('Controller.startup', $Controller);
        $this->Auth->startup($event);
    }

    /**
     * Test that no redirects or authorization tests occur on the loginAction
     *
     * @return void
     * @triggers Controller.startup $this->Controller
     */
    public function testNoRedirectOnLoginAction()
    {
        $event = new Event('Controller.startup', $this->Controller);
        $controller = $this->getMockBuilder('Cake\Controller\Controller')
            ->setMethods(['redirect'])
            ->getMock();
        $controller->methods = ['login'];

        $url = '/AuthTest/login';
        $this->Auth->request = $controller->request = new ServerRequest($url);
        $this->Auth->request->addParams(['controller' => 'AuthTest', 'action' => 'login']);
        $this->Auth->setConfig([
            'loginAction', ['controller' => 'AuthTest', 'action' => 'login'],
            'authorize', ['Controller']
        ]);

        $controller->expects($this->never())
            ->method('redirect');

        $this->Auth->startup($event);
    }

    /**
     * Ensure that no redirect is performed when a 404 is reached
     * And the user doesn't have a session.
     *
     * @return void
     * @triggers Controller.startup $this->Controller
     */
    public function testNoRedirectOn404()
    {
        $event = new Event('Controller.startup', $this->Controller);
        $this->Auth->session->delete('Auth');
        $this->Auth->request->addParams(['controller' => 'AuthTest', 'action' => 'something_totally_wrong']);
        $result = $this->Auth->startup($event);
        $this->assertNull($result, 'Auth redirected a missing action %s');
    }

    /**
     * testAdminRoute method
     *
     * @return void
     * @triggers Controller.startup $this->Controller
     */
    public function testAdminRoute()
    {
        $event = new Event('Controller.startup', $this->Controller);
        Router::reload();
        Router::prefix('admin', function ($routes) {
            $routes->fallbacks(InflectedRoute::class);
        });
        Router::scope('/', function ($routes) {
            $routes->fallbacks(InflectedRoute::class);
        });

        $url = '/admin/auth_test/add';
        $this->Auth->request->addParams(['controller' => 'AuthTest', 'action' => 'add', 'prefix' => 'admin']);
        $this->Auth->request->base = '';
        $this->Auth->request->here = $url;

        Router::setRequestInfo($this->Auth->request);

        $this->Auth->setConfig('loginAction', [
            'prefix' => 'admin',
            'controller' => 'auth_test',
            'action' => 'login'
        ]);

        $response = $this->Auth->startup($event);
        $redirectHeader = $response->header()['Location'];
        $expected = Router::url([
            'prefix' => 'admin',
            'controller' => 'auth_test',
            'action' => 'login',
            '?' => ['redirect' => '/admin/auth_test/add']
        ], true);
        $this->assertEquals($expected, $redirectHeader);
    }

    /**
     * testAjaxLogin method
     *
     * @return void
     * @triggers Controller.startup $this->Controller
     */
    public function testAjaxLogin()
    {
        $this->Controller->request = new ServerRequest([
            'url' => '/ajax_auth/add',
            'environment' => ['HTTP_X_REQUESTED_WITH' => 'XMLHttpRequest'],
        ]);
        $this->Controller->request->params['action'] = 'add';

        $event = new Event('Controller.startup', $this->Controller);
        $this->Auth->setConfig('ajaxLogin', 'test_element');
        $this->Auth->RequestHandler->ajaxLayout = 'ajax2';

        $response = $this->Auth->startup($event);

        $this->assertTrue($event->isStopped());
        $this->assertEquals(403, $response->statusCode());
        $this->assertEquals(
            "Ajax!\nthis is the test element",
            str_replace("\r\n", "\n", $response->body())
        );
    }

    /**
     * test ajax unauthenticated
     *
     * @return void
     * @triggers Controller.startup $this->Controller
     */
    public function testAjaxUnauthenticated()
    {
        $this->Controller->request = new ServerRequest([
            'url' => '/ajax_auth/add',
            'environment' => ['HTTP_X_REQUESTED_WITH' => 'XMLHttpRequest'],
        ]);
        $this->Controller->request->params['action'] = 'add';

        $event = new Event('Controller.startup', $this->Controller);
        $response = $this->Auth->startup($event);

        $this->assertTrue($event->isStopped());
        $this->assertEquals(403, $response->statusCode());
        $this->assertArrayNotHasKey('Location', $response->header());
    }

    /**
     * testLoginActionRedirect method
     *
     * @return void
     * @triggers Controller.startup $this->Controller
     */
    public function testLoginActionRedirect()
    {
        $event = new Event('Controller.startup', $this->Controller);
        Router::reload();
        Router::prefix('admin', function ($routes) {
            $routes->fallbacks(InflectedRoute::class);
        });
        Router::scope('/', function ($routes) {
            $routes->fallbacks(InflectedRoute::class);
        });

        $url = '/admin/auth_test/login';
        $request = $this->Auth->request;
        $request->addParams([
            'plugin' => null,
            'controller' => 'auth_test',
            'action' => 'login',
            'prefix' => 'admin',
            'pass' => [],
        ])->addPaths([
            'base' => null,
            'here' => $url,
            'webroot' => '/',
        ]);
        $request->url = ltrim($url, '/');
        Router::setRequestInfo($request);

        $this->Auth->setConfig('loginAction', [
            'prefix' => 'admin',
            'controller' => 'auth_test',
            'action' => 'login'
        ]);
        $this->Auth->startup($event);

        $this->assertNull($this->Controller->testUrl);
    }

    /**
     * Stateless auth methods like Basic should populate data that can be
     * accessed by $this->user().
     *
     * @return void
     * @triggers Controller.startup $this->Controller
     */
    public function testStatelessAuthWorksWithUser()
    {
        $event = new Event('Controller.startup', $this->Controller);
        $url = '/auth_test/add';
        $this->Auth->request->addParams(['controller' => 'AuthTest', 'action' => 'add']);
        $this->Auth->request->env('PHP_AUTH_USER', 'mariano');
        $this->Auth->request->env('PHP_AUTH_PW', 'cake');

        $this->Auth->setConfig('authenticate', [
            'Basic' => ['userModel' => 'AuthUsers']
        ]);
        $this->Auth->setConfig('storage', 'Memory');
        $this->Auth->startup($event);

        $result = $this->Auth->user();
        $this->assertEquals('mariano', $result['username']);

        $this->assertInstanceOf(
            'Cake\Auth\BasicAuthenticate',
            $this->Auth->authenticationProvider()
        );

        $result = $this->Auth->user('username');
        $this->assertEquals('mariano', $result);
        $this->assertFalse(isset($_SESSION['Auth']), 'No user data in session');
    }

    /**
     * test $settings in Controller::$components
     *
     * @return void
     */
    public function testComponentSettings()
    {
        $this->Auth->setConfig([
            'loginAction' => ['controller' => 'people', 'action' => 'login'],
            'logoutRedirect' => ['controller' => 'people', 'action' => 'login'],
        ]);

        $expected = [
            'loginAction' => ['controller' => 'people', 'action' => 'login'],
            'logoutRedirect' => ['controller' => 'people', 'action' => 'login'],
        ];
        $this->assertEquals(
            $expected['loginAction'],
            $this->Auth->getConfig('loginAction')
        );
        $this->assertEquals(
            $expected['logoutRedirect'],
            $this->Auth->getConfig('logoutRedirect')
        );
    }

    /**
     * test that logout deletes the session variables. and returns the correct URL
     *
     * @return void
     */
    public function testLogout()
    {
        $this->Auth->session->write('Auth.User.id', '1');
        $this->Auth->setConfig('logoutRedirect', '/');
        $result = $this->Auth->logout();

        $this->assertEquals('/', $result);
        $this->assertNull($this->Auth->session->read('Auth.AuthUsers'));
    }

    /**
     * Test that Auth.afterIdentify and Auth.logout events are triggered
     *
     * @return void
     */
    public function testEventTriggering()
    {
        $this->Auth->setConfig('authenticate', [
            'Test' => ['className' => 'TestApp\Auth\TestAuthenticate']
        ]);

        $user = $this->Auth->identify();
        $this->Auth->logout();
        $authObject = $this->Auth->authenticationProvider();

        $expected = ['afterIdentify', 'logout'];
        $this->assertEquals($expected, $authObject->callStack);
        $expected = ['id' => 1, 'username' => 'admad'];
        $this->assertEquals($expected, $user);
        $this->assertInstanceOf(
            'TestApp\Auth\TestAuthenticate',
            $authObject->authenticationProvider
        );

        // Callback for Auth.afterIdentify returns a value
        $authObject->modifiedUser = true;
        $user = $this->Auth->identify();
        $expected = ['id' => 1, 'username' => 'admad', 'extra' => 'foo'];
        $this->assertEquals($expected, $user);
    }

    /**
     * testAfterIdentifyForStatelessAuthentication
     *
     * @return void
     * @triggers Controller.startup $this->Controller
     */
    public function testAfterIdentifyForStatelessAuthentication()
    {
        $event = new Event('Controller.startup', $this->Controller);
        $url = '/auth_test/add';
        $this->Auth->request->addParams(['controller' => 'AuthTest', 'action' => 'add']);
        $this->Auth->request->env('PHP_AUTH_USER', 'mariano');
        $this->Auth->request->env('PHP_AUTH_PW', 'cake');

        $this->Auth->setConfig('authenticate', [
            'Basic' => ['userModel' => 'AuthUsers']
        ]);
        $this->Auth->setConfig('storage', 'Memory');

        EventManager::instance()->on('Auth.afterIdentify', function (Event $event) {
            $user = $event->getData(0);
            $user['from_callback'] = true;

            return $user;
        });

        $this->Auth->startup($event);
        $this->assertEquals('mariano', $this->Auth->user('username'));
        $this->assertTrue($this->Auth->user('from_callback'));
    }

    /**
     * test setting user info to session.
     *
     * @return void
     */
    public function testSetUser()
    {
        $storage = $this->getMockBuilder('Cake\Auth\Storage\SessionStorage')
            ->setMethods(['write'])
            ->setConstructorArgs([$this->Auth->request, $this->Auth->response])
            ->getMock();
        $this->Auth->storage($storage);

        $user = ['username' => 'mark', 'role' => 'admin'];

        $storage->expects($this->once())
            ->method('write')
            ->with($user);

        $this->Auth->setUser($user);
    }

    /**
     * testGettingUserAfterSetUser
     *
     * @return void
     */
    public function testGettingUserAfterSetUser()
    {
        $this->assertFalse((bool)$this->Auth->user());

        $user = [
            'username' => 'mariano',
            'password' => '$2a$10$u05j8FjsvLBNdfhBhc21LOuVMpzpabVXQ9OpC2wO3pSO0q6t7HHMO',
            'created' => new \DateTime('2007-03-17 01:16:23'),
            'updated' => new \DateTime('2007-03-17 01:18:31')
        ];
        $this->Auth->setUser($user);
        $this->assertTrue((bool)$this->Auth->user());
        $this->assertEquals($user['username'], $this->Auth->user('username'));
    }

    /**
     * test flash settings.
     *
     * @return void
     * @triggers Controller.startup $this->Controller)
     */
    public function testFlashSettings()
    {
        $this->Auth->Flash = $this->getMockBuilder('Cake\Controller\Component\FlashComponent')
            ->setConstructorArgs([$this->Controller->components()])
            ->getMock();
        $this->Controller->request->params['action'] = 'add';
        $this->Auth->startup(new Event('Controller.startup', $this->Controller));

        $this->Auth->Flash->expects($this->at(0))
            ->method('set')
            ->with(
                'Auth failure',
                [
                    'key' => 'auth-key',
                    'element' => 'error',
                    'params' => ['class' => 'error']
                ]
            );

        $this->Auth->Flash->expects($this->at(1))
            ->method('set')
            ->with('Auth failure', ['key' => 'auth-key', 'element' => 'custom']);

        $this->Auth->setConfig('flash', [
            'key' => 'auth-key'
        ]);
        $this->Auth->flash('Auth failure');

        $this->Auth->setConfig('flash', [
            'key' => 'auth-key',
            'element' => 'custom'
        ], false);
        $this->Auth->flash('Auth failure');
    }

    /**
     * test the various states of Auth::redirect()
     *
     * @return void
     */
    public function testRedirectSet()
    {
        $value = ['controller' => 'users', 'action' => 'home'];
        $result = $this->Auth->redirectUrl($value);
        $this->assertEquals('/users/home', $result);
    }

    /**
     * Tests redirect using redirect key from the query string.
     *
     * @return void
     */
    public function testRedirectQueryStringRead()
    {
        $this->Auth->setConfig('loginAction', ['controller' => 'users', 'action' => 'login']);
        $this->Auth->request->query = ['redirect' => '/users/custom'];

        $result = $this->Auth->redirectUrl();
        $this->assertEquals('/users/custom', $result);
    }

    /**
     * Tests redirectUrl with duplicate base.
     *
     * @return void
     */
    public function testRedirectQueryStringReadDuplicateBase()
    {
        $this->Auth->request->webroot = '/waves/';
        $this->Auth->request->base = '/waves';

        $this->Auth->request->query = ['redirect' => '/waves/add'];

        Router::setRequestInfo($this->Auth->request);

        $result = $this->Auth->redirectUrl();
        $this->assertEquals('/waves/add', $result);
    }

    /**
     * test that redirect does not return loginAction if that is what's passed as redirect.
     * instead loginRedirect should be used.
     *
     * @return void
     */
    public function testRedirectQueryStringReadEqualToLoginAction()
    {
        $this->Auth->setConfig([
            'loginAction' => ['controller' => 'users', 'action' => 'login'],
            'loginRedirect' => ['controller' => 'users', 'action' => 'home']
        ]);
        $this->Auth->request->query = ['redirect' => '/users/login'];

        $result = $this->Auth->redirectUrl();
        $this->assertEquals('/users/home', $result);
    }

    /**
     * Tests that redirect does not return loginAction if that contains a host,
     * instead loginRedirect should be used.
     *
     * @return void
     */
    public function testRedirectQueryStringInvalid()
    {
        $this->Auth->setConfig([
            'loginAction' => ['controller' => 'users', 'action' => 'login'],
            'loginRedirect' => ['controller' => 'users', 'action' => 'home']
        ]);
        $this->Auth->request->query = ['redirect' => 'http://some.domain.example/users/login'];

        $result = $this->Auth->redirectUrl();
        $this->assertEquals('/users/home', $result);

        $this->Auth->request->query = ['redirect' => '//some.domain.example/users/login'];

        $result = $this->Auth->redirectUrl();
        $this->assertEquals('/users/home', $result);
    }

    /**
     * test that the returned URL doesn't contain the base URL.
     *
     * @return void This test method doesn't return anything.
     */
    public function testRedirectUrlWithBaseSet()
    {
        $App = Configure::read('App');

        Configure::write('App', [
            'dir' => APP_DIR,
            'webroot' => 'webroot',
            'base' => false,
            'baseUrl' => '/cake/index.php'
        ]);

        $url = '/users/login';
        $this->Auth->request = $this->Controller->request = new ServerRequest($url);
        $this->Auth->request->addParams(['controller' => 'Users', 'action' => 'login']);
        $this->Auth->request->url = Router::normalize($url);

        Router::setRequestInfo($this->Auth->request);

        $this->Auth->setConfig('loginAction', ['controller' => 'users', 'action' => 'login']);
        $this->Auth->setConfig('loginRedirect', ['controller' => 'users', 'action' => 'home']);

        $result = $this->Auth->redirectUrl();
        $this->assertEquals('/users/home', $result);

        Configure::write('App', $App);
        Router::reload();
    }

    /**
     * testUser method
     *
     * @return void
     */
    public function testUser()
    {
        $data = [
            'User' => [
                'id' => '2',
                'username' => 'mark',
                'group_id' => 1,
                'Group' => [
                    'id' => '1',
                    'name' => 'Members'
                ],
                'is_admin' => false,
            ]];
            $this->Auth->session->write('Auth', $data);

            $result = $this->Auth->user();
            $this->assertEquals($data['User'], $result);

            $result = $this->Auth->user('username');
            $this->assertEquals($data['User']['username'], $result);

            $result = $this->Auth->user('Group.name');
            $this->assertEquals($data['User']['Group']['name'], $result);

            $result = $this->Auth->user('invalid');
            $this->assertEquals(null, $result);

            $result = $this->Auth->user('Company.invalid');
            $this->assertEquals(null, $result);

            $result = $this->Auth->user('is_admin');
            $this->assertFalse($result);
    }

    /**
     * testStatelessAuthNoRedirect method
     *
     * @return void
     * @triggers Controller.startup $this->Controller
     */
    public function testStatelessAuthNoRedirect()
    {
        $this->expectException(\Cake\Network\Exception\UnauthorizedException::class);
        $this->expectExceptionCode(401);
        $event = new Event('Controller.startup', $this->Controller);
        $_SESSION = [];

        $this->Auth->setConfig('authenticate', ['Basic']);
        $this->Controller->request['action'] = 'add';

        $result = $this->Auth->startup($event);
    }

    /**
     * testStatelessAuthRedirect method
     *
     * @return void
     * @triggers Controller.startup $this->Controller
     */
    public function testStatelessAuthRedirectToLogin()
    {
        $this->Auth->response = $this->getMockBuilder('Cake\Http\Response')
            ->setMethods(['stop', 'statusCode', 'send'])
            ->getMock();
        $event = new Event('Controller.startup', $this->Controller);
        $this->Auth->authenticate = ['Basic', 'Form'];
        $this->Controller->request['action'] = 'add';

        $this->Auth->response->expects($this->never())->method('statusCode');
        $this->Auth->response->expects($this->never())->method('send');

        $this->assertInstanceOf('Cake\Http\Response', $this->Auth->startup($event));

        $this->assertEquals('/users/login?redirect=%2Fauth_test', $this->Controller->testUrl);
    }

    /**
     * test for BC getting/setting AuthComponent::$sessionKey gets/sets `key`
     * config of session storage.
     *
     * @return void
     */
    public function testSessionKeyBC()
    {
        $this->assertEquals('Auth.User', $this->Auth->sessionKey);

        $this->Auth->sessionKey = 'Auth.Member';
        $this->assertEquals('Auth.Member', $this->Auth->sessionKey);
        $this->assertEquals('Auth.Member', $this->Auth->storage()->getConfig('key'));

        $this->Auth->sessionKey = false;
        $this->assertInstanceOf('Cake\Auth\Storage\MemoryStorage', $this->Auth->storage());
    }

    /**
     * Test that setting config 'earlyAuth' to true make AuthComponent do the initial
     * checks in beforeFilter() instead of startup().
     *
     * @return void
     */
    public function testCheckAuthInConfig()
    {
        $this->Controller->components()->set('Auth', $this->Auth);
        $this->Auth->earlyAuthTest = true;

        $this->Auth->authCheckCalledFrom = null;
        $this->Controller->startupProcess();
        $this->assertEquals('Controller.startup', $this->Auth->authCheckCalledFrom);

        $this->Auth->authCheckCalledFrom = null;
        $this->Auth->setConfig('checkAuthIn', 'Controller.initialize');
        $this->Controller->startupProcess();
        $this->assertEquals('Controller.initialize', $this->Auth->authCheckCalledFrom);
    }
}<|MERGE_RESOLUTION|>--- conflicted
+++ resolved
@@ -239,12 +239,8 @@
      */
     public function testIsAuthorizedMissingFile()
     {
-<<<<<<< HEAD
+        $this->expectException(\Cake\Core\Exception\Exception::class);
         $this->Controller->Auth->setConfig('authorize', 'Missing');
-=======
-        $this->expectException(\Cake\Core\Exception\Exception::class);
-        $this->Controller->Auth->config('authorize', 'Missing');
->>>>>>> 600e90dc
         $this->Controller->Auth->isAuthorized(['User' => ['id' => 1]]);
     }
 
@@ -364,12 +360,8 @@
      */
     public function testLoadAuthenticateNoFile()
     {
-<<<<<<< HEAD
+        $this->expectException(\Cake\Core\Exception\Exception::class);
         $this->Controller->Auth->setConfig('authenticate', 'Missing');
-=======
-        $this->expectException(\Cake\Core\Exception\Exception::class);
-        $this->Controller->Auth->config('authenticate', 'Missing');
->>>>>>> 600e90dc
         $this->Controller->Auth->identify($this->Controller->request, $this->Controller->response);
     }
 
