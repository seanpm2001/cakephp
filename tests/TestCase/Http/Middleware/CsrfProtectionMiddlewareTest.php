<?php
declare(strict_types=1);

/**
 * CakePHP(tm) : Rapid Development Framework (http://cakephp.org)
 * Copyright (c) Cake Software Foundation, Inc. (http://cakefoundation.org)
 *
 * Licensed under The MIT License
 * For full copyright and license information, please see the LICENSE.txt
 * Redistributions of files must retain the above copyright notice.
 *
 * @copyright     Copyright (c) Cake Software Foundation, Inc. (http://cakefoundation.org)
 * @link          http://cakephp.org CakePHP(tm) Project
 * @since         3.5.0
 * @license       http://www.opensource.org/licenses/mit-license.php MIT License
 */
namespace Cake\Test\TestCase\Http\Middleware;

use Cake\Http\Middleware\CsrfProtectionMiddleware;
use Cake\Http\Response;
use Cake\Http\ServerRequest;
use Cake\I18n\Time;
use Cake\TestSuite\TestCase;
<<<<<<< HEAD
use TestApp\Http\TestRequestHandler;
=======
use Psr\Http\Message\ServerRequestInterface;
>>>>>>> c6fd4a4f

/**
 * Test for CsrfProtection
 */
class CsrfProtectionMiddlewareTest extends TestCase
{
    /**
     * Data provider for HTTP method tests.
     *
     * HEAD and GET do not populate $_POST or request->data.
     *
     * @return array
     */
    public static function safeHttpMethodProvider()
    {
        return [
            ['GET'],
            ['HEAD'],
        ];
    }

    /**
     * Data provider for HTTP methods that can contain request bodies.
     *
     * @return array
     */
    public static function httpMethodProvider()
    {
        return [
            ['OPTIONS'], ['PATCH'], ['PUT'], ['POST'], ['DELETE'], ['PURGE'], ['INVALIDMETHOD'],
        ];
    }

    /**
     * Provides the request handler
     *
     * @return \Psr\Http\Server\RequestHandlerInterface
     */
    protected function _getRequestHandler()
    {
        return new TestRequestHandler(function ($request) {
            return new Response();
        });
    }

    /**
     * Test setting the cookie value
     *
     * @return void
     */
    public function testSettingCookie()
    {
        $request = new ServerRequest([
            'environment' => ['REQUEST_METHOD' => 'GET'],
            'webroot' => '/dir/',
        ]);

        $updatedRequest = null;
        $handler = new TestRequestHandler(function ($request) use (&$updatedRequest) {
            $updatedRequest = $request;

            return new Response();
        });

        $middleware = new CsrfProtectionMiddleware();
        $response = $middleware->process($request, $handler);

        $cookie = $response->getCookie('csrfToken');
        $this->assertNotEmpty($cookie, 'Should set a token.');
        $this->assertRegExp('/^[a-f0-9]+$/', $cookie['value'], 'Should look like a hash.');
        $this->assertEquals(0, $cookie['expire'], 'session duration.');
        $this->assertEquals('/dir/', $cookie['path'], 'session path.');
        $this->assertEquals($cookie['value'], $updatedRequest->getParam('_csrfToken'));
    }

    /**
     * Test that the CSRF tokens are not required for idempotent operations
     *
     * @dataProvider safeHttpMethodProvider
     * @return void
     */
    public function testSafeMethodNoCsrfRequired($method)
    {
        $request = new ServerRequest([
            'environment' => [
                'REQUEST_METHOD' => $method,
                'HTTP_X_CSRF_TOKEN' => 'nope',
            ],
            'cookies' => ['csrfToken' => 'testing123'],
        ]);

        // No exception means the test is valid
        $middleware = new CsrfProtectionMiddleware();
        $response = $middleware->process($request, $this->_getRequestHandler());
        $this->assertInstanceOf(Response::class, $response);
    }

    /**
     * Test that the X-CSRF-Token works with the various http methods.
     *
     * @dataProvider httpMethodProvider
     * @return void
     */
    public function testValidTokenInHeader($method)
    {
        $request = new ServerRequest([
            'environment' => [
                'REQUEST_METHOD' => $method,
                'HTTP_X_CSRF_TOKEN' => 'testing123',
            ],
            'post' => ['a' => 'b'],
            'cookies' => ['csrfToken' => 'testing123'],
        ]);
        $response = new Response();

        // No exception means the test is valid
        $middleware = new CsrfProtectionMiddleware();
        $response = $middleware->process($request, $this->_getRequestHandler());
        $this->assertInstanceOf(Response::class, $response);
    }

    /**
     * Test that the X-CSRF-Token works with the various http methods.
     *
     * @dataProvider httpMethodProvider
     * @return void
     */
    public function testInvalidTokenInHeader($method)
    {
        $this->expectException(\Cake\Http\Exception\InvalidCsrfTokenException::class);
        $request = new ServerRequest([
            'environment' => [
                'REQUEST_METHOD' => $method,
                'HTTP_X_CSRF_TOKEN' => 'nope',
            ],
            'post' => ['a' => 'b'],
            'cookies' => ['csrfToken' => 'testing123'],
        ]);
        $response = new Response();

        $middleware = new CsrfProtectionMiddleware();
        $middleware->process($request, $this->_getRequestHandler());
    }

    /**
     * Test that request data works with the various http methods.
     *
     * @dataProvider httpMethodProvider
     * @return void
     */
    public function testValidTokenRequestData($method)
    {
        $request = new ServerRequest([
            'environment' => [
                'REQUEST_METHOD' => $method,
            ],
            'post' => ['_csrfToken' => 'testing123'],
            'cookies' => ['csrfToken' => 'testing123'],
        ]);
        $response = new Response();

        $handler = new TestRequestHandler(function ($request) {
            $this->assertNull($request->getData('_csrfToken'));

            return new Response();
        });

        // No exception means everything is OK
        $middleware = new CsrfProtectionMiddleware();
        $middleware->process($request, $handler);
    }

    /**
     * Test that request data works with the various http methods.
     *
     * @dataProvider httpMethodProvider
     * @return void
     */
    public function testInvalidTokenRequestData($method)
    {
        $this->expectException(\Cake\Http\Exception\InvalidCsrfTokenException::class);
        $request = new ServerRequest([
            'environment' => [
                'REQUEST_METHOD' => $method,
            ],
            'post' => ['_csrfToken' => 'nope'],
            'cookies' => ['csrfToken' => 'testing123'],
        ]);
        $response = new Response();

        $middleware = new CsrfProtectionMiddleware();
        $middleware->process($request, $this->_getRequestHandler());
    }

    /**
     * Test that missing post field fails
     *
     * @return void
     */
    public function testInvalidTokenRequestDataMissing()
    {
        $this->expectException(\Cake\Http\Exception\InvalidCsrfTokenException::class);
        $request = new ServerRequest([
            'environment' => [
                'REQUEST_METHOD' => 'POST',
            ],
            'post' => [],
            'cookies' => ['csrfToken' => 'testing123'],
        ]);
        $response = new Response();

        $middleware = new CsrfProtectionMiddleware();
        $middleware->process($request, $this->_getRequestHandler());
    }

    /**
     * Test that missing header and cookie fails
     *
     * @dataProvider httpMethodProvider
     * @return void
     */
    public function testInvalidTokenMissingCookie($method)
    {
        $this->expectException(\Cake\Http\Exception\InvalidCsrfTokenException::class);
        $request = new ServerRequest([
            'environment' => [
                'REQUEST_METHOD' => $method,
            ],
            'post' => ['_csrfToken' => 'could-be-valid'],
            'cookies' => [],
        ]);
        $response = new Response();

        $middleware = new CsrfProtectionMiddleware();
        $middleware->process($request, $this->_getRequestHandler());
    }

    /**
     * Test that the configuration options work.
     *
     * @return void
     */
    public function testConfigurationCookieCreate()
    {
        $request = new ServerRequest([
            'environment' => ['REQUEST_METHOD' => 'GET'],
            'webroot' => '/dir/',
        ]);

        $middleware = new CsrfProtectionMiddleware([
            'cookieName' => 'token',
            'expiry' => '+1 hour',
            'secure' => true,
            'httpOnly' => true,
        ]);
        $response = $middleware->process($request, $this->_getRequestHandler());

        $this->assertEmpty($response->getCookie('csrfToken'));
        $cookie = $response->getCookie('token');
        $this->assertNotEmpty($cookie, 'Should set a token.');
        $this->assertRegExp('/^[a-f0-9]+$/', $cookie['value'], 'Should look like a hash.');
        $this->assertWithinRange((new Time('+1 hour'))->format('U'), $cookie['expire'], 1, 'session duration.');
        $this->assertEquals('/dir/', $cookie['path'], 'session path.');
        $this->assertTrue($cookie['secure'], 'cookie security flag missing');
        $this->assertTrue($cookie['httpOnly'], 'cookie httpOnly flag missing');
    }

    /**
     * Test that the configuration options work.
     *
     * There should be no exception thrown.
     *
     * @return void
     */
    public function testConfigurationValidate()
    {
        $request = new ServerRequest([
            'environment' => ['REQUEST_METHOD' => 'POST'],
            'cookies' => ['csrfToken' => 'nope', 'token' => 'yes'],
            'post' => ['_csrfToken' => 'no match', 'token' => 'yes'],
        ]);
        $response = new Response();

        $middleware = new CsrfProtectionMiddleware([
            'cookieName' => 'token',
            'field' => 'token',
            'expiry' => 90,
        ]);
        $response = $middleware->process($request, $this->_getRequestHandler());
        $this->assertInstanceOf(Response::class, $response);
    }

    /**
     * @return void
     */
    public function testSkippingTokenCheckUsingWhitelistCallback()
    {
        $request = new ServerRequest([
            'environment' => [
                'REQUEST_METHOD' => 'POST',
            ],
        ]);
        $response = new Response();

        $middleware = new CsrfProtectionMiddleware();
        $middleware->whitelistCallback(function (ServerRequestInterface $request) {
            $this->assertSame('POST', $request->getServerParams()['REQUEST_METHOD']);

            return true;
        });
        $response = $middleware($request, $response, $this->_getNextClosure());
        $this->assertInstanceOf(Response::class, $response);
    }
}<|MERGE_RESOLUTION|>--- conflicted
+++ resolved
@@ -21,11 +21,8 @@
 use Cake\Http\ServerRequest;
 use Cake\I18n\Time;
 use Cake\TestSuite\TestCase;
-<<<<<<< HEAD
+use Psr\Http\Message\ServerRequestInterface;
 use TestApp\Http\TestRequestHandler;
-=======
-use Psr\Http\Message\ServerRequestInterface;
->>>>>>> c6fd4a4f
 
 /**
  * Test for CsrfProtection
@@ -336,7 +333,7 @@
 
             return true;
         });
-        $response = $middleware($request, $response, $this->_getNextClosure());
+        $response = $middleware->process($request, $this->_getRequestHandler());
         $this->assertInstanceOf(Response::class, $response);
     }
 }