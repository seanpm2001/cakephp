<?php
/**
 * CakePHP(tm) : Rapid Development Framework (https://cakephp.org)
 * Copyright (c) Cake Software Foundation, Inc. (https://cakefoundation.org)
 *
 * Licensed under The MIT License
 * For full copyright and license information, please see the LICENSE.txt
 * Redistributions of files must retain the above copyright notice.
 *
 * @copyright     Copyright (c) Cake Software Foundation, Inc. (https://cakefoundation.org)
 * @link          https://cakephp.org CakePHP(tm) Project
 * @since         2.0.0
 * @license       https://opensource.org/licenses/mit-license.php MIT License
 */
namespace Cake\Test\TestCase\Http;

include_once CORE_TEST_CASES . DS . 'Http' . DS . 'server_mocks.php';

<<<<<<< HEAD
use Cake\Core\Configure;
=======
use Cake\Chronos\Chronos;
>>>>>>> 35cca6fb
use Cake\Http\Cookie\Cookie;
use Cake\Http\Cookie\CookieCollection;
use Cake\Http\CorsBuilder;
use Cake\Http\Exception\NotFoundException;
use Cake\Http\Response;
use Cake\Http\ServerRequest;
use Cake\I18n\FrozenTime;
use Cake\TestSuite\TestCase;
use Zend\Diactoros\Stream;

/**
 * ResponseTest
 */
class ResponseTest extends TestCase
{
    /**
     * SERVER variable backup.
     *
     * @var array
     */
    protected $server = [];

    /**
     * setup
     *
     * @return void
     */
    public function setUp()
    {
        parent::setUp();
        $this->server = $_SERVER;
    }

    /**
     * teardown
     *
     * @return void
     */
    public function tearDown()
    {
        parent::tearDown();
        $_SERVER = $this->server;
        unset($GLOBALS['mockedHeadersSent']);
    }

    /**
     * Tests the request object constructor
     *
     * @return void
     */
    public function testConstruct()
    {
        $response = new Response();
        $this->assertSame('', (string)$response->getBody());
        $this->assertEquals('UTF-8', $response->getCharset());
        $this->assertEquals('text/html', $response->getType());
        $this->assertEquals('text/html; charset=UTF-8', $response->getHeaderLine('Content-Type'));
        $this->assertEquals(200, $response->getStatusCode());

        $options = [
            'body' => 'This is the body',
            'charset' => 'my-custom-charset',
            'type' => 'mp3',
            'status' => '203'
        ];
        $response = new Response($options);
        $this->assertEquals('This is the body', (string)$response->getBody());
        $this->assertEquals('my-custom-charset', $response->getCharset());
        $this->assertEquals('audio/mpeg', $response->getType());
        $this->assertEquals('audio/mpeg', $response->getHeaderLine('Content-Type'));
        $this->assertEquals(203, $response->getStatusCode());
    }

    /**
     * Tests the getCharset/withCharset methods
     *
     * @return void
     */
    public function testWithCharset()
    {
        $response = new Response();
        $this->assertEquals('text/html; charset=UTF-8', $response->getHeaderLine('Content-Type'));

        $new = $response->withCharset('iso-8859-1');
        $this->assertNotContains('iso', $response->getHeaderLine('Content-Type'), 'Old instance not changed');
        $this->assertSame('iso-8859-1', $new->getCharset());

        $this->assertEquals('text/html; charset=iso-8859-1', $new->getHeaderLine('Content-Type'));
    }

    /**
     * Tests the getType method
     *
     * @return void
     */
    public function testGetType()
    {
        $response = new Response();
        $this->assertEquals('text/html', $response->getType());

        $this->assertEquals(
            'application/pdf',
            $response->withType('pdf')->getType()
        );
        $this->assertEquals(
            'custom/stuff',
            $response->withType('custom/stuff')->getType()
        );
        $this->assertEquals(
            'application/json',
            $response->withType('json')->getType()
        );
    }

    /**
     * Tests the withType method
     *
     * @return void
     */
    public function testWithTypeAlias()
    {
        $response = new Response();
        $this->assertEquals(
            'text/html; charset=UTF-8',
            $response->getHeaderLine('Content-Type'),
            'Default content-type should match'
        );

        $new = $response->withType('pdf');
        $this->assertNotSame($new, $response, 'Should be a new instance');

        $this->assertSame(
            'text/html; charset=UTF-8',
            $response->getHeaderLine('Content-Type'),
            'Original object should not be modified'
        );
        $this->assertSame('application/pdf', $new->getHeaderLine('Content-Type'));
        $this->assertSame(
            'application/json; charset=UTF-8',
            $new->withType('json')->getHeaderLine('Content-Type')
        );
    }

    /**
     * test withType() and full mime-types
     *
     * @return void
     */
    public function withTypeFull()
    {
        $response = new Response();
        $this->assertEquals(
            'application/json',
            $response->withType('application/json')->getHeaderLine('Content-Type'),
            'Should not add charset to explicit type'
        );
        $this->assertEquals(
            'custom/stuff',
            $response->withType('custom/stuff')->getHeaderLine('Content-Type'),
            'Should allow arbitrary types'
        );
    }

    /**
     * Test that an invalid type raises an exception
     *
     * @return void
     */
    public function testWithTypeInvalidType()
    {
        $this->expectException(\InvalidArgumentException::class);
        $this->expectExceptionMessage('"beans" is an invalid content type');
        $response = new Response();
        $response->withType('beans');
    }

    /**
     * Data provider for content type tests.
     *
     * @return array
     */
    public static function charsetTypeProvider()
    {
        return [
            ['mp3', 'audio/mpeg'],
            ['js', 'application/javascript; charset=UTF-8'],
            ['json', 'application/json; charset=UTF-8'],
            ['xml', 'application/xml; charset=UTF-8'],
            ['txt', 'text/plain; charset=UTF-8'],
        ];
    }

    /**
     * Test that setting certain status codes clears the status code.
     *
     * @return void
     */
    public function testWithStatusClearsContentType()
    {
        $response = new Response();
        $new = $response->withType('pdf')
            ->withStatus(204);
        $this->assertFalse($new->hasHeader('Content-Type'));
        $this->assertSame(204, $new->getStatusCode());

        $response = new Response();
        $new = $response->withStatus(304)
            ->withType('pdf');
        $this->assertFalse($new->hasHeader('Content-Type'));
    }

    /**
     * Tests the withDisabledCache method
     *
     * @return void
     */
    public function testWithDisabledCache()
    {
        $response = new Response();
        $expected = [
            'Expires' => ['Mon, 26 Jul 1997 05:00:00 GMT'],
            'Last-Modified' => [gmdate('D, d M Y H:i:s') . ' GMT'],
            'Cache-Control' => ['no-store, no-cache, must-revalidate, post-check=0, pre-check=0'],
            'Content-Type' => ['text/html; charset=UTF-8'],
        ];
        $new = $response->withDisabledCache();
        $this->assertFalse($response->hasHeader('Expires'), 'Old instance not mutated.');

        $this->assertEquals($expected, $new->getHeaders());
    }

    /**
     * Tests the withCache method
     *
     * @return void
     */
    public function testWithCache()
    {
        $response = new Response();
        $since = $time = time();

        $new = $response->withCache($since, $time);
        $this->assertFalse($response->hasHeader('Date'));
        $this->assertFalse($response->hasHeader('Last-Modified'));

        $this->assertEquals(gmdate('D, j M Y G:i:s ', $since) . 'GMT', $new->getHeaderLine('Date'));
        $this->assertEquals(gmdate('D, j M Y H:i:s ', $since) . 'GMT', $new->getHeaderLine('Last-Modified'));
        $this->assertEquals(gmdate('D, j M Y H:i:s', $time) . ' GMT', $new->getHeaderLine('Expires'));
        $this->assertEquals('public, max-age=0', $new->getHeaderLine('Cache-Control'));
    }

    /**
     * Tests the compress method
     *
     * @return void
     */
    public function testCompress()
    {
        $this->skipIf(defined('HHVM_VERSION'), 'HHVM does not implement ob_gzhandler');

        $response = new Response();
        if (ini_get('zlib.output_compression') === '1' || !extension_loaded('zlib')) {
            $this->assertFalse($response->compress());
            $this->markTestSkipped('Is not possible to test output compression');
        }

        $_SERVER['HTTP_ACCEPT_ENCODING'] = '';
        $result = $response->compress();
        $this->assertFalse($result);

        $_SERVER['HTTP_ACCEPT_ENCODING'] = 'gzip';
        $result = $response->compress();
        $this->assertTrue($result);
        $this->assertContains('ob_gzhandler', ob_list_handlers());

        ob_get_clean();
    }

    /**
     * Tests the withDownload method
     *
     * @return void
     */
    public function testWithDownload()
    {
        $response = new Response();
        $new = $response->withDownload('myfile.mp3');
        $this->assertFalse($response->hasHeader('Content-Disposition'), 'No mutation');

        $expected = 'attachment; filename="myfile.mp3"';
        $this->assertEquals($expected, $new->getHeaderLine('Content-Disposition'));
    }

    /**
     * Tests the mapType method
     *
     * @return void
     */
    public function testMapType()
    {
        $response = new Response();
        $this->assertEquals('wav', $response->mapType('audio/x-wav'));
        $this->assertEquals('pdf', $response->mapType('application/pdf'));
        $this->assertEquals('xml', $response->mapType('text/xml'));
        $this->assertEquals('html', $response->mapType('*/*'));
        $this->assertEquals('csv', $response->mapType('application/vnd.ms-excel'));
        $expected = ['json', 'xhtml', 'css'];
        $result = $response->mapType(['application/json', 'application/xhtml+xml', 'text/css']);
        $this->assertEquals($expected, $result);
    }

    /**
     * Tests the outputCompressed method
     *
     * @return void
     */
    public function testOutputCompressed()
    {
        $response = new Response();

        $_SERVER['HTTP_ACCEPT_ENCODING'] = 'gzip';
        $result = $response->outputCompressed();
        $this->assertFalse($result);

        $_SERVER['HTTP_ACCEPT_ENCODING'] = '';
        $result = $response->outputCompressed();
        $this->assertFalse($result);

        if (!extension_loaded('zlib')) {
            $this->markTestSkipped('Skipping further tests for outputCompressed as zlib extension is not loaded');
        }

        $this->skipIf(defined('HHVM_VERSION'), 'HHVM does not implement ob_gzhandler');

        if (ini_get('zlib.output_compression') !== '1') {
            ob_start('ob_gzhandler');
        }
        $_SERVER['HTTP_ACCEPT_ENCODING'] = 'gzip';
        $result = $response->outputCompressed();
        $this->assertTrue($result);

        $_SERVER['HTTP_ACCEPT_ENCODING'] = '';
        $result = $response->outputCompressed();
        $this->assertFalse($result);
        if (ini_get('zlib.output_compression') !== '1') {
            ob_get_clean();
        }
    }

    /**
     * Tests settings the content length
     *
     * @return void
     */
    public function testWithLength()
    {
        $response = new Response();
        $this->assertFalse($response->hasHeader('Content-Length'));

        $new = $response->withLength(100);
        $this->assertFalse($response->hasHeader('Content-Length'), 'Old instance not modified');

        $this->assertSame('100', $new->getHeaderLine('Content-Length'));
    }

    /**
     * Tests settings the link
     *
     * @return void
     */
    public function testWithAddedLink()
    {
        $response = new Response();
        $this->assertFalse($response->hasHeader('Link'));

        $new = $response->withAddedLink('http://example.com', ['rel' => 'prev']);
        $this->assertFalse($response->hasHeader('Link'), 'Old instance not modified');
        $this->assertEquals('<http://example.com>; rel="prev"', $new->getHeaderLine('Link'));

        $new = $response->withAddedLink('http://example.com');
        $this->assertEquals('<http://example.com>', $new->getHeaderLine('Link'));

        $new = $response->withAddedLink('http://example.com?p=1', ['rel' => 'prev'])
            ->withAddedLink('http://example.com?p=2', ['rel' => 'next', 'foo' => 'bar']);
        $this->assertEquals('<http://example.com?p=1>; rel="prev",<http://example.com?p=2>; rel="next"; foo="bar"', $new->getHeaderLine('Link'));
    }

    /**
     * Tests the withExpires method
     *
     * @return void
     */
    public function testWithExpires()
    {
        $format = 'D, j M Y H:i:s';
        $response = new Response();
        $now = new \DateTime('now', new \DateTimeZone('America/Los_Angeles'));

        $new = $response->withExpires($now);
        $this->assertFalse($response->hasHeader('Expires'));

        $now->setTimeZone(new \DateTimeZone('UTC'));
        $this->assertEquals($now->format($format) . ' GMT', $new->getHeaderLine('Expires'));

        $now = time();
        $new = $response->withExpires($now);
        $this->assertEquals(gmdate($format) . ' GMT', $new->getHeaderLine('Expires'));

        $time = new \DateTime('+1 day', new \DateTimeZone('UTC'));
        $new = $response->withExpires('+1 day');
        $this->assertEquals($time->format($format) . ' GMT', $new->getHeaderLine('Expires'));
    }

    /**
     * Tests the withModified method
     *
     * @return void
     */
    public function testWithModified()
    {
        $format = 'D, j M Y H:i:s';
        $response = new Response();
        $now = new \DateTime('now', new \DateTimeZone('America/Los_Angeles'));
        $new = $response->withModified($now);
        $this->assertFalse($response->hasHeader('Last-Modified'));

        $now->setTimeZone(new \DateTimeZone('UTC'));
        $this->assertEquals($now->format($format) . ' GMT', $new->getHeaderLine('Last-Modified'));

        $now = time();
        $new = $response->withModified($now);
        $this->assertEquals(gmdate($format) . ' GMT', $new->getHeaderLine('Last-Modified'));

        $time = new \DateTime('+1 day', new \DateTimeZone('UTC'));
        $new = $response->withModified('+1 day');
        $this->assertEquals($time->format($format) . ' GMT', $new->getHeaderLine('Last-Modified'));
    }

    /**
     * Tests withSharable()
     *
     * @return void
     */
    public function testWithSharable()
    {
        $response = new Response();
        $new = $response->withSharable(true);
        $this->assertFalse($response->hasHeader('Cache-Control'), 'old instance unchanged');
        $this->assertEquals('public', $new->getHeaderLine('Cache-Control'));

        $new = $response->withSharable(false);
        $this->assertEquals('private', $new->getHeaderLine('Cache-Control'));

        $new = $response->withSharable(true, 3600);
        $this->assertEquals('public, max-age=3600', $new->getHeaderLine('Cache-Control'));

        $new = $response->withSharable(false, 3600);
        $this->assertEquals('private, max-age=3600', $new->getHeaderLine('Cache-Control'));
    }

    /**
     * Tests withMaxAge()
     *
     * @return void
     */
    public function testWithMaxAge()
    {
        $response = new Response();
        $this->assertFalse($response->hasHeader('Cache-Control'));

        $new = $response->withMaxAge(3600);
        $this->assertEquals('max-age=3600', $new->getHeaderLine('Cache-Control'));

        $new = $response->withMaxAge(3600)
            ->withSharable(false);
        $this->assertEquals('max-age=3600, private', $new->getHeaderLine('Cache-Control'));
    }

    /**
     * Tests setting of s-maxage Cache-Control directive
     *
     * @return void
     */
    public function testWithSharedMaxAge()
    {
        $response = new Response();
        $new = $response->withSharedMaxAge(3600);

        $this->assertFalse($response->hasHeader('Cache-Control'));
        $this->assertEquals('s-maxage=3600', $new->getHeaderLine('Cache-Control'));

        $new = $response->withSharedMaxAge(3600)->withSharable(true);
        $this->assertEquals('s-maxage=3600, public', $new->getHeaderLine('Cache-Control'));
    }

    /**
     * Tests setting of must-revalidate Cache-Control directive
     *
     * @return void
     */
    public function testWithMustRevalidate()
    {
        $response = new Response();
        $this->assertFalse($response->hasHeader('Cache-Control'));

        $new = $response->withMustRevalidate(true);
        $this->assertFalse($response->hasHeader('Cache-Control'));
        $this->assertEquals('must-revalidate', $new->getHeaderLine('Cache-Control'));

        $new = $new->withMustRevalidate(false);
        $this->assertEmpty($new->getHeaderLine('Cache-Control'));
    }

    /**
     * Tests withVary()
     *
     * @return void
     */
    public function testWithVary()
    {
        $response = new Response();
        $new = $response->withVary('Accept-encoding');

        $this->assertFalse($response->hasHeader('Vary'));
        $this->assertEquals('Accept-encoding', $new->getHeaderLine('Vary'));

        $new = $response->withVary(['Accept-encoding', 'Accept-language']);
        $this->assertFalse($response->hasHeader('Vary'));
        $this->assertEquals('Accept-encoding,Accept-language', $new->getHeaderLine('Vary'));
    }

    /**
     * Tests withEtag()
     *
     * @return void
     */
    public function testWithEtag()
    {
        $response = new Response();
        $new = $response->withEtag('something');

        $this->assertFalse($response->hasHeader('Etag'));
        $this->assertEquals('"something"', $new->getHeaderLine('Etag'));

        $new = $response->withEtag('something', true);
        $this->assertEquals('W/"something"', $new->getHeaderLine('Etag'));
    }

    /**
     * Tests that the response is able to be marked as not modified
     *
     * @return void
     */
    public function testNotModified()
    {
        $response = new Response();
        $response = $response->withStringBody('something')
            ->withStatus(200)
            ->withLength(100)
            ->withModified('now');

        $response->notModified();

        $this->assertFalse($response->hasHeader('Content-Length'));
        $this->assertFalse($response->hasHeader('Modified'));
        $this->assertEmpty((string)$response->getBody());
        $this->assertEquals(304, $response->getStatusCode());
    }

    /**
     * Tests withNotModified()
     *
     * @return void
     */
    public function testWithNotModified()
    {
        $response = new Response(['body' => 'something']);
        $response = $response->withLength(100)
            ->withStatus(200)
            ->withHeader('Last-Modified', 'value')
            ->withHeader('Content-Language', 'en-EN')
            ->withHeader('X-things', 'things')
            ->withType('application/json');

        $new = $response->withNotModified();
        $this->assertTrue($response->hasHeader('Content-Language'), 'old instance not changed');
        $this->assertTrue($response->hasHeader('Content-Length'), 'old instance not changed');

        $this->assertFalse($new->hasHeader('Content-Type'));
        $this->assertFalse($new->hasHeader('Content-Length'));
        $this->assertFalse($new->hasHeader('Content-Language'));
        $this->assertFalse($new->hasHeader('Last-Modified'));

        $this->assertSame('things', $new->getHeaderLine('X-things'), 'Other headers are retained');
        $this->assertSame(304, $new->getStatusCode());
        $this->assertSame('', $new->getBody()->getContents());
    }

    /**
     * Test checkNotModified method
     *
     * @return void
     */
    public function testCheckNotModifiedByEtagStar()
    {
        $request = new ServerRequest();
        $request = $request->withHeader('If-None-Match', '*');

        $response = new Response();
        $response = $response->withEtag('something')
            ->withHeader('Content-Length', 99);
        $this->assertTrue($response->checkNotModified($request));
        $this->assertFalse($response->hasHeader('Content-Type'), 'etags match, should be unmodified');
    }

    /**
     * Test checkNotModified method
     *
     * @return void
     */
    public function testCheckNotModifiedByEtagExact()
    {
        $request = new ServerRequest();
        $request = $request->withHeader('If-None-Match', 'W/"something", "other"');

        $response = new Response();
        $response = $response->withEtag('something', true)
            ->withHeader('Content-Length', 99);
        $this->assertTrue($response->checkNotModified($request));
        $this->assertFalse($response->hasHeader('Content-Type'), 'etags match, should be unmodified');
    }

    /**
     * Test checkNotModified method
     *
     * @return void
     */
    public function testCheckNotModifiedByEtagAndTime()
    {
        $request = new ServerRequest();
        $request = $request->withHeader('If-Modified-Since', '2012-01-01 00:00:00')
            ->withHeader('If-None-Match', 'W/"something", "other"');

        $response = new Response();
        $response = $response->withModified('2012-01-01 00:00:00')
            ->withEtag('something', true)
            ->withHeader('Content-Length', 99);
        $this->assertTrue($response->checkNotModified($request));
        $this->assertFalse($response->hasHeader('Content-Length'), 'etags match, should be unmodified');
    }

    /**
     * Test checkNotModified method
     *
     * @return void
     */
    public function testCheckNotModifiedByEtagAndTimeMismatch()
    {
        $request = new ServerRequest();
        $request = $request->withHeader('If-Modified-Since', '2012-01-01 00:00:00')
            ->withHeader('If-None-Match', 'W/"something", "other"');

        $response = new Response();
        $response = $response->withModified('2012-01-01 00:00:01')
            ->withEtag('something', true)
            ->withHeader('Content-Length', 99);
        $this->assertFalse($response->checkNotModified($request));
        $this->assertTrue($response->hasHeader('Content-Length'), 'timestamp in response is newer');
    }

    /**
     * Test checkNotModified method
     *
     * @return void
     */
    public function testCheckNotModifiedByEtagMismatch()
    {
        $request = new ServerRequest();
        $request = $request->withHeader('If-Modified-Since', '2012-01-01 00:00:00')
            ->withHeader('If-None-Match', 'W/"something-else", "other"');

        $response = new Response();
        $response = $response->withModified('2012-01-01 00:00:00')
            ->withEtag('something', true)
            ->withHeader('Content-Length', 99);
        $this->assertFalse($response->checkNotModified($request));
        $this->assertTrue($response->hasHeader('Content-Length'), 'etags do not match');
    }

    /**
     * Test checkNotModified method
     *
     * @return void
     */
    public function testCheckNotModifiedByTime()
    {
        $request = new ServerRequest();
        $request = $request->withHeader('If-Modified-Since', '2012-01-01 00:00:00');

        $response = new Response();
        $response = $response->withModified('2012-01-01 00:00:00')
            ->withHeader('Content-Length', 99);
        $this->assertTrue($response->checkNotModified($request));
        $this->assertFalse($response->hasHeader('Content-Length'), 'modified time matches');
    }

    /**
     * Test checkNotModified method
     *
     * @return void
     */
    public function testCheckNotModifiedNoHints()
    {
        $request = new ServerRequest();
        $request = $request->withHeader('If-None-Match', 'W/"something", "other"')
            ->withHeader('If-Modified-Since', '2012-01-01 00:00:00');
        $response = $this->getMockBuilder('Cake\Http\Response')
            ->setMethods(['notModified'])
            ->getMock();
        $response->expects($this->never())->method('notModified');
        $this->assertFalse($response->checkNotModified($request));
    }

    /**
     * Test setting cookies with no value
     *
     * @return void
     */
    public function testWithCookieEmpty()
    {
        $response = new Response();
        $new = $response->withCookie(new Cookie('testing'));
        $this->assertNull($response->getCookie('testing'), 'withCookie does not mutate');

        $expected = [
            'name' => 'testing',
            'value' => '',
            'expire' => 0,
            'path' => '/',
            'domain' => '',
            'secure' => false,
            'httpOnly' => false];
        $result = $new->getCookie('testing');
        $this->assertEquals($expected, $result);
    }

    /**
     * Test setting cookies with scalar values
     *
     * @return void
     */
    public function testWithCookieScalar()
    {
        $response = new Response();
        $new = $response->withCookie(new Cookie('testing', 'abc123'));
        $this->assertNull($response->getCookie('testing'), 'withCookie does not mutate');
        $this->assertEquals('abc123', $new->getCookie('testing')['value']);

        $new = $response->withCookie(new Cookie('testing', 99));
        $this->assertEquals(99, $new->getCookie('testing')['value']);

        $new = $response->withCookie(new Cookie('testing', false));
        $this->assertFalse($new->getCookie('testing')['value']);

        $new = $response->withCookie(new Cookie('testing', true));
        $this->assertTrue($new->getCookie('testing')['value']);
    }

    /**
     * Test withCookie() and duplicate data
     *
     * @return void
     * @throws \Exception
     */
    public function testWithDuplicateCookie()
    {
        $expiry = new \DateTimeImmutable('+24 hours');

        $response = new Response();
        $cookie = new Cookie(
            'testing',
            '[a,b,c]',
            $expiry,
            '/test',
            '',
            true
        );

        $new = $response->withCookie($cookie);
        $this->assertNull($response->getCookie('testing'), 'withCookie does not mutate');

        $expected = [
            'name' => 'testing',
            'value' => '[a,b,c]',
            'expire' => $expiry,
            'path' => '/test',
            'domain' => '',
            'secure' => true,
            'httpOnly' => false
        ];

        // Match the date time formatting to Response::convertCookieToArray
        $expected['expire'] = $expiry->format('U');

        $this->assertEquals($expected, $new->getCookie('testing'));
    }

    /**
     * Test withCookie() and a cookie instance
     *
     * @return void
     */
    public function testWithCookieObject()
    {
        $response = new Response();
        $cookie = new Cookie('yay', 'a value');
        $new = $response->withCookie($cookie);
        $this->assertNull($response->getCookie('yay'), 'withCookie does not mutate');

        $this->assertNotEmpty($new->getCookie('yay'));
        $this->assertSame($cookie, $new->getCookieCollection()->get('yay'));
    }

    public function testWithExpiredCookieScalar()
    {
        $response = new Response();
        $response = $response->withCookie(new Cookie('testing', 'abc123'));
        $this->assertEquals('abc123', $response->getCookie('testing')['value']);

        $new = $response->withExpiredCookie(new Cookie('testing'));

        $this->assertNull($response->getCookie('testing')['expire']);
        $this->assertLessThan(FrozenTime::createFromTimestamp(1), $new->getCookie('testing')['expire']);
    }

    /**
     * @throws \Exception If DateImmutable emits an error.
     */
    public function testWithExpiredCookieOptions()
    {
        $options = [
            'name' => 'testing',
            'value' => 'abc123',
            'domain' => 'cakephp.org',
            'path' => '/custompath/',
            'secure' => true,
            'httpOnly' => true,
            'expire' => new \DateTimeImmutable('+14 days'),
        ];

        $cookie = new Cookie(
            $options['name'],
            $options['value'],
            $options['expire'],
            $options['path'],
            $options['domain'],
            $options['secure'],
            $options['httpOnly']
        );

        $response = new Response();
        $response = $response->withCookie($cookie);

        // Change the timestamp format to match the Response::convertCookieToArray
        $options['expire'] = $options['expire']->format('U');
        $this->assertEquals($options, $response->getCookie('testing'));

        $expiredCookie = $response->withExpiredCookie($cookie);

        $this->assertEquals($options['expire'], $response->getCookie('testing')['expire']);
        $this->assertLessThan(Chronos::createFromTimestamp(1), $expiredCookie->getCookie('testing')['expire']);
    }

    public function testWithExpiredCookieObject()
    {
        $response = new Response();
        $cookie = new Cookie('yay', 'a value');
        $response = $response->withCookie($cookie);
        $this->assertEquals('a value', $response->getCookie('yay')['value']);

        $new = $response->withExpiredCookie($cookie);

        $this->assertNull($response->getCookie('yay')['expire']);
        $this->assertEquals('1', $new->getCookie('yay')['expire']);
    }

    /**
     * Test getCookies() and array data.
     *
     * @return void
     */
    public function testGetCookies()
    {
        $response = new Response();
        $new = $response->withCookie(new Cookie('testing', 'a'))
            ->withCookie(new Cookie('test2', 'b', null, '/test', '', true));
        $expected = [
            'testing' => [
                'name' => 'testing',
                'value' => 'a',
                'expire' => null,
                'path' => '/',
                'domain' => '',
                'secure' => false,
                'httpOnly' => false
            ],
            'test2' => [
                'name' => 'test2',
                'value' => 'b',
                'expire' => null,
                'path' => '/test',
                'domain' => '',
                'secure' => true,
                'httpOnly' => false
            ]
        ];
        $this->assertEquals($expected, $new->getCookies());
    }

    /**
     * Test getCookies() and array data.
     *
     * @return void
     */
    public function testGetCookiesArrayValue()
    {
        $response = new Response();
        $cookie = (new Cookie('urmc'))
            ->withValue(['user_id' => 1, 'token' => 'abc123'])
            ->withHttpOnly(true);

        $new = $response->withCookie($cookie);
        $expected = [
            'urmc' => [
                'name' => 'urmc',
                'value' => '{"user_id":1,"token":"abc123"}',
                'expire' => null,
                'path' => '/',
                'domain' => '',
                'secure' => false,
                'httpOnly' => true
            ],
        ];
        $this->assertEquals($expected, $new->getCookies());
    }

    /**
     * Test getCookieCollection() as array data
     *
     * @return void
     */
    public function testGetCookieCollection()
    {
        $response = new Response();
        $new = $response->withCookie(new Cookie('testing', 'a'))
            ->withCookie(new Cookie('test2', 'b', null, '/test', '', true));
        $cookies = $response->getCookieCollection();
        $this->assertInstanceOf(CookieCollection::class, $cookies);
        $this->assertCount(0, $cookies, 'Original response not mutated');

        $cookies = $new->getCookieCollection();
        $this->assertInstanceOf(CookieCollection::class, $cookies);
        $this->assertCount(2, $cookies);

        $this->assertTrue($cookies->has('testing'));
        $this->assertTrue($cookies->has('test2'));
    }

    /**
     * Test that cors() returns a builder.
     *
     * @return void
     */
    public function testCors()
    {
        $request = new ServerRequest([
            'environment' => ['HTTP_ORIGIN' => 'http://example.com']
        ]);
        $response = new Response();
        $builder = $response->cors($request);
        $this->assertInstanceOf(CorsBuilder::class, $builder);
        $this->assertSame($response, $builder->build(), 'Empty builder returns same object');
    }

    /**
     * test withFile() not found
     *
     * @return void
     */
    public function testWithFileNotFound()
    {
        $this->expectException(\Cake\Http\Exception\NotFoundException::class);
        $this->expectExceptionMessage('The requested file /some/missing/folder/file.jpg was not found');

        $response = new Response();
        $response->withFile('/some/missing/folder/file.jpg');
    }

    /**
     * test withFile() not found
     *
     * @return void
     */
    public function testWithFileNotFoundNoDebug()
    {
        Configure::write('debug', 0);

        $this->expectException(\Cake\Http\Exception\NotFoundException::class);
        $this->expectExceptionMessage('The requested file was not found');
        $response = new Response();
        $response->withFile('/some/missing/folder/file.jpg');
    }

    /**
     * Provider for various kinds of unacceptable files.
     *
     * @return array
     */
    public function invalidFileProvider()
    {
        return [
            ['my/../cat.gif', 'The requested file contains `..` and will not be read.'],
            ['my\..\cat.gif', 'The requested file contains `..` and will not be read.'],
            ['my/ca..t.gif', 'my/ca..t.gif was not found or not readable'],
            ['my/ca..t/image.gif', 'my/ca..t/image.gif was not found or not readable'],
        ];
    }

    /**
     * test withFile and invalid paths
     *
     * @dataProvider invalidFileProvider
     * @return void
     */
    public function testWithFileInvalidPath($path, $expectedMessage)
    {
        $this->expectException(NotFoundException::class);
        $this->expectExceptionMessage($expectedMessage);

        $response = new Response();
        $response->withFile($path);
    }

    /**
     * test withFile() + download & name
     *
     * @return void
     */
    public function testWithFileDownloadAndName()
    {
        $response = new Response();
        $new = $response->withFile(
            TEST_APP . 'vendor' . DS . 'css' . DS . 'test_asset.css',
            [
                'name' => 'something_special.css',
                'download' => true,
            ]
        );
        $this->assertEquals(
            'text/html; charset=UTF-8',
            $response->getHeaderLine('Content-Type'),
            'No mutation'
        );
        $this->assertEquals(
            'text/css; charset=UTF-8',
            $new->getHeaderLine('Content-Type')
        );
        $this->assertEquals(
            'attachment; filename="something_special.css"',
            $new->getHeaderLine('Content-Disposition')
        );
        $this->assertEquals('bytes', $new->getHeaderLine('Accept-Ranges'));
        $this->assertEquals('binary', $new->getHeaderLine('Content-Transfer-Encoding'));
        $body = $new->getBody();
        $this->assertInstanceOf('Zend\Diactoros\Stream', $body);

        $expected = '/* this is the test asset css file */';
        $this->assertEquals($expected, trim($body->getContents()));
        $this->assertEquals($expected, trim($new->getFile()->read()));
    }

    /**
     * test withFile() + a generic agent
     *
     * @return void
     */
    public function testWithFileUnknownFileTypeGeneric()
    {
        $response = new Response();
        $new = $response->withFile(CONFIG . 'no_section.ini');
        $this->assertEquals('text/html; charset=UTF-8', $new->getHeaderLine('Content-Type'));
        $this->assertEquals(
            'attachment; filename="no_section.ini"',
            $new->getHeaderLine('Content-Disposition')
        );
        $this->assertEquals('bytes', $new->getHeaderLine('Accept-Ranges'));
        $body = $new->getBody();
        $expected = "some_key = some_value\nbool_key = 1\n";
        $this->assertEquals($expected, $body->getContents());
    }

    /**
     * test withFile() + opera
     *
     * @return void
     */
    public function testWithFileUnknownFileTypeOpera()
    {
        $_SERVER['HTTP_USER_AGENT'] = 'Opera/9.80 (Windows NT 6.0; U; en) Presto/2.8.99 Version/11.10';
        $response = new Response();

        $new = $response->withFile(CONFIG . 'no_section.ini');
        $this->assertEquals('application/octet-stream', $new->getHeaderLine('Content-Type'));
        $this->assertEquals(
            'attachment; filename="no_section.ini"',
            $new->getHeaderLine('Content-Disposition')
        );
    }

    /**
     * test withFile() + old IE
     *
     * @return void
     */
    public function testWithFileUnknownFileTypeOldIe()
    {
        $_SERVER['HTTP_USER_AGENT'] = 'Mozilla/5.0 (compatible; MSIE 8.0; Windows NT 5.2; Trident/4.0; Media Center PC 4.0; SLCC1; .NET CLR 3.0.04320)';
        $response = new Response();

        $new = $response->withFile(CONFIG . 'no_section.ini');
        $this->assertEquals('application/force-download', $new->getHeaderLine('Content-Type'));
    }

    /**
     * test withFile() + no download
     *
     * @return void
     */
    public function testWithFileNoDownload()
    {
        $response = new Response();
        $new = $response->withFile(CONFIG . 'no_section.ini', [
            'download' => false
        ]);
        $this->assertEquals(
            'text/html; charset=UTF-8',
            $new->getHeaderLine('Content-Type')
        );
        $this->assertFalse($new->hasHeader('Content-Disposition'));
        $this->assertFalse($new->hasHeader('Content-Transfer-Encoding'));
    }

    /**
     * Test that uppercase extensions result in correct content-types
     *
     * @return void
     */
    public function testWithFileUpperExtension()
    {
        $response = new Response();
        $new = $response->withFile(TEST_APP . 'vendor/img/test_2.JPG');
        $this->assertEquals('image/jpeg', $new->getHeaderLine('Content-Type'));
    }

    /**
     * A data provider for testing various ranges
     *
     * @return array
     */
    public static function rangeProvider()
    {
        return [
            // suffix-byte-range
            [
                'bytes=-25', 25, 'bytes 13-37/38'
            ],

            [
                'bytes=0-', 38, 'bytes 0-37/38'
            ],

            [
                'bytes=10-', 28, 'bytes 10-37/38'
            ],

            [
                'bytes=10-20', 11, 'bytes 10-20/38'
            ],

            // Spaced out
            [
                'bytes = 10 - 20', 11, 'bytes 10-20/38'
            ],
        ];
    }

    /**
     * Test withFile() & the various range offset types.
     *
     * @dataProvider rangeProvider
     * @return void
     */
    public function testWithFileRangeOffsets($range, $length, $offsetResponse)
    {
        $_SERVER['HTTP_RANGE'] = $range;
        $response = new Response();
        $new = $response->withFile(
            TEST_APP . 'vendor' . DS . 'css' . DS . 'test_asset.css',
            ['download' => true]
        );
        $this->assertEquals(
            'attachment; filename="test_asset.css"',
            $new->getHeaderLine('Content-Disposition')
        );
        $this->assertEquals('binary', $new->getHeaderLine('Content-Transfer-Encoding'));
        $this->assertEquals('bytes', $new->getHeaderLine('Accept-Ranges'));
        $this->assertEquals($length, $new->getHeaderLine('Content-Length'));
        $this->assertEquals($offsetResponse, $new->getHeaderLine('Content-Range'));
    }

    /**
     * Test withFile() fetching ranges from a file.
     *
     * @return void
     */
    public function testWithFileRange()
    {
        $_SERVER['HTTP_RANGE'] = 'bytes=8-25';
        $response = new Response();
        $new = $response->withFile(
            TEST_APP . 'vendor' . DS . 'css' . DS . 'test_asset.css',
            ['download' => true]
        );

        $this->assertEquals(
            'attachment; filename="test_asset.css"',
            $new->getHeaderLine('Content-Disposition')
        );
        $this->assertEquals('binary', $new->getHeaderLine('Content-Transfer-Encoding'));
        $this->assertEquals('bytes', $new->getHeaderLine('Accept-Ranges'));
        $this->assertEquals('18', $new->getHeaderLine('Content-Length'));
        $this->assertEquals('bytes 8-25/38', $new->getHeaderLine('Content-Range'));
        $this->assertEquals(206, $new->getStatusCode());
    }

    /**
     * Provider for invalid range header values.
     *
     * @return array
     */
    public function invalidFileRangeProvider()
    {
        return [
            // malformed range
            [
                'bytes=0,38'
            ],

            // malformed punctuation
            [
                'bytes: 0 - 38'
            ],
        ];
    }

    /**
     * Test withFile() and invalid ranges
     *
     * @dataProvider invalidFileRangeProvider
     * @return void
     */
    public function testWithFileInvalidRange($range)
    {
        $_SERVER['HTTP_RANGE'] = $range;
        $response = new Response();
        $new = $response->withFile(
            TEST_APP . 'vendor' . DS . 'css' . DS . 'test_asset.css',
            ['download' => true]
        );

        $this->assertEquals(
            'attachment; filename="test_asset.css"',
            $new->getHeaderLine('Content-Disposition')
        );
        $this->assertEquals('binary', $new->getHeaderLine('Content-Transfer-Encoding'));
        $this->assertEquals('bytes', $new->getHeaderLine('Accept-Ranges'));
        $this->assertEquals('38', $new->getHeaderLine('Content-Length'));
        $this->assertEquals('bytes 0-37/38', $new->getHeaderLine('Content-Range'));
        $this->assertEquals(206, $new->getStatusCode());
    }

    /**
     * Test withFile() and a reversed range
     *
     * @return void
     */
    public function testWithFileReversedRange()
    {
        $_SERVER['HTTP_RANGE'] = 'bytes=30-2';
        $response = new Response();
        $new = $response->withFile(
            TEST_APP . 'vendor' . DS . 'css' . DS . 'test_asset.css',
            ['download' => true]
        );

        $this->assertEquals(
            'attachment; filename="test_asset.css"',
            $new->getHeaderLine('Content-Disposition')
        );
        $this->assertEquals('binary', $new->getHeaderLine('Content-Transfer-Encoding'));
        $this->assertEquals('bytes', $new->getHeaderLine('Accept-Ranges'));
        $this->assertEquals('bytes 0-37/38', $new->getHeaderLine('Content-Range'));
        $this->assertEquals(416, $new->getStatusCode());
    }

    /**
     * Test the withLocation method.
     *
     * @return void
     */
    public function testWithLocation()
    {
        $response = new Response();
        $this->assertSame('', $response->getHeaderLine('Location'), 'No header should be set.');
        $new = $response->withLocation('http://example.org');

        $this->assertNotSame($new, $response);
        $this->assertSame('', $response->getHeaderLine('Location'), 'No header should be set');
        $this->assertSame('http://example.org', $new->getHeaderLine('Location'), 'Header should be set');
        $this->assertSame(302, $new->getStatusCode(), 'Status should be updated');
    }

    /**
     * Test get protocol version.
     *
     * @return void
     */
    public function getProtocolVersion()
    {
        $response = new Response();
        $version = $response->getProtocolVersion();
        $this->assertEquals('1.1', $version);
    }

    /**
     * Test with protocol.
     *
     * @return void
     */
    public function testWithProtocol()
    {
        $response = new Response();
        $version = $response->getProtocolVersion();
        $this->assertEquals('1.1', $version);
        $response2 = $response->withProtocolVersion('1.0');
        $version = $response2->getProtocolVersion();
        $this->assertEquals('1.0', $version);
        $version = $response->getProtocolVersion();
        $this->assertEquals('1.1', $version);
        $this->assertNotEquals($response, $response2);
    }

    /**
     * Test with protocol.
     *
     * @return void
     */
    public function testWithStatusCode()
    {
        $response = new Response();
        $statusCode = $response->getStatusCode();
        $this->assertEquals(200, $statusCode);
        $response2 = $response->withStatus(404);
        $statusCode = $response2->getStatusCode();
        $this->assertEquals(404, $statusCode);
        $statusCode = $response->getStatusCode();
        $this->assertEquals(200, $statusCode);
        $this->assertNotEquals($response, $response2);
    }

    /**
     * Test invalid status codes
     *
     * @return void
     */
    public function testWithStatusInvalid()
    {
        $this->expectException(\InvalidArgumentException::class);
        $this->expectExceptionMessage('Invalid status code: 1001. Use a valid HTTP status code in range 1xx - 5xx.');
        $response = new Response();
        $response->withStatus(1001);
    }

    /**
     * Test get reason phrase.
     *
     * @return void
     */
    public function testGetReasonPhrase()
    {
        $response = new Response();
        $this->assertSame('OK', $response->getReasonPhrase());

        $response = $response->withStatus(404);
        $reasonPhrase = $response->getReasonPhrase();
        $this->assertEquals('Not Found', $reasonPhrase);
    }

    /**
     * Test with body.
     *
     * @return void
     */
    public function testWithBody()
    {
        $response = new Response();
        $body = $response->getBody();
        $body->rewind();
        $result = $body->getContents();
        $this->assertEquals('', $result);

        $stream = new Stream('php://memory', 'wb+');
        $stream->write('test1');

        $response2 = $response->withBody($stream);
        $body = $response2->getBody();
        $body->rewind();
        $result = $body->getContents();
        $this->assertEquals('test1', $result);

        $body = $response->getBody();
        $body->rewind();
        $result = $body->getContents();
        $this->assertEquals('', $result);
    }

    /**
     * Test with string body.
     *
     * @return void
     */
    public function testWithStringBody()
    {
        $response = new Response();
        $newResponse = $response->withStringBody('Foo');
        $body = $newResponse->getBody();
        $this->assertSame('Foo', (string)$body);
        $this->assertNotSame($response, $newResponse);

        $response = new Response();
        $newResponse = $response->withStringBody('');
        $body = $newResponse->getBody();
        $this->assertSame('', (string)$body);
        $this->assertNotSame($response, $newResponse);

        $response = new Response();
        $newResponse = $response->withStringBody(null);
        $body = $newResponse->getBody();
        $this->assertSame('', (string)$body);
        $this->assertNotSame($response, $newResponse);

        $response = new Response();
        $newResponse = $response->withStringBody(1337);
        $body = $newResponse->getBody();
        $this->assertSame('1337', (string)$body);
        $this->assertNotSame($response, $newResponse);
    }

    /**
     * Test with string body with passed array.
     *
     * This should produce an "Array to string conversion" error
     * which gets thrown as a \PHPUnit\Framework\Error\Error Exception by PHPUnit.
     *
     * @return void
     */
    public function testWithStringBodyArray()
    {
        $this->expectException(\PHPUnit\Framework\Error\Error::class);
        $this->expectExceptionMessage('Array to string conversion');
        $response = new Response();
        $newResponse = $response->withStringBody(['foo' => 'bar']);
        $body = $newResponse->getBody();
        $this->assertSame('', (string)$body);
        $this->assertNotSame($response, $newResponse);
    }

    /**
     * Test get Body.
     *
     * @return void
     */
    public function testGetBody()
    {
        $response = new Response();
        $stream = $response->getBody();
        $this->assertInstanceOf('Psr\Http\Message\StreamInterface', $stream);
    }

    /**
     * Test with header.
     *
     * @return void
     */
    public function testWithHeader()
    {
        $response = new Response();
        $response2 = $response->withHeader('Accept', 'application/json');
        $result = $response2->getHeaders();
        $expected = [
            'Content-Type' => ['text/html; charset=UTF-8'],
            'Accept' => ['application/json']
        ];
        $this->assertEquals($expected, $result);

        $this->assertFalse($response->hasHeader('Accept'));
    }

    /**
     * Test get headers.
     *
     * @return void
     */
    public function testGetHeaders()
    {
        $response = new Response();
        $headers = $response->getHeaders();

        $response = $response->withAddedHeader('Location', 'localhost');
        $response = $response->withAddedHeader('Accept', 'application/json');
        $headers = $response->getHeaders();

        $expected = [
            'Content-Type' => ['text/html; charset=UTF-8'],
            'Location' => ['localhost'],
            'Accept' => ['application/json']
        ];

        $this->assertEquals($expected, $headers);
    }

    /**
     * Test without header.
     *
     * @return void
     */
    public function testWithoutHeader()
    {
        $response = new Response();
        $response = $response->withAddedHeader('Location', 'localhost');
        $response = $response->withAddedHeader('Accept', 'application/json');

        $response2 = $response->withoutHeader('Location');
        $headers = $response2->getHeaders();

        $expected = [
            'Content-Type' => ['text/html; charset=UTF-8'],
            'Accept' => ['application/json']
        ];

        $this->assertEquals($expected, $headers);
    }

    /**
     * Test get header.
     *
     * @return void
     */
    public function testGetHeader()
    {
        $response = new Response();
        $response = $response->withAddedHeader('Location', 'localhost');

        $result = $response->getHeader('Location');
        $this->assertEquals(['localhost'], $result);

        $result = $response->getHeader('location');
        $this->assertEquals(['localhost'], $result);

        $result = $response->getHeader('does-not-exist');
        $this->assertEquals([], $result);
    }

    /**
     * Test get header line.
     *
     * @return void
     */
    public function testGetHeaderLine()
    {
        $response = new Response();
        $headers = $response->getHeaderLine('Accept');
        $this->assertEquals('', $headers);

        $response = $response->withAddedHeader('Accept', 'application/json');
        $response = $response->withAddedHeader('Accept', 'application/xml');

        $result = $response->getHeaderLine('Accept');
        $expected = 'application/json,application/xml';
        $this->assertEquals($expected, $result);
        $result = $response->getHeaderLine('accept');
        $this->assertEquals($expected, $result);
    }

    /**
     * Test has header.
     *
     * @return void
     */
    public function testHasHeader()
    {
        $response = new Response();
        $response = $response->withAddedHeader('Location', 'localhost');

        $this->assertTrue($response->hasHeader('Location'));
        $this->assertTrue($response->hasHeader('location'));
        $this->assertTrue($response->hasHeader('locATIon'));

        $this->assertFalse($response->hasHeader('Accept'));
        $this->assertFalse($response->hasHeader('accept'));
    }

    /**
     * Tests __debugInfo
     *
     * @return void
     */
    public function testDebugInfo()
    {
        $response = new Response();
        $response = $response->withStringBody('Foo');
        $result = $response->__debugInfo();

        $expected = [
            'status' => 200,
            'contentType' => 'text/html',
            'headers' => [
                'Content-Type' => ['text/html; charset=UTF-8']
            ],
            'file' => null,
            'fileRange' => [],
            'cookies' => new CookieCollection(),
            'cacheDirectives' => [],
            'body' => 'Foo'
        ];
        $this->assertEquals($expected, $result);
    }
}<|MERGE_RESOLUTION|>--- conflicted
+++ resolved
@@ -16,11 +16,7 @@
 
 include_once CORE_TEST_CASES . DS . 'Http' . DS . 'server_mocks.php';
 
-<<<<<<< HEAD
 use Cake\Core\Configure;
-=======
-use Cake\Chronos\Chronos;
->>>>>>> 35cca6fb
 use Cake\Http\Cookie\Cookie;
 use Cake\Http\Cookie\CookieCollection;
 use Cake\Http\CorsBuilder;
@@ -891,7 +887,7 @@
         $expiredCookie = $response->withExpiredCookie($cookie);
 
         $this->assertEquals($options['expire'], $response->getCookie('testing')['expire']);
-        $this->assertLessThan(Chronos::createFromTimestamp(1), $expiredCookie->getCookie('testing')['expire']);
+        $this->assertLessThan(FrozenTime::createFromTimestamp(1), $expiredCookie->getCookie('testing')['expire']);
     }
 
     public function testWithExpiredCookieObject()
