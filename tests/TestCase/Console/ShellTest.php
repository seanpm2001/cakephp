<?php
declare(strict_types=1);
/**
 * CakePHP :  Rapid Development Framework (https://cakephp.org)
 * Copyright (c) Cake Software Foundation, Inc. (https://cakefoundation.org)
 *
 * Licensed under The MIT License
 * For full copyright and license information, please see the LICENSE.txt
 * Redistributions of files must retain the above copyright notice.
 *
 * @copyright     Copyright (c) Cake Software Foundation, Inc. (https://cakefoundation.org)
 * @link          https://cakephp.org CakePHP Project
 * @since         1.2.0
 * @license       https://opensource.org/licenses/mit-license.php MIT License
 */
namespace Cake\Test\TestCase\Console;

use Cake\Console\ConsoleIo;
use Cake\Console\ConsoleOptionParser;
use Cake\Console\Shell;
use Cake\Core\Plugin;
use Cake\Filesystem\Folder;
use Cake\TestSuite\TestCase;
use TestApp\Shell\MergeShell;
use TestApp\Shell\ShellTestShell;
use TestApp\Shell\TestingDispatchShell;

/**
 * TestAppleTask class
 */
class TestAppleTask extends Shell
{
}

/**
 * TestBananaTask class
 */
class TestBananaTask extends Shell
{
}

class_alias(__NAMESPACE__ . '\TestAppleTask', 'Cake\Shell\Task\TestAppleTask');
class_alias(__NAMESPACE__ . '\TestBananaTask', 'Cake\Shell\Task\TestBananaTask');

/**
 * ShellTest class
 */
class ShellTest extends TestCase
{
    /**
     * Fixtures used in this test case
     *
     * @var array
     */
    public $fixtures = [
<<<<<<< HEAD
        'core.articles',
        'core.articles_tags',
        'core.attachments',
        'core.comments',
        'core.posts',
        'core.tags',
        'core.users',
=======
        'core.Articles',
        'core.ArticlesTags',
        'core.Attachments',
        'core.Comments',
        'core.Posts',
        'core.Tags',
        'core.Users'
>>>>>>> 653ae009
    ];

    /** @var \Cake\Console\Shell */
    protected $Shell;

    /**
     * @var \Cake\Console\ConsoleIo|\PHPUnit\Framework\MockObject\MockObject
     */
    protected $io;

    /**
     * setUp method
     *
     * @return void
     */
    public function setUp()
    {
        parent::setUp();

        $this->io = $this->getMockBuilder('Cake\Console\ConsoleIo')
            ->disableOriginalConstructor()
            ->getMock();
        $this->Shell = new ShellTestShell($this->io, $this->getTableLocator());

        if (is_dir(TMP . 'shell_test')) {
            $Folder = new Folder(TMP . 'shell_test');
            $Folder->delete();
        }
    }

    /**
     * testConstruct method
     *
     * @return void
     */
    public function testConstruct()
    {
        $this->assertEquals('ShellTestShell', $this->Shell->name);
        $this->assertInstanceOf(ConsoleIo::class, $this->Shell->getIo());
    }

    /**
     * testInitialize method
     *
     * @return void
     */
    public function testInitialize()
    {
        static::setAppNamespace();

        $this->loadPlugins(['TestPlugin']);
        $this->Shell->tasks = ['Extract' => ['one', 'two']];
        $this->Shell->plugin = 'TestPlugin';
        $this->Shell->modelClass = 'TestPlugin.TestPluginComments';
        $this->Shell->initialize();
        $this->Shell->loadModel();

        $this->assertTrue(isset($this->Shell->TestPluginComments));
        $this->assertInstanceOf(
            'TestPlugin\Model\Table\TestPluginCommentsTable',
            $this->Shell->TestPluginComments
        );
        Plugin::unload();
    }

    /**
     * test LoadModel method
     *
     * @return void
     */
    public function testLoadModel()
    {
        static::setAppNamespace();

        $Shell = new MergeShell();
        $this->assertInstanceOf(
            'TestApp\Model\Table\ArticlesTable',
            $Shell->Articles
        );
        $this->assertEquals('Articles', $Shell->modelClass);

        $this->loadPlugins(['TestPlugin']);
        $result = $this->Shell->loadModel('TestPlugin.TestPluginComments');
        $this->assertInstanceOf(
            'TestPlugin\Model\Table\TestPluginCommentsTable',
            $result
        );
        $this->assertInstanceOf(
            'TestPlugin\Model\Table\TestPluginCommentsTable',
            $this->Shell->TestPluginComments
        );
        Plugin::unload();
    }

    /**
     * testIn method
     *
     * @return void
     */
    public function testIn()
    {
        $this->io->expects($this->at(0))
            ->method('askChoice')
            ->with('Just a test?', ['y', 'n'], 'n')
            ->will($this->returnValue('n'));

        $this->io->expects($this->at(1))
            ->method('ask')
            ->with('Just a test?', 'n')
            ->will($this->returnValue('n'));

        $result = $this->Shell->in('Just a test?', ['y', 'n'], 'n');
        $this->assertEquals('n', $result);

        $result = $this->Shell->in('Just a test?', null, 'n');
        $this->assertEquals('n', $result);
    }

    /**
     * Test in() when not interactive.
     *
     * @return void
     */
    public function testInNonInteractive()
    {
        $this->io->expects($this->never())
            ->method('askChoice');
        $this->io->expects($this->never())
            ->method('ask');

        $this->Shell->interactive = false;

        $result = $this->Shell->in('Just a test?', 'y/n', 'n');
        $this->assertEquals('n', $result);
    }

    /**
     * testVerbose method
     *
     * @return void
     */
    public function testVerbose()
    {
        $this->io->expects($this->once())
            ->method('verbose')
            ->with('Just a test', 1);

        $this->Shell->verbose('Just a test');
    }

    /**
     * testQuiet method
     *
     * @return void
     */
    public function testQuiet()
    {
        $this->io->expects($this->once())
            ->method('quiet')
            ->with('Just a test', 1);

        $this->Shell->quiet('Just a test');
    }

    /**
     * testOut method
     *
     * @return void
     */
    public function testOut()
    {
        $this->io->expects($this->once())
            ->method('out')
            ->with('Just a test', 1);

        $this->Shell->out('Just a test');
    }

    /**
     * testErr method
     *
     * @return void
     */
    public function testErr()
    {
        $this->io->expects($this->once())
            ->method('error')
            ->with('Just a test', 1);

        $this->Shell->err('Just a test');
    }

    /**
     * testErr method with array
     *
     * @return void
     */
    public function testErrArray()
    {
        $this->io->expects($this->once())
            ->method('error')
            ->with(['Just', 'a', 'test'], 1);

        $this->Shell->err(['Just', 'a', 'test']);
    }

    /**
     * testInfo method
     *
     * @return void
     */
    public function testInfo()
    {
        $this->io->expects($this->once())
            ->method('info')
            ->with('Just a test', 1);

        $this->Shell->info('Just a test');
    }

    /**
     * testInfo method with array
     *
     * @return void
     */
    public function testInfoArray()
    {
        $this->io->expects($this->once())
            ->method('info')
            ->with(['Just', 'a', 'test'], 1);

        $this->Shell->info(['Just', 'a', 'test']);
    }

    /**
     * testWarn method
     *
     * @return void
     */
    public function testWarn()
    {
        $this->io->expects($this->once())
            ->method('warning')
            ->with('Just a test', 1);

        $this->Shell->warn('Just a test');
    }

    /**
     * testWarn method with array
     *
     * @return void
     */
    public function testWarnArray()
    {
        $this->io->expects($this->once())
            ->method('warning')
            ->with(['Just', 'a', 'test'], 1);

        $this->Shell->warn(['Just', 'a', 'test']);
    }

    /**
     * testSuccess method
     *
     * @return void
     */
    public function testSuccess()
    {
        $this->io->expects($this->once())
            ->method('success')
            ->with('Just a test', 1);

        $this->Shell->success('Just a test');
    }

    /**
     * testSuccess method with array
     *
     * @return void
     */
    public function testSuccessArray()
    {
        $this->io->expects($this->once())
            ->method('success')
            ->with(['Just', 'a', 'test'], 1);

        $this->Shell->success(['Just', 'a', 'test']);
    }

    /**
     * testNl
     *
     * @return void
     */
    public function testNl()
    {
        $this->io->expects($this->once())
            ->method('nl')
            ->with(2);

        $this->Shell->nl(2);
    }

    /**
     * testHr
     *
     * @return void
     */
    public function testHr()
    {
        $this->io->expects($this->once())
            ->method('hr')
            ->with(2);

        $this->Shell->hr(2);
    }

    /**
     * testAbort
     *
     * @expectedException \Cake\Console\Exception\StopException
     * @expectedExceptionMessage Foo Not Found
     * @expectedExceptionCode 1
     * @return void
     */
    public function testAbort()
    {
        $this->io->expects($this->at(0))
            ->method('err')
            ->with('<error>Foo Not Found</error>');

        $this->Shell->abort('Foo Not Found');
    }

    /**
     * testLoadTasks method
     *
     * @return void
     */
    public function testLoadTasks()
    {
        $this->assertTrue($this->Shell->loadTasks());

        $this->Shell->tasks = null;
        $this->assertTrue($this->Shell->loadTasks());

        $this->Shell->tasks = false;
        $this->assertTrue($this->Shell->loadTasks());

        $this->Shell->tasks = true;
        $this->assertTrue($this->Shell->loadTasks());

        $this->Shell->tasks = [];
        $this->assertTrue($this->Shell->loadTasks());

        $this->Shell->tasks = ['TestApple'];
        $this->assertTrue($this->Shell->loadTasks());
        $this->assertInstanceOf('Cake\Shell\Task\TestAppleTask', $this->Shell->TestApple);

        $this->Shell->tasks = 'TestBanana';
        $this->assertTrue($this->Shell->loadTasks());
        $this->assertInstanceOf('Cake\Shell\Task\TestAppleTask', $this->Shell->TestApple);
        $this->assertInstanceOf('Cake\Shell\Task\TestBananaTask', $this->Shell->TestBanana);

        unset($this->Shell->ShellTestApple, $this->Shell->TestBanana);

        $this->Shell->tasks = ['TestApple', 'TestBanana'];
        $this->assertTrue($this->Shell->loadTasks());
        $this->assertInstanceOf('Cake\Shell\Task\TestAppleTask', $this->Shell->TestApple);
        $this->assertInstanceOf('Cake\Shell\Task\TestBananaTask', $this->Shell->TestBanana);
    }

    /**
     * test that __get() makes args and params references
     *
     * @return void
     */
    public function testMagicGetArgAndParamReferences()
    {
        $this->Shell->tasks = ['TestApple'];
        $this->Shell->args = ['one'];
        $this->Shell->params = ['help' => false];
        $this->Shell->loadTasks();
        $result = $this->Shell->TestApple;

        $this->Shell->args = ['one', 'two'];

        $this->assertSame($this->Shell->args, $result->args);
        $this->assertSame($this->Shell->params, $result->params);
    }

    /**
     * testShortPath method
     *
     * @return void
     */
    public function testShortPath()
    {
        $path = $expected = DS . 'tmp/ab/cd';
        $this->assertPathEquals($expected, $this->Shell->shortPath($path));

        $path = $expected = DS . 'tmp/ab/cd/';
        $this->assertPathEquals($expected, $this->Shell->shortPath($path));

        $path = $expected = DS . 'tmp/ab/index.php';
        $this->assertPathEquals($expected, $this->Shell->shortPath($path));

        $path = DS . 'tmp/ab/' . DS . 'cd';
        $expected = DS . 'tmp/ab/cd';
        $this->assertPathEquals($expected, $this->Shell->shortPath($path));

        $path = 'tmp/ab';
        $expected = 'tmp/ab';
        $this->assertPathEquals($expected, $this->Shell->shortPath($path));

        $path = 'tmp/ab';
        $expected = 'tmp/ab';
        $this->assertPathEquals($expected, $this->Shell->shortPath($path));

        $path = APP;
        $result = $this->Shell->shortPath($path);
        $this->assertNotContains(ROOT, $result, 'Short paths should not contain ROOT');
    }

    /**
     * testCreateFile method
     *
     * @return void
     */
    public function testCreateFileNonInteractive()
    {
        $eol = PHP_EOL;
        $path = TMP . 'shell_test';
        $file = $path . DS . 'file1.php';

        new Folder($path, true);

        $contents = "<?php{$eol}echo 'test';${eol}\$te = 'st';{$eol}";

        $this->Shell->interactive = false;
        $result = $this->Shell->createFile($file, $contents);
        $this->assertTrue($result);
        $this->assertFileExists($file);
        $this->assertStringEqualsFile($file, $contents);
    }

    /**
     * Test that while in non interactive mode it will not overwrite files by default.
     *
     * @return void
     */
    public function testCreateFileNonInteractiveFileExists()
    {
        $eol = PHP_EOL;
        $path = TMP . 'shell_test';
        $file = $path . DS . 'file1.php';
        if (!is_dir($path)) {
            mkdir($path, 0770, true);
        }
        touch($file);
        $this->assertFileExists($file);

        new Folder($path, true);

        $contents = "<?php{$eol}echo 'test';${eol}\$te = 'st';{$eol}";
        $this->Shell->interactive = false;
        $result = $this->Shell->createFile($file, $contents);
        $this->assertFalse($result);
    }

    /**
     * Test that files are not changed with a 'n' reply.
     *
     * @return void
     */
    public function testCreateFileNoReply()
    {
        $eol = PHP_EOL;
        $path = TMP . 'shell_test';
        $file = $path . DS . 'file1.php';

        new Folder($path, true);

        $this->io->expects($this->once())
            ->method('askChoice')
            ->will($this->returnValue('n'));

        touch($file);
        $this->assertFileExists($file);

        $contents = 'My content';
        $result = $this->Shell->createFile($file, $contents);
        $this->assertFileExists($file);
        $this->assertTextEquals('', file_get_contents($file));
        $this->assertFalse($result, 'Did not create file.');
    }

    /**
     * Test that files are changed with a 'y' reply.
     *
     * @return void
     */
    public function testCreateFileOverwrite()
    {
        $eol = PHP_EOL;
        $path = TMP . 'shell_test';
        $file = $path . DS . 'file1.php';

        new Folder($path, true);

        $this->io->expects($this->once())
            ->method('askChoice')
            ->will($this->returnValue('y'));

        touch($file);
        $this->assertFileExists($file);

        $contents = 'My content';
        $result = $this->Shell->createFile($file, $contents);
        $this->assertFileExists($file);
        $this->assertTextEquals($contents, file_get_contents($file));
        $this->assertTrue($result, 'Did create file.');
    }

    /**
     * Test that there is no user prompt in non-interactive mode while file already exists
     * and if force mode is explicitly enabled.
     *
     * @return void
     */
    public function testCreateFileOverwriteNonInteractive()
    {
        $path = TMP . 'shell_test';
        $file = $path . DS . 'file1.php';

        new Folder($path, true);

        touch($file);
        $this->assertFileExists($file);

        $this->io->expects($this->never())->method('askChoice');

        $this->Shell->params['force'] = true;
        $this->Shell->interactive = false;
        $result = $this->Shell->createFile($file, 'My content');
        $this->assertTrue($result);
        $this->assertStringEqualsFile($file, 'My content');
    }

    /**
     * Test that all files are changed with a 'a' reply.
     *
     * @return void
     */
    public function testCreateFileOverwriteAll()
    {
        $eol = PHP_EOL;
        $path = TMP . 'shell_test';
        $files = [
            $path . DS . 'file1.php' => 'My first content',
            $path . DS . 'file2.php' => 'My second content',
            $path . DS . 'file3.php' => 'My third content',
        ];

        new Folder($path, true);

        $this->io->expects($this->once())
            ->method('askChoice')
            ->will($this->returnValue('a'));

        foreach ($files as $file => $contents) {
            touch($file);
            $this->assertFileExists($file);

            $result = $this->Shell->createFile($file, $contents);
            $this->assertFileExists($file);
            $this->assertTextEquals($contents, file_get_contents($file));
            $this->assertTrue($result, 'Did create file.');
        }
    }

    /**
     * Test that you can't create files that aren't writable.
     *
     * @return void
     */
    public function testCreateFileNoPermissions()
    {
        $this->skipIf(DS === '\\', 'Cant perform operations using permissions on windows.');

        $path = TMP . 'shell_test';
        $file = $path . DS . 'no_perms';

        if (!is_dir($path)) {
            mkdir($path);
        }
        chmod($path, 0444);

        $this->Shell->createFile($file, 'testing');
        $this->assertFileNotExists($file);

        chmod($path, 0744);
        rmdir($path);
    }

    /**
     * test hasTask method
     *
     * @return void
     */
    public function testHasTask()
    {
        $this->Shell->tasks = ['Extract', 'Assets'];
        $this->Shell->loadTasks();

        $this->assertTrue($this->Shell->hasTask('extract'));
        $this->assertTrue($this->Shell->hasTask('Extract'));
        $this->assertFalse($this->Shell->hasTask('random'));

        $this->assertTrue($this->Shell->hasTask('assets'));
        $this->assertTrue($this->Shell->hasTask('Assets'));
    }

    /**
     * test task loading exception
     *
     * @expectedException \RuntimeException
     * @expectedExceptionMessage Task `DoesNotExist` not found. Maybe you made a typo or a plugin is missing or not loaded?
     * @return void
     */
    public function testMissingTaskException()
    {
        $this->Shell->tasks = ['DoesNotExist'];
        $this->Shell->loadTasks();
    }

    /**
     * test the hasMethod
     *
     * @return void
     */
    public function testHasMethod()
    {
        $this->assertTrue($this->Shell->hasMethod('doSomething'));
        $this->assertFalse($this->Shell->hasMethod('hr'), 'hr is callable');
        $this->assertFalse($this->Shell->hasMethod('_secret'), '_secret is callable');
        $this->assertFalse($this->Shell->hasMethod('no_access'), 'no_access is callable');
    }

    /**
     * test run command calling main.
     *
     * @return void
     */
    public function testRunCommandMain()
    {
        $io = $this->getMockBuilder('Cake\Console\ConsoleIo')->getMock();
        $shell = $this->getMockBuilder('Cake\Console\Shell')
            ->setMethods(['main', 'startup'])
            ->setConstructorArgs([$io])
            ->getMock();

        $shell->expects($this->once())->method('startup');
        $shell->expects($this->once())->method('main')
            ->with('cakes')
            ->will($this->returnValue(true));
        $result = $shell->runCommand(['cakes', '--verbose']);
        $this->assertTrue($result);
        $this->assertEquals('main', $shell->command);
    }

    /**
     * test run command calling a real method with no subcommands defined.
     *
     * @return void
     */
    public function testRunCommandWithMethod()
    {
        $io = $this->getMockBuilder('Cake\Console\ConsoleIo')->getMock();
        $shell = $this->getMockBuilder('Cake\Console\Shell')
            ->setMethods(['hitMe', 'startup'])
            ->setConstructorArgs([$io])
            ->getMock();

        $shell->expects($this->once())->method('startup');
        $shell->expects($this->once())->method('hitMe')
            ->with('cakes')
            ->will($this->returnValue(true));
        $result = $shell->runCommand(['hit_me', 'cakes', '--verbose'], true);
        $this->assertTrue($result);
        $this->assertEquals('hit_me', $shell->command);
    }

    /**
     * test that a command called with an extra parameter passed merges the extra parameters
     * to the shell's one
     * Also tests that if an extra `requested` parameter prevents the welcome message from
     * being displayed
     *
     * @return void
     */
    public function testRunCommandWithExtra()
    {
        $Parser = $this->getMockBuilder('Cake\Console\ConsoleOptionParser')
            ->setMethods(['help'])
            ->setConstructorArgs(['knife'])
            ->getMock();
        $io = $this->getMockBuilder('Cake\Console\ConsoleIo')->getMock();
        $Shell = $this->getMockBuilder('Cake\Console\Shell')
            ->setMethods(['getOptionParser', 'slice', '_welcome', 'param'])
            ->setConstructorArgs([$io])
            ->getMock();
        $Parser->addSubCommand('slice');
        $Shell->expects($this->once())
            ->method('getOptionParser')
            ->will($this->returnValue($Parser));
        $Shell->expects($this->once())
            ->method('slice')
            ->with('cakes');
        $Shell->expects($this->never())->method('_welcome');
        $Shell->expects($this->once())->method('param')
            ->with('requested')
            ->will($this->returnValue(true));
        $Shell->runCommand(['slice', 'cakes'], false, ['requested' => true]);
    }

    /**
     * Test the dispatchShell() arguments parser
     *
     * @return void
     */
    public function testDispatchShellArgsParser()
    {
        $Shell = new Shell();

        $expected = [['schema', 'create', 'DbAcl'], []];
        // Shell::dispatchShell('schema create DbAcl');
        $result = $Shell->parseDispatchArguments(['schema create DbAcl']);
        $this->assertEquals($expected, $result);

        // Shell::dispatchShell('schema', 'create', 'DbAcl');
        $result = $Shell->parseDispatchArguments(['schema', 'create', 'DbAcl']);
        $this->assertEquals($expected, $result);

        // Shell::dispatchShell(['command' => 'schema create DbAcl']);
        $result = $Shell->parseDispatchArguments([[
            'command' => 'schema create DbAcl',
        ]]);
        $this->assertEquals($expected, $result);

        // Shell::dispatchShell(['command' => ['schema', 'create', 'DbAcl']]);
        $result = $Shell->parseDispatchArguments([[
            'command' => ['schema', 'create', 'DbAcl'],
        ]]);
        $this->assertEquals($expected, $result);

        $expected[1] = ['param' => 'value'];
        // Shell::dispatchShell(['command' => 'schema create DbAcl', 'extra' => ['param' => 'value']]);
        $result = $Shell->parseDispatchArguments([[
            'command' => 'schema create DbAcl',
            'extra' => ['param' => 'value'],
        ]]);
        $this->assertEquals($expected, $result);

        // Shell::dispatchShell(['command' => ['schema', 'create', 'DbAcl'], 'extra' => ['param' => 'value']]);
        $result = $Shell->parseDispatchArguments([[
            'command' => ['schema', 'create', 'DbAcl'],
            'extra' => ['param' => 'value'],
        ]]);
        $this->assertEquals($expected, $result);
    }

    /**
     * test calling a shell that dispatch another one
     *
     * @return void
     */
    public function testDispatchShell()
    {
        $Shell = new TestingDispatchShell();
        ob_start();
        $Shell->runCommand(['test_task'], true);
        $result = ob_get_clean();

        $expected = <<<TEXT
<info>Welcome to CakePHP Console</info>
I am a test task, I dispatch another Shell
I am a dispatched Shell

TEXT;
        $this->assertEquals($expected, $result);

        ob_start();
        $Shell->runCommand(['test_task_dispatch_array'], true);
        $result = ob_get_clean();
        $this->assertEquals($expected, $result);

        ob_start();
        $Shell->runCommand(['test_task_dispatch_command_string'], true);
        $result = ob_get_clean();
        $this->assertEquals($expected, $result);

        ob_start();
        $Shell->runCommand(['test_task_dispatch_command_array'], true);
        $result = ob_get_clean();
        $this->assertEquals($expected, $result);

        $expected = <<<TEXT
<info>Welcome to CakePHP Console</info>
I am a test task, I dispatch another Shell
I am a dispatched Shell. My param `foo` has the value `bar`

TEXT;

        ob_start();
        $Shell->runCommand(['test_task_dispatch_with_param'], true);
        $result = ob_get_clean();
        $this->assertEquals($expected, $result);

        $expected = <<<TEXT
<info>Welcome to CakePHP Console</info>
I am a test task, I dispatch another Shell
I am a dispatched Shell. My param `foo` has the value `bar`
My param `fooz` has the value `baz`

TEXT;
        ob_start();
        $Shell->runCommand(['test_task_dispatch_with_multiple_params'], true);
        $result = ob_get_clean();
        $this->assertEquals($expected, $result);

        $expected = <<<TEXT
<info>Welcome to CakePHP Console</info>
I am a test task, I dispatch another Shell
<info>Welcome to CakePHP Console</info>
I am a dispatched Shell

TEXT;
        ob_start();
        $Shell->runCommand(['test_task_dispatch_with_requested_off'], true);
        $result = ob_get_clean();
        $this->assertEquals($expected, $result);
    }

    /**
     * Test that runCommand() doesn't call public methods when the second arg is false.
     *
     * @return void
     */
    public function testRunCommandAutoMethodOff()
    {
        $io = $this->getMockBuilder('Cake\Console\ConsoleIo')->getMock();
        $shell = $this->getMockBuilder('Cake\Console\Shell')
            ->setMethods(['hit_me', 'startup'])
            ->setConstructorArgs([$io])
            ->getMock();

        $shell->expects($this->never())->method('startup');
        $shell->expects($this->never())->method('hit_me');

        $result = $shell->runCommand(['hit_me', 'baseball'], false);
        $this->assertFalse($result);

        $result = $shell->runCommand(['hit_me', 'baseball']);
        $this->assertFalse($result, 'Default value of runCommand() should be false');
    }

    /**
     * test run command calling a real method with mismatching subcommands defined.
     *
     * @return void
     */
    public function testRunCommandWithMethodNotInSubcommands()
    {
        $parser = $this->getMockBuilder('Cake\Console\ConsoleOptionParser')
            ->setMethods(['help'])
            ->setConstructorArgs(['knife'])
            ->getMock();
        $io = $this->getMockBuilder('Cake\Console\ConsoleIo')->getMock();
        $shell = $this->getMockBuilder('Cake\Console\Shell')
            ->setMethods(['getOptionParser', 'roll', 'startup'])
            ->setConstructorArgs([$io])
            ->getMock();

        $parser->addSubCommand('slice');

        $shell->expects($this->any())
            ->method('getOptionParser')
            ->will($this->returnValue($parser));

        $parser->expects($this->once())
            ->method('help');

        $shell->expects($this->never())->method('startup');
        $shell->expects($this->never())->method('roll');

        $result = $shell->runCommand(['roll', 'cakes', '--verbose']);
        $this->assertFalse($result);
    }

    /**
     * test run command calling a real method with subcommands defined.
     *
     * @return void
     */
    public function testRunCommandWithMethodInSubcommands()
    {
        $parser = $this->getMockBuilder('Cake\Console\ConsoleOptionParser')
            ->setMethods(['help'])
            ->setConstructorArgs(['knife'])
            ->getMock();
        $io = $this->getMockBuilder('Cake\Console\ConsoleIo')->getMock();
        $shell = $this->getMockBuilder('Cake\Console\Shell')
            ->setMethods(['getOptionParser', 'slice', 'startup'])
            ->setConstructorArgs([$io])
            ->getMock();

        $parser->addSubCommand('slice');

        $shell->expects($this->any())
            ->method('getOptionParser')
            ->will($this->returnValue($parser));

        $shell->expects($this->once())->method('startup');
        $shell->expects($this->once())
            ->method('slice')
            ->with('cakes');

        $shell->runCommand(['slice', 'cakes', '--verbose']);
    }

    /**
     * test run command calling a missing method with subcommands defined.
     *
     * @return void
     */
    public function testRunCommandWithMissingMethodInSubcommands()
    {
        /** @var \Cake\Console\ConsoleOptionParser|\PHPUnit\Framework\MockObject\MockObject $parser */
        $parser = $this->getMockBuilder('Cake\Console\ConsoleOptionParser')
            ->setMethods(['help'])
            ->setConstructorArgs(['knife'])
            ->getMock();
        $parser->addSubCommand('slice');

        $io = $this->getMockBuilder('Cake\Console\ConsoleIo')->getMock();
        /** @var \Cake\Console\Shell|\PHPUnit\Framework\MockObject\MockObject $shell */
        $shell = $this->getMockBuilder('Cake\Console\Shell')
            ->setMethods(['getOptionParser', 'startup'])
            ->setConstructorArgs([$io])
            ->getMock();
        $shell->expects($this->any())
            ->method('getOptionParser')
            ->will($this->returnValue($parser));

        $shell->expects($this->never())
            ->method('startup');

        $parser->expects($this->once())
            ->method('help');

        $shell->runCommand(['slice', 'cakes', '--verbose']);
    }

    /**
     * test run command causing exception on Shell method.
     *
     * @return void
     */
    public function testRunCommandBaseClassMethod()
    {
        $shell = $this->getMockBuilder('Cake\Console\Shell')
            ->setMethods(['startup', 'getOptionParser', 'hr'])
            ->disableOriginalConstructor()
            ->getMock();
        $shell->setIo(
            $this->getMockBuilder('Cake\Console\ConsoleIo')
            ->setMethods(['err'])
            ->getMock()
        );
        $parser = $this->getMockBuilder('Cake\Console\ConsoleOptionParser')
            ->disableOriginalConstructor()
            ->getMock();
        $parser->expects($this->once())->method('help');
        $parser->method('parse')
            ->will($this->returnValue([[], []]));

        $shell->expects($this->once())->method('getOptionParser')
            ->will($this->returnValue($parser));
        $shell->expects($this->never())->method('hr');
        $shell->_io->expects($this->exactly(2))->method('err');

        $shell->runCommand(['hr']);
    }

    /**
     * test run command causing exception on Shell method.
     *
     * @return void
     */
    public function testRunCommandMissingMethod()
    {
        $shell = $this->getMockBuilder('Cake\Console\Shell')
            ->setMethods(['startup', 'getOptionParser', 'hr'])
            ->disableOriginalConstructor()
            ->getMock();
        $shell->setIo(
            $this->getMockBuilder('Cake\Console\ConsoleIo')
            ->setMethods(['err'])
            ->getMock()
        );
        $parser = $this->getMockBuilder('Cake\Console\ConsoleOptionParser')
            ->disableOriginalConstructor()
            ->getMock();
        $parser->expects($this->once())->method('help');
        $parser->method('parse')
            ->will($this->returnValue([[], []]));

        $shell->expects($this->once())->method('getOptionParser')
            ->will($this->returnValue($parser));
        $shell->_io->expects($this->exactly(2))->method('err');

        $result = $shell->runCommand(['idontexist']);
        $this->assertFalse($result);
    }

    /**
     * test that a --help causes help to show.
     *
     * @return void
     */
    public function testRunCommandTriggeringHelp()
    {
        $parser = $this->getMockBuilder('Cake\Console\ConsoleOptionParser')
            ->disableOriginalConstructor()
            ->getMock();
        $parser->expects($this->once())->method('parse')
            ->with(['--help'])
            ->will($this->returnValue([['help' => true], []]));
        $parser->expects($this->once())->method('help');

        $shell = $this->getMockBuilder('Cake\Console\Shell')
            ->setMethods(['getOptionParser', 'out', 'startup', '_welcome'])
            ->disableOriginalConstructor()
            ->getMock();
        $shell->setIo($this->getMockBuilder('Cake\Console\ConsoleIo')->getMock());
        $shell->expects($this->once())->method('getOptionParser')
            ->will($this->returnValue($parser));
        $shell->expects($this->once())->method('out');

        $shell->runCommand(['--help']);
    }

    /**
     * test that runCommand will not call runCommand on tasks that are not subcommands.
     *
     * @return void
     */
    public function testRunCommandNotCallUnexposedTask()
    {
        $shell = $this->getMockBuilder('Cake\Console\Shell')
            ->setMethods(['startup', 'hasTask'])
            ->disableOriginalConstructor()
            ->getMock();
        $shell->setIo(
            $this->getMockBuilder('Cake\Console\ConsoleIo')
            ->setMethods(['err'])
            ->getMock()
        );
        $task = $this->getMockBuilder('Cake\Console\Shell')
            ->setMethods(['runCommand'])
            ->disableOriginalConstructor()
            ->getMock();

        $task->expects($this->never())
            ->method('runCommand');

        $shell->expects($this->any())
            ->method('hasTask')
            ->will($this->returnValue(true));
        $shell->expects($this->never())->method('startup');
        $shell->_io->expects($this->exactly(2))->method('err');
        $shell->RunCommand = $task;

        $result = $shell->runCommand(['run_command', 'one']);
        $this->assertFalse($result);
    }

    /**
     * test that runCommand will call runCommand on the task.
     *
     * @return void
     */
    public function testRunCommandHittingTaskInSubcommand()
    {
        $parser = new ConsoleOptionParser('knife');
        $parser->addSubcommand('slice');
        $io = $this->getMockBuilder('Cake\Console\ConsoleIo')->getMock();

        $shell = $this->getMockBuilder('Cake\Console\Shell')
            ->setMethods(['hasTask', 'startup', 'getOptionParser'])
            ->disableOriginalConstructor()
            ->getMock();
        $shell->setIo($io);
        $task = $this->getMockBuilder('Cake\Console\Shell')
            ->setMethods(['main', 'runCommand'])
            ->disableOriginalConstructor()
            ->getMock();
        $task->setIo($io);
        $task->expects($this->once())
            ->method('runCommand')
            ->with(['one'], false, ['requested' => true]);

        $shell->expects($this->once())->method('getOptionParser')
            ->will($this->returnValue($parser));

        $shell->expects($this->once())->method('startup');
        $shell->expects($this->any())
            ->method('hasTask')
            ->will($this->returnValue(true));

        $shell->Slice = $task;
        $shell->runCommand(['slice', 'one']);
    }

    /**
     * test that runCommand will invoke a task
     *
     * @return void
     */
    public function testRunCommandInvokeTask()
    {
        $parser = new ConsoleOptionParser('knife');
        $parser->addSubcommand('slice');
        $io = $this->getMockBuilder('Cake\Console\ConsoleIo')->getMock();

        $shell = $this->getMockBuilder('Cake\Console\Shell')
            ->setMethods(['hasTask', 'getOptionParser'])
            ->setConstructorArgs([$io])
            ->getMock();
        $task = $this->getMockBuilder('Cake\Console\Shell')
            ->setMethods(['main', '_welcome'])
            ->setConstructorArgs([$io])
            ->getMock();

        $shell->expects($this->once())
            ->method('getOptionParser')
            ->will($this->returnValue($parser));

        $shell->expects($this->any())
            ->method('hasTask')
            ->will($this->returnValue(true));

        $task->expects($this->never())
            ->method('_welcome');

        $shell->Slice = $task;
        $shell->runCommand(['slice', 'one']);
        $this->assertTrue($task->params['requested'], 'Task is requested, no welcome.');
    }

    /**
     * test run command missing parameters
     *
     * @return void
     */
    public function testRunCommandMainMissingArgument()
    {
        $io = $this->getMockBuilder('Cake\Console\ConsoleIo')->getMock();
        $shell = $this->getMockBuilder('Cake\Console\Shell')
            ->setMethods(['main', 'startup', 'getOptionParser'])
            ->setConstructorArgs([$io])
            ->getMock();

        $parser = new ConsoleOptionParser('test');
        $parser->addArgument('filename', [
            'required' => true,
            'help' => 'a file',
        ]);
        $shell->expects($this->once())
            ->method('getOptionParser')
            ->will($this->returnValue($parser));
        $shell->expects($this->never())->method('main');

        $io->expects($this->once())
            ->method('error')
            ->with('Error: Missing required arguments. filename is required.');
        $result = $shell->runCommand([]);
        $this->assertFalse($result, 'Shell should fail');
    }

    /**
     * test wrapBlock wrapping text.
     *
     * @return void
     */
    public function testWrapText()
    {
        $text = 'This is the song that never ends. This is the song that never ends. This is the song that never ends.';
        $result = $this->Shell->wrapText($text, ['width' => 33]);
        $expected = <<<TEXT
This is the song that never ends.
This is the song that never ends.
This is the song that never ends.
TEXT;
        $this->assertTextEquals($expected, $result, 'Text not wrapped.');

        $result = $this->Shell->wrapText($text, ['indent' => '  ', 'width' => 33]);
        $expected = <<<TEXT
  This is the song that never ends.
  This is the song that never ends.
  This is the song that never ends.
TEXT;
        $this->assertTextEquals($expected, $result, 'Text not wrapped.');
    }

    /**
     * Testing camel cased naming of tasks
     *
     * @return void
     */
    public function testShellNaming()
    {
        $this->Shell->tasks = ['TestApple'];
        $this->Shell->loadTasks();
        $expected = 'TestApple';
        $this->assertEquals($expected, $this->Shell->TestApple->name);
    }

    /**
     * Test reading params
     *
     * @dataProvider paramReadingDataProvider
     */
    public function testParamReading($toRead, $expected)
    {
        $this->Shell->params = [
            'key' => 'value',
            'help' => false,
            'emptykey' => '',
            'truthy' => true,
        ];
        $this->assertSame($expected, $this->Shell->param($toRead));
    }

    /**
     * Data provider for testing reading values with Shell::param()
     *
     * @return array
     */
    public function paramReadingDataProvider()
    {
        return [
            [
                'key',
                'value',
            ],
            [
                'help',
                false,
            ],
            [
                'emptykey',
                '',
            ],
            [
                'truthy',
                true,
            ],
            [
                'does_not_exist',
                null,
            ],
        ];
    }

    /**
     * Test that option parsers are created with the correct name/command.
     *
     * @return void
     */
    public function testGetOptionParser()
    {
        $this->Shell->name = 'test';
        $this->Shell->plugin = 'plugin';
        $parser = $this->Shell->getOptionParser();

        $this->assertEquals('plugin.test', $parser->getCommand());
    }

    /**
     * Test file and console and logging quiet output
     *
     * @return void
     */
    public function testQuietLog()
    {
        $io = $this->getMockBuilder('Cake\Console\ConsoleIo')
            ->disableOriginalConstructor()
            ->getMock();
        $io->expects($this->once())
            ->method('level')
            ->with(Shell::QUIET);
        $io->expects($this->at(0))
            ->method('setLoggers')
            ->with(true);
        $io->expects($this->at(2))
            ->method('setLoggers')
            ->with(ConsoleIo::QUIET);

        $this->Shell = $this->getMockBuilder(ShellTestShell::class)
            ->setMethods(['welcome'])
            ->setConstructorArgs([$io])
            ->getMock();
        $this->Shell->runCommand(['foo', '--quiet']);
    }

    /**
     * Test getIo() and setIo() methods
     *
     * @return void
     */
    public function testGetSetIo()
    {
        $this->Shell->setIo($this->io);
        $this->assertSame($this->Shell->getIo(), $this->io);
    }

    /**
     * Test setRootName filters into the option parser help text.
     *
     * @return void
     */
    public function testSetRootNamePropagatesToHelpText()
    {
        $this->assertSame($this->Shell, $this->Shell->setRootName('tool'), 'is chainable');
        $this->assertContains('tool shell_test_shell [-h]', $this->Shell->getOptionParser()->help());
    }

    /**
     * Tests __debugInfo
     *
     * @return void
     */
    public function testDebugInfo()
    {
        $expected = [
            'name' => 'ShellTestShell',
            'plugin' => null,
            'command' => null,
            'tasks' => [],
            'params' => [],
            'args' => [],
            'interactive' => true,
        ];
        $result = $this->Shell->__debugInfo();
        $this->assertEquals($expected, $result);
    }
}<|MERGE_RESOLUTION|>--- conflicted
+++ resolved
@@ -53,23 +53,13 @@
      * @var array
      */
     public $fixtures = [
-<<<<<<< HEAD
-        'core.articles',
-        'core.articles_tags',
-        'core.attachments',
-        'core.comments',
-        'core.posts',
-        'core.tags',
-        'core.users',
-=======
         'core.Articles',
         'core.ArticlesTags',
         'core.Attachments',
         'core.Comments',
         'core.Posts',
         'core.Tags',
-        'core.Users'
->>>>>>> 653ae009
+        'core.Users',
     ];
 
     /** @var \Cake\Console\Shell */
