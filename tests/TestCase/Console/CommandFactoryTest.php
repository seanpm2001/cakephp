--- conflicted
+++ resolved
@@ -47,19 +47,7 @@
         $this->assertInstanceOf(stdClass::class, $command->inject);
     }
 
-<<<<<<< HEAD
-    public function testInvalid()
-=======
-    public function testCreateShell(): void
-    {
-        $factory = new CommandFactory();
-
-        $shell = $factory->create(SampleShell::class);
-        $this->assertInstanceOf(SampleShell::class, $shell);
-    }
-
     public function testInvalid(): void
->>>>>>> 68d84d47
     {
         $factory = new CommandFactory();
 
