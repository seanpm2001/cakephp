--- conflicted
+++ resolved
@@ -24,44 +24,32 @@
 
 class Application extends BaseApplication
 {
-<<<<<<< HEAD
-    public function bootstrap(): void
-=======
     /**
      * @return void
      */
-    public function bootstrap()
->>>>>>> 9f0d448d
+    public function bootstrap(): void
     {
         parent::bootstrap();
     }
 
-<<<<<<< HEAD
-    public function console(CommandCollection $commands): CommandCollection
-=======
     /**
      * @param \Cake\Console\CommandCollection $commands
      *
      * @return \Cake\Console\CommandCollection
      */
-    public function console($commands)
->>>>>>> 9f0d448d
+    public function console(CommandCollection $commands): CommandCollection
     {
         return $commands
             ->add('abort_command', new AbortCommand())
             ->addMany($commands->autoDiscover());
     }
 
-<<<<<<< HEAD
-    public function middleware(MiddlewareQueue $middleware): MiddlewareQueue
-=======
     /**
      * @param \Cake\Http\MiddlewareQueue $middleware
      *
      * @return \Cake\Http\MiddlewareQueue
      */
-    public function middleware($middleware)
->>>>>>> 9f0d448d
+    public function middleware(MiddlewareQueue $middleware): MiddlewareQueue
     {
         $middleware->add(new RoutingMiddleware($this));
         $middleware->add(function ($req, $res, $next) {
