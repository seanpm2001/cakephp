--- conflicted
+++ resolved
@@ -513,7 +513,6 @@
 		$this->_pluginPaths = Configure::read('pluginPaths');
 		$this->_viewPaths = Configure::read('viewPaths');
 		$this->_debug = Configure::read('debug');
-<<<<<<< HEAD
 	}
 /**
  * tearDown method
@@ -532,8 +531,6 @@
 		Configure::write('pluginPaths', $this->_pluginPaths);
 		Configure::write('viewPaths', $this->_viewPaths);
 		Configure::write('debug', $this->_debug);
-=======
->>>>>>> 6535e622
 	}
 /**
  * tearDown method
@@ -543,15 +540,6 @@
  */
 	function tearDown() {
 		$_GET = $this->_get;
-		$_POST = $this->_post;
-		$_FILES = $this->_files;
-		$_SERVER = $this->_server;
-		Configure::write('App', $this->_app);
-		Configure::write('Cache', $this->_cache);
-		Configure::write('vendorPaths', $this->_vendorPaths);
-		Configure::write('pluginPaths', $this->_pluginPaths);
-		Configure::write('viewPaths', $this->_viewPaths);
-		Configure::write('debug', $this->_debug);
 	}
 /**
  * testParseParamsWithoutZerosAndEmptyPost method
