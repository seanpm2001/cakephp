--- conflicted
+++ resolved
@@ -17,6 +17,7 @@
  * @since         CakePHP(tm) v 1.2.0.4206
  * @license       http://www.opensource.org/licenses/opengroup.php The Open Group Test Suite License
  */
+App::import('Core', 'View');
 App::import('Helper', array('Html', 'Paginator', 'Form', 'Js'));
 
 /**
@@ -34,33 +35,10 @@
  * @return void
  */
 	function setUp() {
-<<<<<<< HEAD
 		$controller = null;
 		$this->View = new View($controller);
 		$this->Paginator = new PaginatorHelper($this->View);
-		$this->Paginator->params['paging'] = array(
-			'Article' => array(
-				'current' => 9,
-				'count' => 62,
-				'prevPage' => false,
-				'nextPage' => true,
-				'pageCount' => 7,
-				'defaults' => array(
-					'order' => array('Article.date' => 'asc'),
-					'limit' => 9,
-					'conditions' => array()
-				),
-				'options' => array(
-					'order' => array('Article.date' => 'asc'),
-					'limit' => 9,
-					'page' => 1,
-					'conditions' => array()
-				)
-			)
-		);
 		$this->Paginator->Js = $this->getMock('PaginatorHelper', array(), array($this->View));
-=======
-		$this->Paginator = new PaginatorHelper();
 		$this->Paginator->request = new CakeRequest(null, false);
 		$this->Paginator->request->addParams(array(
 			'paging' => array(
@@ -84,9 +62,7 @@
 				)
 			)
 		));
-		$this->Paginator->Html = new HtmlHelper();
-		$this->Paginator->Js = $this->getMock('PaginatorHelper');
->>>>>>> 4a8e44b4
+		$this->Paginator->Html = new HtmlHelper($this->View);
 
 		Configure::write('Routing.prefixes', array());
 		Router::reload();
@@ -1942,15 +1918,9 @@
  * @return void
  */
 	function testMockAjaxProviderClassInjection() {
-<<<<<<< HEAD
 		$mock = $this->getMock('PaginatorHelper', array(), array($this->View), 'PaginatorMockJsHelper');
 		$Paginator = new PaginatorHelper($this->View, array('ajax' => 'PaginatorMockJs'));
-		$Paginator->params['paging'] = array(
-=======
-		$mock = $this->getMock('PaginatorHelper', array(), array(), 'PaginatorMockJsHelper');
-		$Paginator = new PaginatorHelper(array('ajax' => 'PaginatorMockJs'));
 		$Paginator->request->params['paging'] = array(
->>>>>>> 4a8e44b4
 			'Article' => array(
 				'current' => 9,
 				'count' => 62,
