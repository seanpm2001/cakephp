<?php
/**
 * ControllerTestCaseTest file
 *
 * Test Case for ControllerTestCase class
 *
 * PHP version 5
 *
 * CakePHP : Rapid Development Framework (http://cakephp.org)
 * Copyright 2006-2010, Cake Software Foundation, Inc.
 *
 * Licensed under The MIT License
 * Redistributions of files must retain the above copyright notice.
 *
 * @copyright     Copyright 2006-2010, Cake Software Foundation, Inc.
 * @link          http://cakephp.org CakePHP Project
 * @package       cake.libs.
 * @since         CakePHP v 2.0
 * @license       MIT License (http://www.opensource.org/licenses/mit-license.php)
 */
<<<<<<< HEAD
App::import('Controller', 'Controller', false);
App::import('Core', array('AppModel', 'Model'));
require_once LIBS  . 'tests' . DS . 'lib' . DS . 'reporter' . DS . 'cake_html_reporter.php';
require_once dirname(__FILE__) . DS . 'model' . DS . 'models.php';
=======
>>>>>>> c970770c

/**
 * AppController class
 *
 * @package       cake.tests.cases.libs.controller
 */
if (!class_exists('AppController')) {
	/**
	 * AppController class
	 *
		 * @package       cake.tests.cases.libs.controller
	 */
	class AppController extends Controller {
	/**
	 * helpers property
	 *
	 * @var array
	 * @access public
	 */
		public $helpers = array('Html');
	/**
	 * uses property
	 *
	 * @var array
	 * @access public
	 */
		public $uses = array('ControllerPost');
	/**
	 * components property
	 *
	 * @var array
	 * @access public
	 */
		public $components = array('Cookie');
	}
} elseif (!defined('APP_CONTROLLER_EXISTS')) {
	define('APP_CONTROLLER_EXISTS', true);
}

/**
 * PostsController class
 */
if (!class_exists('PostsController')) {
	class PostsController extends AppController {

	/**
	 * Components array
	 *
	 * @var array
	 */
		public $components = array(
			'RequestHandler',
			'Email',
			'Auth'
		);
	}
}


/**
 * ControllerTestCaseTest
 *
 * @package       cake.tests.cases.libs
 */
class ControllerTestCaseTest extends CakeTestCase {

/**
 * fixtures property
 *
 * @var array
 * @access public
 */
	public $fixtures = array('core.post', 'core.author');

/**
 * reset environment.
 *
 * @return void
 */
	function setUp() {
		parent::setUp();
		App::build(array(
			'plugins' => array(LIBS . 'tests' . DS . 'test_app' . DS . 'plugins' . DS),
			'controllers' => array(LIBS . 'tests' . DS . 'test_app' . DS . 'controllers' . DS),
			'models' => array(LIBS . 'tests' . DS . 'test_app' . DS . 'models' . DS),
			'views' => array(LIBS . 'tests' . DS . 'test_app' . DS . 'views' . DS)
		));
		$this->Case = new ControllerTestCase();
		Router::reload();
	}

/**
 * teardown
 *
 * @return void
 */
	function tearDown() {
		parent::tearDown();
		$this->Case->controller = null;
	}

/**
 * Test that ControllerTestCase::generate() creates mock objects correctly
 */
	function testGenerate() {
		if (defined('APP_CONTROLLER_EXISTS')) {
			$this->markTestSkipped('AppController exists, cannot run.');
		}
		$Posts = $this->Case->generate('Posts');
		$this->assertEquals($Posts->name, 'Posts');
		$this->assertEquals($Posts->modelClass, 'Post');
		$this->assertNull($Posts->response->send());

		$Posts = $this->Case->generate('Posts', array(
			'methods' => array(
				'render'
			)
		));
		$this->assertNull($Posts->render('index'));

		$Posts = $this->Case->generate('Posts', array(
			'models' => array('Post'),
			'components' => array('RequestHandler')
		));

		$this->assertInstanceOf('Post', $Posts->Post);
		$this->assertNull($Posts->Post->save(array()));
		$this->assertNull($Posts->Post->find('all'));
		$this->assertEquals($Posts->Post->useTable, 'posts');
		$this->assertNull($Posts->RequestHandler->isAjax());

		$Posts = $this->Case->generate('Posts', array(
			'models' => array(
				'Post' => true
			)
		));
		$this->assertNull($Posts->Post->save(array()));
		$this->assertNull($Posts->Post->find('all'));

		$Posts = $this->Case->generate('Posts', array(
			'models' => array(
				'Post' => array('save'),
			)
		));
		$this->assertNull($Posts->Post->save(array()));
		$this->assertInternalType('array', $Posts->Post->find('all'));

		$Posts = $this->Case->generate('Posts', array(
			'models' => array('Post'),
			'components' => array(
				'RequestHandler' => array('isPut'),
				'Email' => array('send'),
				'Session'
			)
		));
		$Posts->RequestHandler->expects($this->once())
			->method('isPut')
			->will($this->returnValue(true));
		$this->assertTrue($Posts->RequestHandler->isPut());

		$Posts->Auth->Session->expects($this->any())
			->method('write')
			->will($this->returnValue('written!'));
		$this->assertEquals($Posts->Auth->Session->write('something'), 'written!');
	}

/**
 * Tests ControllerTestCase::generate() using classes from plugins
 */
	function testGenerateWithPlugin() {
		$Tests = $this->Case->generate('TestPlugin.Tests', array(
			'models' => array(
				'TestPlugin.TestPluginComment'
			),
			'components' => array(
				'TestPlugin.PluginsComponent'
			)
		));
		$this->assertEquals($Tests->name, 'Tests');
		$this->assertInstanceOf('PluginsComponentComponent', $Tests->PluginsComponent);

		$result = ClassRegistry::init('TestPlugin.TestPluginComment');
		$this->assertInstanceOf('TestPluginComment', $result);
	}

/**
 * Tests testAction
 */
	function testTestAction() {
		$Controller = $this->Case->generate('TestsApps');
		$this->Case->testAction('/tests_apps/index');
		$this->assertInternalType('array', $this->Case->controller->viewVars);

		$this->Case->testAction('/tests_apps/set_action');
		$results = $this->Case->controller->viewVars;
		$expected = array(
			'var' => 'string'
		);
		$this->assertEquals($expected, $results);
		
		$result = $this->Case->controller->response->body();
		$this->assertPattern('/This is the TestsAppsController index view/', $result);

		$this->Case->testAction('/tests_apps/redirect_to');
		$results = $this->Case->headers;
		$expected = array(
			'Location' => 'http://cakephp.org'
		);
		$this->assertEquals($expected, $results);
	}

/**
 * Tests using loaded routes during tests
 */
	function testUseRoutes() {
		include LIBS . 'tests' . DS . 'test_app' . DS . 'config' . DS . 'routes.php';
		$controller = $this->Case->generate('TestsApps');
		$controller->Components->load('RequestHandler');
		$result = $this->Case->testAction('/tests_apps/index.json', array('return' => 'view'));
		$result = json_decode($result, true);
		$expected = array('cakephp' => 'cool');
		$this->assertEquals($result, $expected);

		include LIBS . 'tests' . DS . 'test_app' . DS . 'config' . DS . 'routes.php';
		$result = $this->Case->testAction('/some_alias');
		$this->assertEquals($result, 5);

		include LIBS . 'tests' . DS . 'test_app' . DS . 'config' . DS . 'routes.php';
		$this->Case->testAction('/redirect_me_now');
		$result = $this->Case->headers['Location'];
		$this->assertEquals($result, 'http://cakephp.org');

		include LIBS . 'tests' . DS . 'test_app' . DS . 'config' . DS . 'routes.php';
		$this->Case->testAction('/redirect_me');
		$result = $this->Case->headers['Location'];
		$this->assertEquals($result, Router::url(array('controller' => 'tests_apps', 'action' => 'some_method'), true));		
	}

/**
 * Tests not using loaded routes during tests
 *
 * @expectedException MissingActionException
 */
	function testSkipRoutes() {
		include LIBS . 'tests' . DS . 'test_app' . DS . 'config' . DS . 'routes.php';

		$this->Case->loadRoutes = false;
		$result = $this->Case->testAction('/tests_apps/missing_action.json', array('return' => 'view'));
	}

/**
 * Tests backwards compatibility with setting the return type
 */
	function testBCSetReturn() {
		$this->Case->autoMock = true;

		$result = $this->Case->testAction('/tests_apps/some_method');
		$this->assertEquals($result, 5);

		$data = array('var' => 'set');
		$result = $this->Case->testAction('/tests_apps_posts/post_var', array(
			'data' => $data,
			'return' => 'vars'
		));
		$this->assertEquals($result['data'], $data);

		$result = $this->Case->testAction('/tests_apps/set_action', array(
			'return' => 'view'
		));
		$this->assertEquals($result, 'This is the TestsAppsController index view');

		$result = $this->Case->testAction('/tests_apps/set_action', array(
			'return' => 'contents'
		));
		$this->assertPattern('/<html/', $result);
		$this->assertPattern('/This is the TestsAppsController index view/', $result);
		$this->assertPattern('/<\/html>/', $result);
	}

/**
 * Tests sending POST data to testAction
 */
	function testTestActionPostData() {
		$this->Case->autoMock = true;

		$data = array(
			'Post' => array(
				'name' => 'Some Post'
			)
		);
		$this->Case->testAction('/tests_apps_posts/post_var', array(
			'data' => $data
		));
		$this->assertEquals($this->Case->controller->viewVars['data'], $data);
		$this->assertEquals($this->Case->controller->data, $data);

		$this->Case->testAction('/tests_apps_posts/post_var/named:param', array(
			'data' => $data
		));
		$expected = array(
			'named' => 'param'
		);
		$this->assertEqual($this->Case->controller->request->named, $expected);
		$this->assertEquals($this->Case->controller->data, $data);

		$result = $this->Case->testAction('/tests_apps_posts/post_var', array(
			'return' => 'vars',
			'method' => 'post',
			'data' => array(
				'name' => 'is jonas',
				'pork' => 'and beans',
			)
		));
		$this->assertEqual(array_keys($result['data']), array('name', 'pork'));

		$result = $this->Case->testAction('/tests_apps_posts/add', array('return' => 'vars'));
		$this->assertTrue(array_key_exists('posts', $result));
		$this->assertEqual(count($result['posts']), 4);
	}

/**
 * Tests sending GET data to testAction
 */
	function testTestActionGetData() {
		$this->Case->autoMock = true;

		$result = $this->Case->testAction('/tests_apps_posts/url_var', array(
			'method' => 'get',
			'data' => array(
				'some' => 'var',
				'lackof' => 'creativity'
			)
		));
		$this->assertEquals($this->Case->controller->request->query['some'], 'var');
		$this->assertEquals($this->Case->controller->request->query['lackof'], 'creativity');

		$result = $this->Case->testAction('/tests_apps_posts/url_var/var1:value1/var2:val2', array(
			'return' => 'vars',
			'method' => 'get',
		));
		$this->assertTrue(isset($result['params']['url']['url']));
		$this->assertEqual(array_keys($result['params']['named']), array('var1', 'var2'));

		$result = $this->Case->testAction('/tests_apps_posts/url_var/gogo/val2', array(
			'return' => 'vars',
			'method' => 'get',
		));
		$this->assertEqual($result['params']['pass'], array('gogo', 'val2'));

		$result = $this->Case->testAction('/tests_apps_posts/url_var', array(
			'return' => 'vars',
			'method' => 'get',
			'data' => array(
				'red' => 'health',
				'blue' => 'mana'
			)
		));
		$this->assertTrue(isset($result['params']['url']['red']));
		$this->assertTrue(isset($result['params']['url']['blue']));
		$this->assertTrue(isset($result['params']['url']['url']));
	}

/**
 * Tests autoMock ability
 */
	function testAutoMock() {
		$this->Case->autoMock = true;
		$this->Case->testAction('/tests_apps/set_action');
		$results = $this->Case->controller->viewVars;
		$expected = array(
			'var' => 'string'
		);
		$this->assertEquals($expected, $results);
	}

/**
 * Test using testAction and not mocking
 */
	function testNoMocking() {
		$result = $this->Case->testAction('/tests_apps/some_method');
		$this->Case->assertEquals($result, 5);

		$data = array('var' => 'set');
		$result = $this->Case->testAction('/tests_apps_posts/post_var', array(
			'data' => $data,
			'return' => 'vars'
		));
		$this->assertEquals($result['data'], $data);

		$result = $this->Case->testAction('/tests_apps/set_action', array(
			'return' => 'view'
		));
		$this->assertEquals($result, 'This is the TestsAppsController index view');

		$result = $this->Case->testAction('/tests_apps/set_action', array(
			'return' => 'contents'
		));
		$this->assertPattern('/<html/', $result);
		$this->assertPattern('/This is the TestsAppsController index view/', $result);
		$this->assertPattern('/<\/html>/', $result);
	}

}<|MERGE_RESOLUTION|>--- conflicted
+++ resolved
@@ -18,20 +18,21 @@
  * @since         CakePHP v 2.0
  * @license       MIT License (http://www.opensource.org/licenses/mit-license.php)
  */
-<<<<<<< HEAD
-App::import('Controller', 'Controller', false);
-App::import('Core', array('AppModel', 'Model'));
-require_once LIBS  . 'tests' . DS . 'lib' . DS . 'reporter' . DS . 'cake_html_reporter.php';
+
+App::uses('Controller', 'Controller');
+App::uses('Model', 'Model');
+App::uses('AppModel', 'Model');
+App::uses('CakeHtmlReporter', 'TestSuite/Reporter');
+
 require_once dirname(__FILE__) . DS . 'model' . DS . 'models.php';
-=======
->>>>>>> c970770c
+
 
 /**
  * AppController class
  *
  * @package       cake.tests.cases.libs.controller
  */
-if (!class_exists('AppController')) {
+if (!class_exists('AppController', false)) {
 	/**
 	 * AppController class
 	 *
