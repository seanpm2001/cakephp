<?php
/**
 * SecurityComponentTest file
 *
 * PHP versions 4 and 5
 *
 * CakePHP(tm) Tests <http://book.cakephp.org/view/1196/Testing>
 * Copyright 2005-2010, Cake Software Foundation, Inc. (http://cakefoundation.org)
 *
 *  Licensed under The Open Group Test Suite License
 *  Redistributions of files must retain the above copyright notice.
 *
 * @copyright     Copyright 2005-2010, Cake Software Foundation, Inc. (http://cakefoundation.org)
 * @link          http://book.cakephp.org/view/1196/Testing CakePHP(tm) Tests
 * @package       cake
 * @subpackage    cake.tests.cases.libs.controller.components
 * @since         CakePHP(tm) v 1.2.0.5435
 * @license       http://www.opensource.org/licenses/opengroup.php The Open Group Test Suite License
 */
App::import('Component', 'Security');

/**
* TestSecurityComponent
*
* @package       cake
* @subpackage    cake.tests.cases.libs.controller.components
*/
class TestSecurityComponent extends SecurityComponent {

/**
 * validatePost method
 *
 * @param Controller $controller
 * @return unknown
 */
	function validatePost(&$controller) {
		return $this->_validatePost($controller);
	}
}

/**
* SecurityTestController
*
* @package       cake
* @subpackage    cake.tests.cases.libs.controller.components
*/
class SecurityTestController extends Controller {

/**
 * name property
 *
 * @var string 'SecurityTest'
 * @access public
 */
	public $name = 'SecurityTest';

/**
 * components property
 *
 * @var array
 * @access public
 */
	public $components = array('Session', 'TestSecurity');

/**
 * failed property
 *
 * @var bool false
 * @access public
 */
	public $failed = false;

/**
 * Used for keeping track of headers in test
 *
 * @var array
 * @access public
 */
	public $testHeaders = array();

/**
 * fail method
 *
 * @access public
 * @return void
 */
	function fail() {
		$this->failed = true;
	}

/**
 * redirect method
 *
 * @param mixed $option
 * @param mixed $code
 * @param mixed $exit
 * @access public
 * @return void
 */
	function redirect($option, $code, $exit) {
		return $code;
	}

/**
 * Conveinence method for header()
 *
 * @param string $status
 * @return void
 */
	public function header($status) {
		$this->testHeaders[] = $status;
	}
}

/**
 * SecurityComponentTest class
 *
 * @package       cake
 * @subpackage    cake.tests.cases.libs.controller.components
 */
class SecurityComponentTest extends CakeTestCase {

/**
 * Controller property
 *
 * @var SecurityTestController
 * @access public
 */
	public $Controller;

/**
 * oldSalt property
 *
 * @var string
 * @access public
 */
	public $oldSalt;

/**
 * setUp method
 *
 * @access public
 * @return void
 */
	function startTest() {
<<<<<<< HEAD
		$this->Controller =& new SecurityTestController();
		$this->Controller->Components->init($this->Controller);
		$this->Controller->Security =& $this->Controller->TestSecurity;
=======
		$this->Controller = new SecurityTestController(new CakeRequest(null, false));
		$this->Controller->Component->init($this->Controller);
		$this->Controller->Security = $this->Controller->TestSecurity;
>>>>>>> 4a8e44b4
		$this->Controller->Security->blackHoleCallback = 'fail';
		$this->oldSalt = Configure::read('Security.salt');
		Configure::write('Security.salt', 'foo!');
	}

/**
 * Tear-down method. Resets environment state.
 *
 * @access public
 * @return void
 */
	function endTest() {
		Configure::write('Security.salt', $this->oldSalt);
		$this->Controller->Session->delete('_Token');
		unset($this->Controller->Security);
		unset($this->Controller->Component);
		unset($this->Controller);
	}

/**
 * test that initalize can set properties.
 *
 * @return void
 */
	function testConstructorSettingProperties() {
		$settings = array(
			'requirePost' => array('edit', 'update'),
			'requireSecure' => array('update_account'),
			'requireGet' => array('index'),
			'validatePost' => false,
			'loginUsers' => array(
				'mark' => 'password'
			),
			'requireLogin' => array('login'),
		);
		$Security = new SecurityComponent($this->Controller->Components, $settings);
		$this->Controller->Security->initialize($this->Controller, $settings);
		$this->assertEqual($Security->requirePost, $settings['requirePost']);
		$this->assertEqual($Security->requireSecure, $settings['requireSecure']);
		$this->assertEqual($Security->requireGet, $settings['requireGet']);
		$this->assertEqual($Security->validatePost, $settings['validatePost']);
		$this->assertEqual($Security->loginUsers, $settings['loginUsers']);
		$this->assertEqual($Security->requireLogin, $settings['requireLogin']);
	}

/**
 * testStartup method
 *
 * @access public
 * @return void
 */
	function testStartup() {
		$this->Controller->Security->startup($this->Controller);
		$result = $this->Controller->params['_Token']['key'];
		$this->assertNotNull($result);
		$this->assertTrue($this->Controller->Session->check('_Token'));
	}

/**
 * testRequirePostFail method
 *
 * @access public
 * @return void
 */
	function testRequirePostFail() {
		$_SERVER['REQUEST_METHOD'] = 'GET';
		$this->Controller->request['action'] = 'posted';
		$this->Controller->Security->requirePost(array('posted'));
		$this->Controller->Security->startup($this->Controller);
		$this->assertTrue($this->Controller->failed);
	}

/**
 * testRequirePostSucceed method
 *
 * @access public
 * @return void
 */
	function testRequirePostSucceed() {
		$_SERVER['REQUEST_METHOD'] = 'POST';
		$this->Controller->request['action'] = 'posted';
		$this->Controller->Security->requirePost('posted');
		$this->Controller->Security->startup($this->Controller);
		$this->assertFalse($this->Controller->failed);
	}

/**
 * testRequireSecureFail method
 *
 * @access public
 * @return void
 */
	function testRequireSecureFail() {
		$_SERVER['HTTPS'] = 'off';
		$_SERVER['REQUEST_METHOD'] = 'POST';
		$this->Controller->request['action'] = 'posted';
		$this->Controller->Security->requireSecure(array('posted'));
		$this->Controller->Security->startup($this->Controller);
		$this->assertTrue($this->Controller->failed);
	}

/**
 * testRequireSecureSucceed method
 *
 * @access public
 * @return void
 */
	function testRequireSecureSucceed() {
		$_SERVER['REQUEST_METHOD'] = 'Secure';
		$this->Controller->request['action'] = 'posted';
		$_SERVER['HTTPS'] = 'on';
		$this->Controller->Security->requireSecure('posted');
		$this->Controller->Security->startup($this->Controller);
		$this->assertFalse($this->Controller->failed);
	}

/**
 * testRequireAuthFail method
 *
 * @access public
 * @return void
 */
	function testRequireAuthFail() {
		$_SERVER['REQUEST_METHOD'] = 'AUTH';
		$this->Controller->request['action'] = 'posted';
		$this->Controller->request->data = array('username' => 'willy', 'password' => 'somePass');
		$this->Controller->Security->requireAuth(array('posted'));
		$this->Controller->Security->startup($this->Controller);
		$this->assertTrue($this->Controller->failed);

		$this->Controller->Session->write('_Token', serialize(array('allowedControllers' => array())));
		$this->Controller->request->data = array('username' => 'willy', 'password' => 'somePass');
		$this->Controller->request['action'] = 'posted';
		$this->Controller->Security->requireAuth('posted');
		$this->Controller->Security->startup($this->Controller);
		$this->assertTrue($this->Controller->failed);

		$this->Controller->Session->write('_Token', serialize(array(
			'allowedControllers' => array('SecurityTest'), 'allowedActions' => array('posted2')
		)));
		$this->Controller->request->data = array('username' => 'willy', 'password' => 'somePass');
		$this->Controller->request['action'] = 'posted';
		$this->Controller->Security->requireAuth('posted');
		$this->Controller->Security->startup($this->Controller);
		$this->assertTrue($this->Controller->failed);
	}

/**
 * testRequireAuthSucceed method
 *
 * @access public
 * @return void
 */
	function testRequireAuthSucceed() {
		$_SERVER['REQUEST_METHOD'] = 'AUTH';
		$this->Controller->request['action'] = 'posted';
		$this->Controller->Security->requireAuth('posted');
		$this->Controller->Security->startup($this->Controller);
		$this->assertFalse($this->Controller->failed);

		$this->Controller->Security->Session->write('_Token', serialize(array(
			'allowedControllers' => array('SecurityTest'), 'allowedActions' => array('posted')
		)));
		$this->Controller->request['controller'] = 'SecurityTest';
		$this->Controller->request['action'] = 'posted';

		$this->Controller->request->data = array(
			'username' => 'willy', 'password' => 'somePass', '_Token' => ''
		);
		$this->Controller->action = 'posted';
		$this->Controller->Security->requireAuth('posted');
		$this->Controller->Security->startup($this->Controller);
		$this->assertFalse($this->Controller->failed);
	}

/**
 * testRequirePostSucceedWrongMethod method
 *
 * @access public
 * @return void
 */
	function testRequirePostSucceedWrongMethod() {
		$_SERVER['REQUEST_METHOD'] = 'GET';
		$this->Controller->request['action'] = 'getted';
		$this->Controller->Security->requirePost('posted');
		$this->Controller->Security->startup($this->Controller);
		$this->assertFalse($this->Controller->failed);
	}

/**
 * testRequireGetFail method
 *
 * @access public
 * @return void
 */
	function testRequireGetFail() {
		$_SERVER['REQUEST_METHOD'] = 'POST';
		$this->Controller->request['action'] = 'getted';
		$this->Controller->Security->requireGet(array('getted'));
		$this->Controller->Security->startup($this->Controller);
		$this->assertTrue($this->Controller->failed);
	}

/**
 * testRequireGetSucceed method
 *
 * @access public
 * @return void
 */
	function testRequireGetSucceed() {
		$_SERVER['REQUEST_METHOD'] = 'GET';
		$this->Controller->request['action'] = 'getted';
		$this->Controller->Security->requireGet('getted');
		$this->Controller->Security->startup($this->Controller);
		$this->assertFalse($this->Controller->failed);
	}

/**
 * testRequireLogin method
 *
 * @access public
 * @return void
 */
	function testRequireLogin() {
		$this->Controller->request['action'] = 'posted';
		$this->Controller->Security->requireLogin(
			'posted',
			array('type' => 'basic', 'users' => array('admin' => 'password'))
		);
		$_SERVER['PHP_AUTH_USER'] = 'admin';
		$_SERVER['PHP_AUTH_PW'] = 'password';
		$this->Controller->Security->startup($this->Controller);
		$this->assertFalse($this->Controller->failed);


		$this->Controller->request['action'] = 'posted';
		$this->Controller->Security->requireLogin(
			array('posted'),
			array('type' => 'basic', 'users' => array('admin' => 'password'))
		);
		$_SERVER['PHP_AUTH_USER'] = 'admin2';
		$_SERVER['PHP_AUTH_PW'] = 'password';
		$this->Controller->Security->startup($this->Controller);
		$this->assertTrue($this->Controller->failed);

		$this->Controller->request['action'] = 'posted';
		$this->Controller->Security->requireLogin(
			'posted',
			array('type' => 'basic', 'users' => array('admin' => 'password'))
		);
		$_SERVER['PHP_AUTH_USER'] = 'admin';
		$_SERVER['PHP_AUTH_PW'] = 'password2';
		$this->Controller->Security->startup($this->Controller);
		$this->assertTrue($this->Controller->failed);
	}

/**
 * testDigestAuth method
 *
 * @access public
 * @return void
 */
	function testDigestAuth() {
		$skip = $this->skipIf((version_compare(PHP_VERSION, '5.1') == -1) XOR (!function_exists('apache_request_headers')),
			"%s Cannot run Digest Auth test for PHP versions < 5.1"
		);

		if ($skip) {
			return;
		}

		$this->Controller->request['action'] = 'posted';
		$_SERVER['PHP_AUTH_DIGEST'] = $digest = <<<DIGEST
		Digest username="Mufasa",
		realm="testrealm@host.com",
		nonce="dcd98b7102dd2f0e8b11d0f600bfb0c093",
		uri="/dir/index.html",
		qop=auth,
		nc=00000001,
		cnonce="0a4f113b",
		response="460d0d3c6867c2f1ab85b1ada1aece48",
		opaque="5ccc069c403ebaf9f0171e9517f40e41"
DIGEST;
		$this->Controller->Security->requireLogin('posted', array(
			'type' => 'digest', 'users' => array('Mufasa' => 'password'),
			'realm' => 'testrealm@host.com'
		));
		$this->Controller->Security->startup($this->Controller);
		$this->assertFalse($this->Controller->failed);
	}

/**
 * testRequireGetSucceedWrongMethod method
 *
 * @access public
 * @return void
 */
	function testRequireGetSucceedWrongMethod() {
		$_SERVER['REQUEST_METHOD'] = 'POST';
		$this->Controller->request['action'] = 'posted';
		$this->Controller->Security->requireGet('getted');
		$this->Controller->Security->startup($this->Controller);
		$this->assertFalse($this->Controller->failed);
	}

/**
 * testRequirePutFail method
 *
 * @access public
 * @return void
 */
	function testRequirePutFail() {
		$_SERVER['REQUEST_METHOD'] = 'POST';
		$this->Controller->request['action'] = 'putted';
		$this->Controller->Security->requirePut(array('putted'));
		$this->Controller->Security->startup($this->Controller);
		$this->assertTrue($this->Controller->failed);
	}

/**
 * testRequirePutSucceed method
 *
 * @access public
 * @return void
 */
	function testRequirePutSucceed() {
		$_SERVER['REQUEST_METHOD'] = 'PUT';
		$this->Controller->request['action'] = 'putted';
		$this->Controller->Security->requirePut('putted');
		$this->Controller->Security->startup($this->Controller);
		$this->assertFalse($this->Controller->failed);
	}

/**
 * testRequirePutSucceedWrongMethod method
 *
 * @access public
 * @return void
 */
	function testRequirePutSucceedWrongMethod() {
		$_SERVER['REQUEST_METHOD'] = 'POST';
		$this->Controller->request['action'] = 'posted';
		$this->Controller->Security->requirePut('putted');
		$this->Controller->Security->startup($this->Controller);
		$this->assertFalse($this->Controller->failed);
	}

/**
 * testRequireDeleteFail method
 *
 * @access public
 * @return void
 */
	function testRequireDeleteFail() {
		$_SERVER['REQUEST_METHOD'] = 'POST';
		$this->Controller->request['action'] = 'deleted';
		$this->Controller->Security->requireDelete(array('deleted', 'other_method'));
		$this->Controller->Security->startup($this->Controller);
		$this->assertTrue($this->Controller->failed);
	}

/**
 * testRequireDeleteSucceed method
 *
 * @access public
 * @return void
 */
	function testRequireDeleteSucceed() {
		$_SERVER['REQUEST_METHOD'] = 'DELETE';
		$this->Controller->request['action'] = 'deleted';
		$this->Controller->Security->requireDelete('deleted');
		$this->Controller->Security->startup($this->Controller);
		$this->assertFalse($this->Controller->failed);
	}

/**
 * testRequireDeleteSucceedWrongMethod method
 *
 * @access public
 * @return void
 */
	function testRequireDeleteSucceedWrongMethod() {
		$_SERVER['REQUEST_METHOD'] = 'POST';
		$this->Controller->request['action'] = 'posted';
		$this->Controller->Security->requireDelete('deleted');
		$this->Controller->Security->startup($this->Controller);
		$this->assertFalse($this->Controller->failed);
	}

/**
 * testRequireLoginSettings method
 *
 * @access public
 * @return void
 */
	function testRequireLoginSettings() {
		$this->Controller->Security->requireLogin(
			'add', 'edit',
			array('type' => 'basic', 'users' => array('admin' => 'password'))
		);
		$this->assertEqual($this->Controller->Security->requireLogin, array('add', 'edit'));
		$this->assertEqual($this->Controller->Security->loginUsers, array('admin' => 'password'));
	}

/**
 * testRequireLoginAllActions method
 *
 * @access public
 * @return void
 */
	function testRequireLoginAllActions() {
		$this->Controller->Security->requireLogin(
			array('type' => 'basic', 'users' => array('admin' => 'password'))
		);
		$this->assertEqual($this->Controller->Security->requireLogin, array('*'));
		$this->assertEqual($this->Controller->Security->loginUsers, array('admin' => 'password'));
	}

/**
 * Simple hash validation test
 *
 * @access public
 * @return void
 */
	function testValidatePost() {
		$this->Controller->Security->startup($this->Controller);
		$key = $this->Controller->request->params['_Token']['key'];
		$fields = 'a5475372b40f6e3ccbf9f8af191f20e1642fd877%3An%3A1%3A%7Bv%3A0%3B';
		$fields .= 'f%3A11%3A%22Zbqry.inyvq%22%3B%7D';

		$this->Controller->request->data = array(
			'Model' => array('username' => 'nate', 'password' => 'foo', 'valid' => '0'),
			'_Token' => compact('key', 'fields')
		);
		$this->assertTrue($this->Controller->Security->validatePost($this->Controller));
	}

/**
 * test that validatePost fails if any of its required fields are missing.
 *
 * @return void
 */
	function testValidatePostFormHacking() {
		$this->Controller->Security->startup($this->Controller);
		$key = $this->Controller->params['_Token']['key'];
		$fields = 'a5475372b40f6e3ccbf9f8af191f20e1642fd877%3An%3A1%3A%7Bv%3A0%3B';
		$fields .= 'f%3A11%3A%22Zbqry.inyvq%22%3B%7D';

		$this->Controller->request->data = array(
			'Model' => array('username' => 'nate', 'password' => 'foo', 'valid' => '0'),
			'_Token' => compact('key')
		);
		$result = $this->Controller->Security->validatePost($this->Controller);
		$this->assertFalse($result, 'validatePost passed when fields were missing. %s');

		$this->Controller->request->data = array(
			'Model' => array('username' => 'nate', 'password' => 'foo', 'valid' => '0'),
			'_Token' => compact('fields')
		);
		$result = $this->Controller->Security->validatePost($this->Controller);
		$this->assertFalse($result, 'validatePost passed when key was missing. %s');
	}
/**
 * Tests validation of checkbox arrays
 *
 * @access public
 * @return void
 */
	function testValidatePostArray() {
		$this->Controller->Security->startup($this->Controller);
		$key = $this->Controller->request->params['_Token']['key'];
		$fields = 'f7d573650a295b94e0938d32b323fde775e5f32b%3An%3A0%3A%7B%7D';

		$this->Controller->request->data = array(
			'Model' => array('multi_field' => array('1', '3')),
			'_Token' => compact('key', 'fields')
		);
		$this->assertTrue($this->Controller->Security->validatePost($this->Controller));
	}

/**
 * testValidatePostNoModel method
 *
 * @access public
 * @return void
 */
	function testValidatePostNoModel() {
		$this->Controller->Security->startup($this->Controller);
		$key = $this->Controller->request->params['_Token']['key'];
		$fields = '540ac9c60d323c22bafe997b72c0790f39a8bdef%3An%3A0%3A%7B%7D';

		$this->Controller->request->data = array(
			'anything' => 'some_data',
			'_Token' => compact('key', 'fields')
		);

		$result = $this->Controller->Security->validatePost($this->Controller);
		$this->assertTrue($result);
	}

/**
 * testValidatePostSimple method
 *
 * @access public
 * @return void
 */
	function testValidatePostSimple() {
		$this->Controller->Security->startup($this->Controller);
		$key = $this->Controller->request->params['_Token']['key'];
		$fields = '69f493434187b867ea14b901fdf58b55d27c935d%3An%3A0%3A%7B%7D';

		$this->Controller->request->data = $data = array(
			'Model' => array('username' => '', 'password' => ''),
			'_Token' => compact('key', 'fields')
		);

		$result = $this->Controller->Security->validatePost($this->Controller);
		$this->assertTrue($result);
	}

/**
 * Tests hash validation for multiple records, including locked fields
 *
 * @access public
 * @return void
 */
	function testValidatePostComplex() {
		$this->Controller->Security->startup($this->Controller);
		$key = $this->Controller->request->params['_Token']['key'];
		$fields = 'c9118120e680a7201b543f562e5301006ccfcbe2%3An%3A2%3A%7Bv%3A0%3Bf%3A14%3A%';
		$fields .= '22Nqqerffrf.0.vq%22%3Bv%3A1%3Bf%3A14%3A%22Nqqerffrf.1.vq%22%3B%7D';

		$this->Controller->request->data = array(
			'Addresses' => array(
				'0' => array(
					'id' => '123456', 'title' => '', 'first_name' => '', 'last_name' => '',
					'address' => '', 'city' => '', 'phone' => '', 'primary' => ''
				),
				'1' => array(
					'id' => '654321', 'title' => '', 'first_name' => '', 'last_name' => '',
					'address' => '', 'city' => '', 'phone' => '', 'primary' => ''
				)
			),
			'_Token' => compact('key', 'fields')
		);
		$result = $this->Controller->Security->validatePost($this->Controller);
		$this->assertTrue($result);
	}

/**
 * test ValidatePost with multiple select elements.
 *
 * @return void
 */
	function testValidatePostMultipleSelect() {
		$this->Controller->Security->startup($this->Controller);
		$key = $this->Controller->request->params['_Token']['key'];
		$fields = '422cde416475abc171568be690a98cad20e66079%3An%3A0%3A%7B%7D';

		$this->Controller->request->data = array(
			'Tag' => array('Tag' => array(1, 2)),
			'_Token' => compact('key', 'fields'),
		);
		$result = $this->Controller->Security->validatePost($this->Controller);
		$this->assertTrue($result);

		$this->Controller->request->data = array(
			'Tag' => array('Tag' => array(1, 2, 3)),
			'_Token' => compact('key', 'fields'),
		);
		$result = $this->Controller->Security->validatePost($this->Controller);
		$this->assertTrue($result);

		$this->Controller->request->data = array(
			'Tag' => array('Tag' => array(1, 2, 3, 4)),
			'_Token' => compact('key', 'fields'),
		);
		$result = $this->Controller->Security->validatePost($this->Controller);
		$this->assertTrue($result);

		$fields = '19464422eafe977ee729c59222af07f983010c5f%3An%3A0%3A%7B%7D';
		$this->Controller->request->data = array(
			'User.password' => 'bar', 'User.name' => 'foo', 'User.is_valid' => '1',
			'Tag' => array('Tag' => array(1)), '_Token' => compact('key', 'fields'),
		);
		$result = $this->Controller->Security->validatePost($this->Controller);
		$this->assertTrue($result);
	}

/**
 * testValidatePostCheckbox method
 *
 * First block tests un-checked checkbox
 * Second block tests checked checkbox
 *
 * @access public
 * @return void
 */
	function testValidatePostCheckbox() {
		$this->Controller->Security->startup($this->Controller);
		$key = $this->Controller->request->params['_Token']['key'];
		$fields = 'a5475372b40f6e3ccbf9f8af191f20e1642fd877%3An%3A1%3A%7Bv%3A0%';
		$fields .= '3Bf%3A11%3A%22Zbqry.inyvq%22%3B%7D';

		$this->Controller->request->data = array(
			'Model' => array('username' => '', 'password' => '', 'valid' => '0'),
			'_Token' => compact('key', 'fields')
		);

		$result = $this->Controller->Security->validatePost($this->Controller);
		$this->assertTrue($result);

		$fields = '874439ca69f89b4c4a5f50fb9c36ff56a28f5d42%3An%3A0%3A%7B%7D';

		$this->Controller->request->data = array(
			'Model' => array('username' => '', 'password' => '', 'valid' => '0'),
			'_Token' => compact('key', 'fields')
		);

		$result = $this->Controller->Security->validatePost($this->Controller);
		$this->assertTrue($result);


		$this->Controller->request->data = array();
		$this->Controller->Security->startup($this->Controller);
		$key = $this->Controller->request->params['_Token']['key'];

		$this->Controller->request->data = $data = array(
			'Model' => array('username' => '', 'password' => '', 'valid' => '0'),
			'_Token' => compact('key', 'fields')
		);

		$result = $this->Controller->Security->validatePost($this->Controller);
		$this->assertTrue($result);
	}

/**
 * testValidatePostHidden method
 *
 * @access public
 * @return void
 */
	function testValidatePostHidden() {
		$this->Controller->Security->startup($this->Controller);
		$key = $this->Controller->request->params['_Token']['key'];
		$fields = '51ccd8cb0997c7b3d4523ecde5a109318405ef8c%3An%3A2%3A%7Bv%3A0%3Bf%3A12%3A';
		$fields .= '%22Zbqry.uvqqra%22%3Bv%3A1%3Bf%3A18%3A%22Zbqry.bgure_uvqqra%22%3B%7D';

		$this->Controller->request->data = array(
			'Model' => array(
				'username' => '', 'password' => '', 'hidden' => '0',
				'other_hidden' => 'some hidden value'
			),
			'_Token' => compact('key', 'fields')
		);
		$result = $this->Controller->Security->validatePost($this->Controller);
		$this->assertTrue($result);
	}

/**
 * testValidatePostWithDisabledFields method
 *
 * @access public
 * @return void
 */
	function testValidatePostWithDisabledFields() {
		$this->Controller->Security->disabledFields = array('Model.username', 'Model.password');
		$this->Controller->Security->startup($this->Controller);
		$key = $this->Controller->request->params['_Token']['key'];
		$fields = 'ef1082968c449397bcd849f963636864383278b1%3An%3A1%3A%7Bv%';
		$fields .= '3A0%3Bf%3A12%3A%22Zbqry.uvqqra%22%3B%7D';

		$this->Controller->request->data = array(
			'Model' => array(
				'username' => '', 'password' => '', 'hidden' => '0'
			),
			'_Token' => compact('fields', 'key')
		);

		$result = $this->Controller->Security->validatePost($this->Controller);
		$this->assertTrue($result);
	}

/**
 * testValidateHiddenMultipleModel method
 *
 * @access public
 * @return void
 */
	function testValidateHiddenMultipleModel() {
		$this->Controller->Security->startup($this->Controller);
		$key = $this->Controller->request->params['_Token']['key'];
		$fields = 'a2d01072dc4660eea9d15007025f35a7a5b58e18%3An%3A3%3A%7Bv%3A0%3Bf%3A11';
		$fields .= '%3A%22Zbqry.inyvq%22%3Bv%3A1%3Bf%3A12%3A%22Zbqry2.inyvq%22%3Bv%3A2%';
		$fields .= '3Bf%3A12%3A%22Zbqry3.inyvq%22%3B%7D';

		$this->Controller->request->data = array(
			'Model' => array('username' => '', 'password' => '', 'valid' => '0'),
			'Model2' => array('valid' => '0'),
			'Model3' => array('valid' => '0'),
			'_Token' => compact('key', 'fields')
		);
		$result = $this->Controller->Security->validatePost($this->Controller);
		$this->assertTrue($result);
	}

/**
 * testLoginValidation method
 *
 * @access public
 * @return void
 */
	function testLoginValidation() {

	}

/**
 * testValidateHasManyModel method
 *
 * @access public
 * @return void
 */
	function testValidateHasManyModel() {
		$this->Controller->Security->startup($this->Controller);
		$key = $this->Controller->request->params['_Token']['key'];
		$fields = '51e3b55a6edd82020b3f29c9ae200e14bbeb7ee5%3An%3A4%3A%7Bv%3A0%3Bf%3A14%3A%2';
		$fields .= '2Zbqry.0.uvqqra%22%3Bv%3A1%3Bf%3A13%3A%22Zbqry.0.inyvq%22%3Bv%3A2%3Bf%3';
		$fields .= 'A14%3A%22Zbqry.1.uvqqra%22%3Bv%3A3%3Bf%3A13%3A%22Zbqry.1.inyvq%22%3B%7D';

		$this->Controller->request->data = array(
			'Model' => array(
				array(
					'username' => 'username', 'password' => 'password',
					'hidden' => 'value', 'valid' => '0'
				),
				array(
					'username' => 'username', 'password' => 'password',
					'hidden' => 'value', 'valid' => '0'
				)
			),
			'_Token' => compact('key', 'fields')
		);

		$result = $this->Controller->Security->validatePost($this->Controller);
		$this->assertTrue($result);
	}

/**
 * testValidateHasManyRecordsPass method
 *
 * @access public
 * @return void
 */
	function testValidateHasManyRecordsPass() {
		$this->Controller->Security->startup($this->Controller);
		$key = $this->Controller->request->params['_Token']['key'];
		$fields = '7a203edb3d345bbf38fe0dccae960da8842e11d7%3An%3A4%3A%7Bv%3A0%3Bf%3A12%3A%2';
		$fields .= '2Nqqerff.0.vq%22%3Bv%3A1%3Bf%3A17%3A%22Nqqerff.0.cevznel%22%3Bv%3A2%3Bf%';
		$fields .= '3A12%3A%22Nqqerff.1.vq%22%3Bv%3A3%3Bf%3A17%3A%22Nqqerff.1.cevznel%22%3B%7D';

		$this->Controller->request->data = array(
			'Address' => array(
				0 => array(
					'id' => '123',
					'title' => 'home',
					'first_name' => 'Bilbo',
					'last_name' => 'Baggins',
					'address' => '23 Bag end way',
					'city' => 'the shire',
					'phone' => 'N/A',
					'primary' => '1',
				),
				1 => array(
					'id' => '124',
					'title' => 'home',
					'first_name' => 'Frodo',
					'last_name' => 'Baggins',
					'address' => '50 Bag end way',
					'city' => 'the shire',
					'phone' => 'N/A',
					'primary' => '1'
				)
			),
			'_Token' => compact('key', 'fields')
		);

		$result = $this->Controller->Security->validatePost($this->Controller);
		$this->assertTrue($result);
	}

/**
 * testValidateHasManyRecords method
 *
 * validatePost should fail, hidden fields have been changed.
 *
 * @access public
 * @return void
 */
	function testValidateHasManyRecordsFail() {
		$this->Controller->Security->startup($this->Controller);
		$key = $this->Controller->request->params['_Token']['key'];
		$fields = '7a203edb3d345bbf38fe0dccae960da8842e11d7%3An%3A4%3A%7Bv%3A0%3Bf%3A12%3A%2';
		$fields .= '2Nqqerff.0.vq%22%3Bv%3A1%3Bf%3A17%3A%22Nqqerff.0.cevznel%22%3Bv%3A2%3Bf%';
		$fields .= '3A12%3A%22Nqqerff.1.vq%22%3Bv%3A3%3Bf%3A17%3A%22Nqqerff.1.cevznel%22%3B%7D';

		$this->Controller->request->data = array(
			'Address' => array(
				0 => array(
					'id' => '123',
					'title' => 'home',
					'first_name' => 'Bilbo',
					'last_name' => 'Baggins',
					'address' => '23 Bag end way',
					'city' => 'the shire',
					'phone' => 'N/A',
					'primary' => '5',
				),
				1 => array(
					'id' => '124',
					'title' => 'home',
					'first_name' => 'Frodo',
					'last_name' => 'Baggins',
					'address' => '50 Bag end way',
					'city' => 'the shire',
					'phone' => 'N/A',
					'primary' => '1'
				)
			),
			'_Token' => compact('key', 'fields')
		);

		$result = $this->Controller->Security->validatePost($this->Controller);
		$this->assertFalse($result);
	}

/**
 * testLoginRequest method
 *
 * @access public
 * @return void
 */
	function testLoginRequest() {
		$this->Controller->Security->startup($this->Controller);
		$realm = 'cakephp.org';
		$options = array('realm' => $realm, 'type' => 'basic');
		$result = $this->Controller->Security->loginRequest($options);
		$expected = 'WWW-Authenticate: Basic realm="'.$realm.'"';
		$this->assertEqual($result, $expected);

		$this->Controller->Security->startup($this->Controller);
		$options = array('realm' => $realm, 'type' => 'digest');
		$result = $this->Controller->Security->loginRequest($options);
		$this->assertPattern('/realm="'.$realm.'"/', $result);
		$this->assertPattern('/qop="auth"/', $result);
	}

/**
 * testGenerateDigestResponseHash method
 *
 * @access public
 * @return void
 */
	function testGenerateDigestResponseHash() {
		$this->Controller->Security->startup($this->Controller);
		$realm = 'cakephp.org';
		$loginData = array('realm' => $realm, 'users' => array('Willy Smith' => 'password'));
		$this->Controller->Security->requireLogin($loginData);

		$data = array(
			'username' => 'Willy Smith',
			'password' => 'password',
			'nonce' => String::uuid(),
			'nc' => 1,
			'cnonce' => 1,
			'realm' => $realm,
			'uri' => 'path_to_identifier',
			'qop' => 'testme'
		);
		$_SERVER['REQUEST_METHOD'] = 'POST';

		$result = $this->Controller->Security->generateDigestResponseHash($data);
		$expected = md5(
			md5($data['username'] . ':' . $loginData['realm'] . ':' . $data['password']) . ':' .
			$data['nonce'] . ':' . $data['nc'] . ':' . $data['cnonce'] . ':' . $data['qop'] . ':' .
			md5(env('REQUEST_METHOD') . ':' . $data['uri'])
		);
		$this->assertIdentical($result, $expected);
	}

/**
 * testLoginCredentials method
 *
 * @access public
 * @return void
 */
	function testLoginCredentials() {
		$this->Controller->Security->startup($this->Controller);
		$_SERVER['PHP_AUTH_USER'] = $user = 'Willy Test';
		$_SERVER['PHP_AUTH_PW'] = $pw = 'some password for the nice test';

		$result = $this->Controller->Security->loginCredentials('basic');
		$expected = array('username' => $user, 'password' => $pw);
		$this->assertIdentical($result, $expected);

		if (version_compare(PHP_VERSION, '5.1') != -1) {
			$_SERVER['PHP_AUTH_DIGEST'] = $digest = <<<DIGEST
				Digest username="Mufasa",
				realm="testrealm@host.com",
				nonce="dcd98b7102dd2f0e8b11d0f600bfb0c093",
				uri="/dir/index.html",
				qop=auth,
				nc=00000001,
				cnonce="0a4f113b",
				response="6629fae49393a05397450978507c4ef1",
				opaque="5ccc069c403ebaf9f0171e9517f40e41"
DIGEST;
			$expected = array(
				'username' => 'Mufasa',
				'nonce' => 'dcd98b7102dd2f0e8b11d0f600bfb0c093',
				'uri' => '/dir/index.html',
				'qop' => 'auth',
				'nc' => '00000001',
				'cnonce' => '0a4f113b',
				'response' => '6629fae49393a05397450978507c4ef1',
				'opaque' => '5ccc069c403ebaf9f0171e9517f40e41'
			);
			$result = $this->Controller->Security->loginCredentials('digest');
			$this->assertIdentical($result, $expected);
		}
	}

/**
 * testParseDigestAuthData method
 *
 * @access public
 * @return void
 */
	function testParseDigestAuthData() {
		$this->Controller->Security->startup($this->Controller);
		$digest = <<<DIGEST
			Digest username="Mufasa",
			realm="testrealm@host.com",
			nonce="dcd98b7102dd2f0e8b11d0f600bfb0c093",
			uri="/dir/index.html",
			qop=auth,
			nc=00000001,
			cnonce="0a4f113b",
			response="6629fae49393a05397450978507c4ef1",
			opaque="5ccc069c403ebaf9f0171e9517f40e41"
DIGEST;
		$expected = array(
			'username' => 'Mufasa',
			'nonce' => 'dcd98b7102dd2f0e8b11d0f600bfb0c093',
			'uri' => '/dir/index.html',
			'qop' => 'auth',
			'nc' => '00000001',
			'cnonce' => '0a4f113b',
			'response' => '6629fae49393a05397450978507c4ef1',
			'opaque' => '5ccc069c403ebaf9f0171e9517f40e41'
		);
		$result = $this->Controller->Security->parseDigestAuthData($digest);
		$this->assertIdentical($result, $expected);

		$result = $this->Controller->Security->parseDigestAuthData('');
		$this->assertNull($result);
	}

/**
 * testFormDisabledFields method
 *
 * @access public
 * @return void
 */
	function testFormDisabledFields() {
		$this->Controller->Security->startup($this->Controller);
		$key = $this->Controller->request->params['_Token']['key'];
		$fields = '11842060341b9d0fc3808b90ba29fdea7054d6ad%3An%3A0%3A%7B%7D';

		$this->Controller->request->data = array(
			'MyModel' => array('name' => 'some data'),
			'_Token' => compact('key', 'fields')
		);
		$result = $this->Controller->Security->validatePost($this->Controller);
		$this->assertFalse($result);

		$this->Controller->Security->startup($this->Controller);
		$this->Controller->Security->disabledFields = array('MyModel.name');
		$key = $this->Controller->request->params['_Token']['key'];

		$this->Controller->request->data = array(
			'MyModel' => array('name' => 'some data'),
			'_Token' => compact('key', 'fields')
		);

		$result = $this->Controller->Security->validatePost($this->Controller);
		$this->assertTrue($result);
	}

/**
 * testRadio method
 *
 * @access public
 * @return void
 */
	function testRadio() {
		$this->Controller->Security->startup($this->Controller);
		$key = $this->Controller->request->params['_Token']['key'];
		$fields = '575ef54ca4fc8cab468d6d898e9acd3a9671c17e%3An%3A0%3A%7B%7D';

		$this->Controller->request->data = array(
			'_Token' => compact('key', 'fields')
		);
		$result = $this->Controller->Security->validatePost($this->Controller);
		$this->assertFalse($result);

		$this->Controller->request->data = array(
			'_Token' => compact('key', 'fields'),
			'Test' => array('test' => '')
		);
		$result = $this->Controller->Security->validatePost($this->Controller);
		$this->assertTrue($result);

		$this->Controller->request->data = array(
			'_Token' => compact('key', 'fields'),
			'Test' => array('test' => '1')
		);
		$result = $this->Controller->Security->validatePost($this->Controller);
		$this->assertTrue($result);

		$this->Controller->request->data = array(
			'_Token' => compact('key', 'fields'),
			'Test' => array('test' => '2')
		);
		$result = $this->Controller->Security->validatePost($this->Controller);
		$this->assertTrue($result);
	}

/**
 * testInvalidAuthHeaders method
 *
 * @access public
 * @return void
 */
	function testInvalidAuthHeaders() {
		$this->Controller->Security->blackHoleCallback = null;
		$_SERVER['PHP_AUTH_USER'] = 'admin';
		$_SERVER['PHP_AUTH_PW'] = 'password';
		$realm = 'cakephp.org';
		$loginData = array('type' => 'basic', 'realm' => $realm);
		$this->Controller->Security->requireLogin($loginData);
		$this->Controller->Security->startup($this->Controller);

		$expected = 'WWW-Authenticate: Basic realm="'.$realm.'"';
		$this->assertEqual(count($this->Controller->testHeaders), 1);
		$this->assertEqual(current($this->Controller->testHeaders), $expected);
	}

/**
 * test that a requestAction's controller will have the _Token appended to
 * the params.
 *
 * @return void
 * @see http://cakephp.lighthouseapp.com/projects/42648/tickets/68
 */
	function testSettingTokenForRequestAction() {
		$this->Controller->Security->startup($this->Controller);
		$key = $this->Controller->request->params['_Token']['key'];

		$this->Controller->params['requested'] = 1;
		unset($this->Controller->request->params['_Token']);

		$this->Controller->Security->startup($this->Controller);
		$this->assertEqual($this->Controller->request->params['_Token']['key'], $key);
	}

/**
 * test that blackhole doesn't delete the _Token session key so repeat data submissions
 * stay blackholed.
 *
 * @link http://cakephp.lighthouseapp.com/projects/42648/tickets/214
 * @return void
 */
	function testBlackHoleNotDeletingSessionInformation() {
		$this->Controller->Security->startup($this->Controller);

		$this->Controller->Security->blackHole($this->Controller, 'auth');
		$this->assertTrue($this->Controller->Security->Session->check('_Token'), '_Token was deleted by blackHole %s');
	}
}<|MERGE_RESOLUTION|>--- conflicted
+++ resolved
@@ -17,6 +17,7 @@
  * @since         CakePHP(tm) v 1.2.0.5435
  * @license       http://www.opensource.org/licenses/opengroup.php The Open Group Test Suite License
  */
+App::import('Controller', 'Controller', false);
 App::import('Component', 'Security');
 
 /**
@@ -143,15 +144,9 @@
  * @return void
  */
 	function startTest() {
-<<<<<<< HEAD
-		$this->Controller =& new SecurityTestController();
+		$this->Controller = new SecurityTestController(new CakeRequest(null, false));
 		$this->Controller->Components->init($this->Controller);
-		$this->Controller->Security =& $this->Controller->TestSecurity;
-=======
-		$this->Controller = new SecurityTestController(new CakeRequest(null, false));
-		$this->Controller->Component->init($this->Controller);
 		$this->Controller->Security = $this->Controller->TestSecurity;
->>>>>>> 4a8e44b4
 		$this->Controller->Security->blackHoleCallback = 'fail';
 		$this->oldSalt = Configure::read('Security.salt');
 		Configure::write('Security.salt', 'foo!');
