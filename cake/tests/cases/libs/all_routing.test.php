<?php
/**
 * AllRoutingTest file
 *
 * PHP 5
 *
 * CakePHP(tm) : Rapid Development Framework (http://cakephp.org)
 * Copyright 2005-2010, Cake Software Foundation, Inc. (http://cakefoundation.org)
 *
 * Licensed under The MIT License
 * Redistributions of files must retain the above copyright notice.
 *
 * @copyright     Copyright 2005-2010, Cake Software Foundation, Inc. (http://cakefoundation.org)
 * @link          http://cakephp.org CakePHP(tm) Project
 * @package       cake
 * @subpackage    cake.tests.cases
 * @since         CakePHP(tm) v 2.0
 * @license       MIT License (http://www.opensource.org/licenses/mit-license.php)
 */

/**
 * AllRoutingTest class
 *
 * This test group will run view class tests (view, theme)
 *
 * @package       cake
 * @subpackage    cake.tests.groups
 */
class AllRoutingTest extends PHPUnit_Framework_TestSuite {

/**
 * suite method, defines tests for this suite.
 *
 * @return void
 */
	public static function suite() {
		$suite = new CakeTestSuite('All Router and Dispatcher class tests');

<<<<<<< HEAD
		$suite->addTestFile(CORE_TEST_CASES . DS . 'dispatcher.test.php');
		$suite->addTestFile(CORE_TEST_CASES . DS . 'libs' . DS . 'router.test.php');
		$suite->addTestDirectory(CORE_TEST_CASES . DS . 'libs' . DS . 'route' . DS);
		$suite->addTestFile(CORE_TEST_CASES . DS . 'libs' . DS . 'cake_response.test.php');
		$suite->addTestFile(CORE_TEST_CASES . DS . 'libs' . DS . 'cake_request.test.php');
=======
		$libs = CORE_TEST_CASES . DS . 'libs' . DS;

		$suite->addTestFile($libs . 'dispatcher.test.php');
		$suite->addTestFile($libs . 'router.test.php');
		$suite->addTestFile($libs . 'route' . DS . 'cake_route.test.php');
		$suite->addTestFile($libs . 'route' . DS . 'plugin_short_route.test.php');
		$suite->addTestFile($libs . 'cake_response.test.php');
		$suite->addTestFile($libs . 'cake_request.test.php');
>>>>>>> 293ef95f
		return $suite;
	}
}<|MERGE_RESOLUTION|>--- conflicted
+++ resolved
@@ -36,22 +36,13 @@
 	public static function suite() {
 		$suite = new CakeTestSuite('All Router and Dispatcher class tests');
 
-<<<<<<< HEAD
-		$suite->addTestFile(CORE_TEST_CASES . DS . 'dispatcher.test.php');
-		$suite->addTestFile(CORE_TEST_CASES . DS . 'libs' . DS . 'router.test.php');
-		$suite->addTestDirectory(CORE_TEST_CASES . DS . 'libs' . DS . 'route' . DS);
-		$suite->addTestFile(CORE_TEST_CASES . DS . 'libs' . DS . 'cake_response.test.php');
-		$suite->addTestFile(CORE_TEST_CASES . DS . 'libs' . DS . 'cake_request.test.php');
-=======
 		$libs = CORE_TEST_CASES . DS . 'libs' . DS;
 
 		$suite->addTestFile($libs . 'dispatcher.test.php');
 		$suite->addTestFile($libs . 'router.test.php');
-		$suite->addTestFile($libs . 'route' . DS . 'cake_route.test.php');
-		$suite->addTestFile($libs . 'route' . DS . 'plugin_short_route.test.php');
+		$suite->addTestDirectory($libs . 'route' . DS);
 		$suite->addTestFile($libs . 'cake_response.test.php');
 		$suite->addTestFile($libs . 'cake_request.test.php');
->>>>>>> 293ef95f
 		return $suite;
 	}
 }