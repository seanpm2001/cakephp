--- conflicted
+++ resolved
@@ -10,12 +10,7 @@
  * Licensed under The MIT License
  * Redistributions of files must retain the above copyright notice
  *
-<<<<<<< HEAD
- * @copyright     Copyright 2005-2009, Cake Software Foundation, Inc. (http://cakefoundation.org)
-=======
- * @filesource
  * @copyright     Copyright 2005-2010, Cake Software Foundation, Inc. (http://cakefoundation.org)
->>>>>>> b86bec14
  * @link          http://book.cakephp.org/view/1196/Testing CakePHP(tm) Tests
  * @package       cake
  * @subpackage    cake.tests.cases.libs.log
