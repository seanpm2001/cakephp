--- conflicted
+++ resolved
@@ -147,30 +147,8 @@
 				'base' => $request->base
 			)));
 		}
-<<<<<<< HEAD
+
 		return $this->_invoke($controller, $request);
-=======
-		$controller->base = $this->base;
-		$controller->here = $this->here;
-		$controller->webroot = $this->webroot;
-		$controller->plugin = isset($this->params['plugin']) ? $this->params['plugin'] : null;
-		$controller->params =& $this->params;
-		$controller->action =& $this->params['action'];
-		$controller->passedArgs = array_merge($this->params['pass'], $this->params['named']);
-
-		if (!empty($this->params['data'])) {
-			$controller->data =& $this->params['data'];
-		} else {
-			$controller->data = null;
-		}
-		if (isset($this->params['return']) && $this->params['return'] == 1) {
-			$controller->autoRender = false;
-		}
-		if (!empty($this->params['bare'])) {
-			$controller->autoLayout = false;
-		}
-		return $this->_invoke($controller, $this->params);
->>>>>>> 929bb576
 	}
 
 /**
