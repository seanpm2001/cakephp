--- conflicted
+++ resolved
@@ -666,30 +666,15 @@
  * @param string $ipVersion The IP Protocol version to validate against
  * @return boolean Success
  */
-<<<<<<< HEAD
 	public static function url($check, $strict = false) {
 		self::__populateIp();
-		$validChars = '([' . preg_quote('!"$&\'()*+,-.@_:;=~') . '\/0-9a-z]|(%[0-9a-f]{2}))';
+		$validChars = '([' . preg_quote('!"$&\'()*+,-.@_:;=~') . '\/0-9a-z\p{L}\p{N}]|(%[0-9a-f]{2}))';
 		$regex = '/^(?:(?:https?|ftps?|file|news|gopher):\/\/)' . (!empty($strict) ? '' : '?') .
 			'(?:' . self::$__pattern['IPv4'] . '|' . self::$__pattern['hostname'] . ')(?::[1-9][0-9]{0,3})?' .
 			'(?:\/?|\/' . $validChars . '*)?' .
 			'(?:\?' . $validChars . '*)?' .
 			'(?:#' . $validChars . '*)?$/i';
 		return self::_check($check, $regex);
-=======
-	function url($check, $strict = false) {
-		$_this =& Validation::getInstance();
-		$_this->__populateIp();
-		$_this->check = $check;
-		$validChars = '([' . preg_quote('!"$&\'()*+,-.@_:;=~') . '\/0-9a-z\p{L}\p{N}]|(%[0-9a-f]{2}))';
-		$_this->regex = '/^(?:(?:https?|ftps?|file|news|gopher):\/\/)' . (!empty($strict) ? '' : '?') .
-			'(?:' . $_this->__pattern['IPv4'] . '|\[' . $_this->__pattern['IPv6'] . '\]|' . $_this->__pattern['hostname'] . ')' .
-			'(?::[1-9][0-9]{0,4})?' .
-			'(?:\/?|\/' . $validChars . '*)?' .
-			'(?:\?' . $validChars . '*)?' .
-			'(?:#' . $validChars . '*)?$/iu';
-		return $_this->_check();
->>>>>>> d7e62b88
 	}
 
 /**
