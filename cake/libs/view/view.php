<?php
/**
 * Methods for displaying presentation data in the view.
 *
 * PHP 5
 *
 * CakePHP(tm) : Rapid Development Framework (http://cakephp.org)
 * Copyright 2005-2010, Cake Software Foundation, Inc. (http://cakefoundation.org)
 *
 * Licensed under The MIT License
 * Redistributions of files must retain the above copyright notice.
 *
 * @copyright     Copyright 2005-2010, Cake Software Foundation, Inc. (http://cakefoundation.org)
 * @link          http://cakephp.org CakePHP(tm) Project
 * @package       cake
 * @subpackage    cake.cake.libs.view
 * @since         CakePHP(tm) v 0.10.0.1076
 * @license       MIT License (http://www.opensource.org/licenses/mit-license.php)
 */

/**
 * Included libraries.
 */
App::import('Core', 'ClassRegistry');
App::import('View', 'HelperCollection', false);
App::import('View', 'Helper', false);

/**
 * View, the V in the MVC triad.
 *
 * Class holding methods for displaying presentation data.
 *
 * @package       cake
 * @subpackage    cake.cake.libs.view
 */
class View extends Object {

/**
 * Helpers collection
 *
 * @var HelperCollection
 */
	public $Helpers;

/**
 * Path parts for creating links in views.
 *
 * @var string Base URL
 * @access public
 */
	public $base = null;

/**
 * Stores the current URL (for links etc.)
 *
 * @var string Current URL
 */
	public $here = null;

/**
 * Name of the plugin.
 *
 * @link http://manual.cakephp.org/chapter/plugins
 * @var string
 */
	public $plugin = null;

/**
 * Name of the controller.
 *
 * @var string Name of controller
 * @access public
 */
	public $name = null;

/**
 * Action to be performed.
 *
 * @var string Name of action
 * @access public
 */
	public $action = null;

/**
 * Array of parameter data
 *
 * @var array Parameter data
 */
	public $params = array();

/**
 * Current passed params
 *
 * @var mixed
 */
	public $passedArgs = array();

/**
 * Array of data
 *
 * @var array Parameter data
 */
	public $data = array();

/**
 * An array of names of built-in helpers to include.
 *
 * @var mixed A single name as a string or a list of names as an array.
 * @access public
 */
	public $helpers = array('Html');

/**
 * Path to View.
 *
 * @var string Path to View
 */
	public $viewPath = null;

/**
 * Variables for the view
 *
 * @var array
 * @access public
 */
	public $viewVars = array();

/**
 * Name of layout to use with this View.
 *
 * @var string
 * @access public
 */
	public $layout = 'default';

/**
 * Path to Layout.
 *
 * @var string Path to Layout
 */
	public $layoutPath = null;

/**
 * Turns on or off Cake's conventional mode of rendering views. On by default.
 *
 * @var boolean
 * @access public
 */
	public $autoRender = true;

/**
 * Turns on or off Cake's conventional mode of finding layout files. On by default.
 *
 * @var boolean
 * @access public
 */
	public $autoLayout = true;

/**
 * File extension. Defaults to Cake's template ".ctp".
 *
 * @var string
 * @access public
 */
	public $ext = '.ctp';

/**
 * Sub-directory for this view file.
 *
 * @var string
 * @access public
 */
	public $subDir = null;
	
/**
 * Theme name.
 *
 * @var string
 * @access public
 */
	public $theme = null;

/**
 * Used to define methods a controller that will be cached.
 *
 * @see Controller::$cacheAction
 * @var mixed
 * @access public
 */
	public $cacheAction = false;

/**
 * holds current errors for the model validation
 *
 * @var array
 * @access public
 */
	public $validationErrors = array();

/**
 * True when the view has been rendered.
 *
 * @var boolean
 * @access public
 */
	public $hasRendered = false;

/**
 * True if in scope of model-specific region
 *
 * @var boolean
 * @access public
 */
	public $modelScope = false;

/**
 * Name of current model this view context is attached to
 *
 * @var string
 * @access public
 */
	public $model = null;

/**
 * Name of association model this view context is attached to
 *
 * @var string
 * @access public
 */
	public $association = null;

/**
 * Name of current model field this view context is attached to
 *
 * @var string
 * @access public
 */
	public $field = null;

/**
 * Suffix of current field this view context is attached to
 *
 * @var string
 * @access public
 */
	public $fieldSuffix = null;

/**
 * The current model ID this view context is attached to
 *
 * @var mixed
 * @access public
 */
	public $modelId = null;

/**
 * List of generated DOM UUIDs
 *
 * @var array
 * @access public
 */
	public $uuids = array();

/**
 * Holds View output.
 *
 * @var string
 * @access public
 */
	public $output = false;

/**
 * List of variables to collect from the associated controller
 *
 * @var array
 * @access protected
 */
	private $__passedVars = array(
		'viewVars', 'action', 'autoLayout', 'autoRender', 'ext', 'base', 'webroot',
		'helpers', 'here', 'layout', 'name', 'layoutPath', 'viewPath',
		'params', 'request', 'data', 'plugin', 'passedArgs', 'cacheAction'
	);

/**
 * Scripts (and/or other <head /> tags) for the layout
 *
 * @var array
 * @access protected
 */
	protected $_scripts = array();

/**
 * Holds an array of paths.
 *
 * @var array
 * @access private
 */
	private $__paths = array();

/**
 * Constructor
 *
 * @param Controller $controller A controller object to pull View::__passedArgs from.
 */
	function __construct(&$controller) {
		if (is_object($controller)) {
			$count = count($this->__passedVars);
			for ($j = 0; $j < $count; $j++) {
				$var = $this->__passedVars[$j];
				$this->{$var} = $controller->{$var};
			}
		}
		$this->Helpers = new HelperCollection($this);
		parent::__construct();
	}

/**
 * Renders a piece of PHP with provided parameters and returns HTML, XML, or any other string.
 *
 * This realizes the concept of Elements, (or "partial layouts")
 * and the $params array is used to send data to be used in the
 * Element.  Elements can be cached through use of the cache key.
 *
 * ### Special params
 *
 * - `cache` - enable caching for this element accepts boolean or strtotime compatible string.
 *   Can also be an array. If `cache` is an array,
 *   `time` is used to specify duration of cache.
 *   `key` can be used to create unique cache files.
 * - `plugin` - Load an element from a specific plugin.
 *
 * @param string $name Name of template file in the/app/views/elements/ folder
 * @param array $params Array of data to be made available to the for rendered
 *    view (i.e. the Element)
 * @return string Rendered Element
 */
	public function element($name, $params = array(), $loadHelpers = false) {
		$file = $plugin = $key = null;

		if (isset($params['plugin'])) {
			$plugin = $params['plugin'];
		}

		if (isset($this->plugin) && !$plugin) {
			$plugin = $this->plugin;
		}

		if (isset($params['cache'])) {
			$expires = '+1 day';

			if (is_array($params['cache'])) {
				$expires = $params['cache']['time'];
				$key = Inflector::slug($params['cache']['key']);
			} elseif ($params['cache'] !== true) {
				$expires = $params['cache'];
				$key = implode('_', array_keys($params));
			}

			if ($expires) {
				$cacheFile = 'element_' . $key . '_' . $plugin . Inflector::slug($name);
				$cache = cache('views' . DS . $cacheFile, null, $expires);

				if (is_string($cache)) {
					return $cache;
				}
			}
		}
		$paths = $this->_paths($plugin);

		foreach ($paths as $path) {
			if (file_exists($path . 'elements' . DS . $name . $this->ext)) {
				$file = $path . 'elements' . DS . $name . $this->ext;
				break;
			}
		}

		if (is_file($file)) {
			$element = $this->_render($file, array_merge($this->viewVars, $params), $loadHelpers);
			if (isset($params['cache']) && isset($cacheFile) && isset($expires)) {
				cache('views' . DS . $cacheFile, $element, $expires);
			}
			return $element;
		}
		$file = $paths[0] . 'elements' . DS . $name . $this->ext;

		if (Configure::read('debug') > 0) {
			return "Not Found: " . $file;
		}
	}

/**
 * Renders view for given action and layout. If $file is given, that is used
 * for a view filename (e.g. customFunkyView.ctp).
 *
 * @param string $action Name of action to render for
 * @param string $layout Layout to use
 * @param string $file Custom filename for view
 * @return string Rendered Element
 */
	public function render($action = null, $layout = null, $file = null) {
		if ($this->hasRendered) {
			return true;
		}
		$out = null;

		if ($file != null) {
			$action = $file;
		}

		if ($action !== false && $viewFileName = $this->_getViewFileName($action)) {
			$out = $this->_render($viewFileName, $this->viewVars);
		}

		if ($layout === null) {
			$layout = $this->layout;
		}

		if ($out !== false) {
			if ($layout && $this->autoLayout) {
				$out = $this->renderLayout($out, $layout);
				$isCached = (
					isset($this->Helpers->Cache) &&
					(($this->cacheAction != false)) && (Configure::read('Cache.check') === true)
				);

				if ($isCached) {
					$replace = array('<cake:nocache>', '</cake:nocache>');
					$out = str_replace($replace, '', $out);
				}
			}
			$this->hasRendered = true;
		} else {
			$out = $this->_render($viewFileName, $this->viewVars);
			trigger_error(sprintf(__("Error in view %s, got: <blockquote>%s</blockquote>"), $viewFileName, $out), E_USER_ERROR);
		}
		return $out;
	}

/**
 * Renders a layout. Returns output from _render(). Returns false on error.
 * Several variables are created for use in layout.
 *
 * - `title_for_layout` - A backwards compatible place holder, you should set this value if you want more control.
 * - `content_for_layout` - contains rendered view file
 * - `scripts_for_layout` - contains scripts added to header
 *
 * @param string $content_for_layout Content to render in a view, wrapped by the surrounding layout.
 * @return mixed Rendered output, or false on error
 */
	public function renderLayout($content_for_layout, $layout = null) {
		$layoutFileName = $this->_getLayoutFileName($layout);
		if (empty($layoutFileName)) {
			return $this->output;
		}

		$dataForLayout = array_merge($this->viewVars, array(
			'content_for_layout' => $content_for_layout,
			'scripts_for_layout' => implode("\n\t", $this->_scripts),
		));

		if (!isset($dataForLayout['title_for_layout'])) {
			$dataForLayout['title_for_layout'] = Inflector::humanize($this->viewPath);
		}
		
		$attached = $this->Helpers->attached();
		if (empty($attached) && !empty($this->helpers)) {
			$loadHelpers = true;
		} else {
			$loadHelpers = false;
			$dataForLayout = array_merge($dataForLayout);
		}

		$this->Helpers->trigger('beforeLayout', array(&$this));
		$this->output = $this->_render($layoutFileName, $dataForLayout, $loadHelpers, true);

		if ($this->output === false) {
			$this->output = $this->_render($layoutFileName, $data_for_layout);
			trigger_error(sprintf(__("Error in layout %s, got: <blockquote>%s</blockquote>"), $layoutFileName, $this->output), E_USER_ERROR);
			return false;
		}
		
		$this->Helpers->trigger('afterLayout', array(&$this));

		return $this->output;
	}

/**
 * Render cached view. Works in concert with CacheHelper and Dispatcher to 
 * render cached view files.
 *
 * @param string $filename the cache file to include
 * @param string $timeStart the page render start time
 * @return boolean Success of rendering the cached file.
 */
	public function renderCache($filename, $timeStart) {
		ob_start();
		include ($filename);

		if (Configure::read('debug') > 0 && $this->layout != 'xml') {
			echo "<!-- Cached Render Time: " . round(microtime(true) - $timeStart, 4) . "s -->";
		}
		$out = ob_get_clean();

		if (preg_match('/^<!--cachetime:(\\d+)-->/', $out, $match)) {
			if (time() >= $match['1']) {
				@unlink($filename);
				unset ($out);
				return false;
			} else {
				if ($this->layout === 'xml') {
					header('Content-type: text/xml');
				}
				$commentLength = strlen('<!--cachetime:' . $match['1'] . '-->');
				echo substr($out, $commentLength);
				return true;
			}
		}
	}

/**
 * Returns a list of variables available in the current View context
 *
 * @return array Array of the set view variable names.
 */
	public function getVars() {
		return array_keys($this->viewVars);
	}

/**
 * Returns the contents of the given View variable(s)
 *
 * @param string $var The view var you want the contents of.
 * @return mixed The content of the named var if its set, otherwise null.
 */
	public function getVar($var) {
		if (!isset($this->viewVars[$var])) {
			return null;
		} else {
			return $this->viewVars[$var];
		}
	}

/**
 * Adds a script block or other element to be inserted in $scripts_for_layout in
 * the `<head />` of a document layout
 *
 * @param string $name Either the key name for the script, or the script content. Name can be used to
 *   update/replace a script element.
 * @param string $content The content of the script being added, optional.
 * @return void
 */
	public function addScript($name, $content = null) {
		if (empty($content)) {
			if (!in_array($name, array_values($this->_scripts))) {
				$this->_scripts[] = $name;
			}
		} else {
			$this->_scripts[$name] = $content;
		}
	}

/**
 * Generates a unique, non-random DOM ID for an object, based on the object type and the target URL.
 *
 * @param string $object Type of object, i.e. 'form' or 'link'
 * @param string $url The object's target URL
 * @return string
 */
	public function uuid($object, $url) {
		$c = 1;
		$url = Router::url($url);
		$hash = $object . substr(md5($object . $url), 0, 10);
		while (in_array($hash, $this->uuids)) {
			$hash = $object . substr(md5($object . $url . $c), 0, 10);
			$c++;
		}
		$this->uuids[] = $hash;
		return $hash;
	}

/**
 * Returns the entity reference of the current context as an array of identity parts
 *
 * @return array An array containing the identity elements of an entity
 */
	public function entity() {
		$assoc = ($this->association) ? $this->association : $this->model;
		if (!empty($this->entityPath)) {
			$path = explode('.', $this->entityPath);
			$count = count($path);
			if (
				($count == 1 && !empty($this->association)) ||
				($count == 1 && $this->model != $this->entityPath) ||
				($count  == 2 && !empty($this->fieldSuffix)) ||
				is_numeric($path[0]) && !empty($assoc)
			) {
				array_unshift($path, $assoc);
			}
			return Set::filter($path);
		}
		return array_values(Set::filter(
			array($assoc, $this->modelId, $this->field, $this->fieldSuffix)
		));
	}

/**
 * Allows a template or element to set a variable that will be available in
 * a layout or other element. Analagous to Controller::set.
 *
 * @param mixed $one A string or an array of data.
 * @param mixed $two Value in case $one is a string (which then works as the key).
 *    Unused if $one is an associative array, otherwise serves as the values to $one's keys.
 * @return void
 */
	public function set($one, $two = null) {
		$data = null;
		if (is_array($one)) {
			if (is_array($two)) {
				$data = array_combine($one, $two);
			} else {
				$data = $one;
			}
		} else {
			$data = array($one => $two);
		}
		if ($data == null) {
			return false;
		}
		$this->viewVars = array_merge($this->viewVars, $data);
	}

/**
 * Displays an error page to the user. Uses layouts/error.ctp to render the page.
 *
 * @param integer $code HTTP Error code (for instance: 404)
 * @param string $name Name of the error (for instance: Not Found)
 * @param string $message Error message as a web page
 */
	public function error($code, $name, $message) {
		header ("HTTP/1.1 {$code} {$name}");
		print ($this->_render(
			$this->_getLayoutFileName('error'),
			array('code' => $code, 'name' => $name, 'message' => $message)
		));
	}

/**
 * Magic accessor for helpers.
 *
 * @return void
 */
	public function __get($name) {
		if (isset($this->Helpers->{$name})) {
			return $this->Helpers->{$name};
		}
		return null;
	}

/**
 * Interact with the HelperCollection to load all the helpers.
 *
 * @return void
 */
	public function loadHelpers() {
		$helpers = HelperCollection::normalizeObjectArray($this->helpers);
		foreach ($helpers as $name => $properties) {
			$this->Helpers->load($properties['class'], $properties['settings'], true);
		}
	}

/**
 * Renders and returns output for given view filename with its
 * array of data.
 *
 * @param string $___viewFn Filename of the view
 * @param array $___dataForView Data to include in rendered view
 * @param boolean $loadHelpers Boolean to indicate that helpers should be loaded.
 * @param boolean $cached Whether or not to trigger the creation of a cache file.
 * @return string Rendered output
 */
	protected function _render($___viewFn, $___dataForView, $loadHelpers = true, $cached = false) {
		$attached = $this->Helpers->attached();
		if (count($attached) === 0 && $loadHelpers === true) {
			$this->loadHelpers();
			$this->Helpers->trigger('beforeRender', array(&$this));
			unset($attached);
		}

		extract($___dataForView, EXTR_SKIP);
		ob_start();

		if (Configure::read('debug') > 0) {
			include ($___viewFn);
		} else {
			@include ($___viewFn);
		}

		if ($loadHelpers === true) {
			$this->Helpers->trigger('afterRender', array(&$this));
		}

		$out = ob_get_clean();
		$caching = (
			isset($this->Helpers->Cache) &&
			(($this->cacheAction != false)) && (Configure::read('Cache.check') === true)
		);

		if ($caching) {
			if (isset($this->Helpers->Cache)) {
				$cache =& $this->Helpers->Cache;
				$cache->base = $this->base;
				$cache->here = $this->here;
				$cache->helpers = $this->helpers;
				$cache->action = $this->action;
				$cache->controllerName = $this->name;
				$cache->layout = $this->layout;
				$cache->cacheAction = $this->cacheAction;
				$cache->cache($___viewFn, $out, $cached);
			}
		}
		return $out;
	}

/**
 * Loads a helper.  Delegates to the HelperCollection to load the helper
 *
 * @param string $helperName Name of the helper to load.
 * @param array $settings Settings for the helper
 * @return Helper a constructed helper object.
 */
<<<<<<< HEAD
	public function loadHelper($helperName, $settings = array(), $attach = true) {
		return $this->Helpers->load($helperName, $settings, $attach);
=======
	protected function &_loadHelpers(&$loaded, $helpers, $parent = null) {
		foreach ($helpers as $i => $helper) {
			$options = array();

			if (!is_int($i)) {
				$options = $helper;
				$helper = $i;
			}
			list($plugin, $helper) = pluginSplit($helper, true, $this->plugin);
			$helperCn = $helper . 'Helper';

			if (!isset($loaded[$helper])) {
				if (!class_exists($helperCn)) {
					$isLoaded = false;
					if (!is_null($plugin)) {
						$isLoaded = App::import('Helper', $plugin . $helper);
					}
					if (!$isLoaded) {
						if (!App::import('Helper', $helper)) {
							$this->cakeError('missingHelperFile', array(array(
								'helper' => $helper,
								'file' => Inflector::underscore($helper) . '.php',
								'base' => $this->base
							)));
							return false;
						}
					}
					if (!class_exists($helperCn)) {
						$this->cakeError('missingHelperClass', array(array(
							'helper' => $helper,
							'file' => Inflector::underscore($helper) . '.php',
							'base' => $this->base
						)));
						return false;
					}
				}
				$loaded[$helper] =& new $helperCn($options);
				$vars = array('base', 'webroot', 'here', 'request', 'params', 'action', 'data', 'theme', 'plugin');
				$c = count($vars);

				for ($j = 0; $j < $c; $j++) {
					$loaded[$helper]->{$vars[$j]} = $this->{$vars[$j]};
				}

				if (!empty($this->validationErrors)) {
					$loaded[$helper]->validationErrors = $this->validationErrors;
				}
				if (is_array($loaded[$helper]->helpers) && !empty($loaded[$helper]->helpers)) {
					$loaded =& $this->_loadHelpers($loaded, $loaded[$helper]->helpers, $helper);
				}
			}
			if (isset($loaded[$parent])) {
				$loaded[$parent]->{$helper} =& $loaded[$helper];
			}
		}
		return $loaded;
>>>>>>> 4a8e44b4
	}

/**
 * Returns filename of given action's template file (.ctp) as a string.
 * CamelCased action names will be under_scored! This means that you can have
 * LongActionNames that refer to long_action_names.ctp views.
 *
 * @param string $name Controller action to find template filename for
 * @return string Template filename
 * @throws MissingViewException when a view file could not be found.
 */
	protected function _getViewFileName($name = null) {
		$subDir = null;

		if (!is_null($this->subDir)) {
			$subDir = $this->subDir . DS;
		}

		if ($name === null) {
			$name = $this->action;
		}
		$name = str_replace('/', DS, $name);

		if (strpos($name, DS) === false && $name[0] !== '.') {
			$name = $this->viewPath . DS . $subDir . Inflector::underscore($name);
		} elseif (strpos($name, DS) !== false) {
			if ($name{0} === DS || $name{1} === ':') {
				if (is_file($name)) {
					return $name;
				}
				$name = trim($name, DS);
			} else if ($name[0] === '.') {
				$name = substr($name, 3);
			} else {
				$name = $this->viewPath . DS . $subDir . $name;
			}
		}
		$paths = $this->_paths(Inflector::underscore($this->plugin));
		
		$exts = array($this->ext);
		if ($this->ext !== '.ctp') {
			array_push($exts, '.ctp');
		}
		foreach ($exts as $ext) {
			foreach ($paths as $path) {
				if (file_exists($path . $name . $ext)) {
					return $path . $name . $ext;
				}
			}
		}
		$defaultPath = $paths[0];

		if ($this->plugin) {
			$pluginPaths = App::path('plugins');
			foreach ($paths as $path) {
				if (strpos($path, $pluginPaths[0]) === 0) {
					$defaultPath = $path;
					break;
				}
			}
		}
		throw new MissingViewException($defaultPath . $name . $this->ext);
	}

/**
 * Returns layout filename for this template as a string.
 *
 * @param string $name The name of the layout to find.
 * @return string Filename for layout file (.ctp).
 * @throws MissingLayoutException when a layout cannot be located
 */
	protected function _getLayoutFileName($name = null) {
		if ($name === null) {
			$name = $this->layout;
		}
		$subDir = null;

		if (!is_null($this->layoutPath)) {
			$subDir = $this->layoutPath . DS;
		}
		$paths = $this->_paths(Inflector::underscore($this->plugin));
		$file = 'layouts' . DS . $subDir . $name;
		
		$exts = array($this->ext);
		if ($this->ext !== '.ctp') {
			array_push($exts, '.ctp');
		}
		foreach ($exts as $ext) {
			foreach ($paths as $path) {
				if (file_exists($path . $file . $ext)) {
					return $path . $file . $ext;
				}
			}
		}
		throw new MissingLayoutException($paths[0] . $file . $this->ext);
	}

/**
 * Return all possible paths to find view files in order
 *
 * @param string $plugin Optional plugin name to scan for view files.
 * @param boolean $cached Set to true to force a refresh of view paths.
 * @return array paths
 */
	protected function _paths($plugin = null, $cached = true) {
		if ($plugin === null && $cached === true && !empty($this->__paths)) {
			return $this->__paths;
		}
		$paths = array();
		$viewPaths = App::path('views');
		$corePaths = array_flip(App::core('views'));

		if (!empty($plugin)) {
			$count = count($viewPaths);
			for ($i = 0; $i < $count; $i++) {
				if (!isset($corePaths[$viewPaths[$i]])) {
					$paths[] = $viewPaths[$i] . 'plugins' . DS . $plugin . DS;
				}
			}
			$paths[] = App::pluginPath($plugin) . 'views' . DS;
		}
		$this->__paths = array_merge($paths, $viewPaths);
		return $this->__paths;
	}
}

class MissingViewException extends RuntimeException { }
class MissingLayoutException extends RuntimeException { }<|MERGE_RESOLUTION|>--- conflicted
+++ resolved
@@ -728,67 +728,8 @@
  * @param array $settings Settings for the helper
  * @return Helper a constructed helper object.
  */
-<<<<<<< HEAD
 	public function loadHelper($helperName, $settings = array(), $attach = true) {
 		return $this->Helpers->load($helperName, $settings, $attach);
-=======
-	protected function &_loadHelpers(&$loaded, $helpers, $parent = null) {
-		foreach ($helpers as $i => $helper) {
-			$options = array();
-
-			if (!is_int($i)) {
-				$options = $helper;
-				$helper = $i;
-			}
-			list($plugin, $helper) = pluginSplit($helper, true, $this->plugin);
-			$helperCn = $helper . 'Helper';
-
-			if (!isset($loaded[$helper])) {
-				if (!class_exists($helperCn)) {
-					$isLoaded = false;
-					if (!is_null($plugin)) {
-						$isLoaded = App::import('Helper', $plugin . $helper);
-					}
-					if (!$isLoaded) {
-						if (!App::import('Helper', $helper)) {
-							$this->cakeError('missingHelperFile', array(array(
-								'helper' => $helper,
-								'file' => Inflector::underscore($helper) . '.php',
-								'base' => $this->base
-							)));
-							return false;
-						}
-					}
-					if (!class_exists($helperCn)) {
-						$this->cakeError('missingHelperClass', array(array(
-							'helper' => $helper,
-							'file' => Inflector::underscore($helper) . '.php',
-							'base' => $this->base
-						)));
-						return false;
-					}
-				}
-				$loaded[$helper] =& new $helperCn($options);
-				$vars = array('base', 'webroot', 'here', 'request', 'params', 'action', 'data', 'theme', 'plugin');
-				$c = count($vars);
-
-				for ($j = 0; $j < $c; $j++) {
-					$loaded[$helper]->{$vars[$j]} = $this->{$vars[$j]};
-				}
-
-				if (!empty($this->validationErrors)) {
-					$loaded[$helper]->validationErrors = $this->validationErrors;
-				}
-				if (is_array($loaded[$helper]->helpers) && !empty($loaded[$helper]->helpers)) {
-					$loaded =& $this->_loadHelpers($loaded, $loaded[$helper]->helpers, $helper);
-				}
-			}
-			if (isset($loaded[$parent])) {
-				$loaded[$parent]->{$helper} =& $loaded[$helper];
-			}
-		}
-		return $loaded;
->>>>>>> 4a8e44b4
 	}
 
 /**
