<?php
/**
 * Automatic generation of HTML FORMs from given data.
 *
 * Used for scaffolding.
 *
 * PHP 5
 *
 * CakePHP(tm) : Rapid Development Framework (http://cakephp.org)
 * Copyright 2005-2010, Cake Software Foundation, Inc. (http://cakefoundation.org)
 *
 * Licensed under The MIT License
 * Redistributions of files must retain the above copyright notice.
 *
 * @copyright	 Copyright 2005-2010, Cake Software Foundation, Inc. (http://cakefoundation.org)
 * @link		  http://cakephp.org CakePHP(tm) Project
 * @package	   cake
 * @subpackage	cake.cake.libs.view.helpers
 * @since		 CakePHP(tm) v 0.10.0.1076
 * @license	   MIT License (http://www.opensource.org/licenses/mit-license.php)
 */

/**
 * Form helper library.
 *
 * Automatic generation of HTML FORMs from given data.
 *
 * @package	   cake
 * @subpackage	cake.cake.libs.view.helpers
 * @link http://book.cakephp.org/view/1383/Form
 */
class FormHelper extends AppHelper {

/**
 * Other helpers used by FormHelper
 *
 * @var array
 * @access public
 */
	public $helpers = array('Html');

/**
 * Holds the fields array('field_name' => array('type'=> 'string', 'length'=> 100),
 * primaryKey and validates array('field_name')
 *
 * @access public
 */
	public $fieldset = array();

/**
 * Options used by DateTime fields
 *
 * @var array
 */
	private $__options = array(
		'day' => array(), 'minute' => array(), 'hour' => array(),
		'month' => array(), 'year' => array(), 'meridian' => array()
	);

/**
 * List of fields created, used with secure forms.
 *
 * @var array
 * @access public
 */
	public $fields = array();

/**
 * Defines the type of form being created.  Set by FormHelper::create().
 *
 * @var string
 * @access public
 */
	public $requestType = null;

/**
 * The default model being used for the current form.
 *
 * @var string
 * @access public
 */
	public $defaultModel = null;


/**
 * Persistent default options used by input(). Set by FormHelper::create().
 *
 * @var array
 * @access protected
 */
	protected $_inputDefaults = array();

/**
 * Introspects model information and extracts information related
 * to validation, field length and field type. Appends information into
 * $this->fieldset.
 *
 * @return Model Returns a model instance
 */
	protected function &_introspectModel($model) {
		$object = null;
		if (is_string($model) && strpos($model, '.') !== false) {
			$path = explode('.', $model);
			$model = end($path);
		}

		if (ClassRegistry::isKeySet($model)) {
			$object = ClassRegistry::getObject($model);
		}

		if (!empty($object)) {
			$fields = $object->schema();
			foreach ($fields as $key => $value) {
				unset($fields[$key]);
				$fields[$key] = $value;
			}

			if (!empty($object->hasAndBelongsToMany)) {
				foreach ($object->hasAndBelongsToMany as $alias => $assocData) {
					$fields[$alias] = array('type' => 'multiple');
				}
			}
			$validates = array();
			if (!empty($object->validate)) {
				foreach ($object->validate as $validateField => $validateProperties) {
					if ($this->_isRequiredField($validateProperties)) {
						$validates[] = $validateField;
					}
				}
			}
			$defaults = array('fields' => array(), 'key' => 'id', 'validates' => array());
			$key = $object->primaryKey;
			$this->fieldset[$model] = array_merge($defaults, compact('fields', 'key', 'validates'));
		}

		return $object;
	}

/**
 * Returns if a field is required to be filled based on validation properties from the validating object
 *
 * @return boolean true if field is required to be filled, false otherwise
 */
	protected function _isRequiredField($validateProperties) {
		$required = false;
		if (is_array($validateProperties)) {

			$dims = Set::countDim($validateProperties);
			if ($dims == 1 || ($dims == 2 && isset($validateProperties['rule']))) {
				$validateProperties = array($validateProperties);
			}

			foreach ($validateProperties as $rule => $validateProp) {
				if (isset($validateProp['allowEmpty']) && $validateProp['allowEmpty'] === true) {
					return false;
				}
				$rule = isset($validateProp['rule']) ? $validateProp['rule'] : false;
				$required = $rule || empty($validateProp);
				if ($required) {
					break;
				}
			}
		}
		return $required;
	}

/**
 * Returns an HTML FORM element.
 *
 * ### Options:
 *
 * - `type` Form method defaults to POST
 * - `action`  The controller action the form submits to, (optional).
 * - `url`  The url the form submits to. Can be a string or a url array,
 * - `default`  Allows for the creation of Ajax forms.
 * - `onsubmit` Used in conjunction with 'default' to create ajax forms.
 * - `inputDefaults` set the default $options for FormHelper::input(). Any options that would
 *	be set when using FormHelper::input() can be set here.  Options set with `inputDefaults`
 *	can be overridden when calling input()
 * - `encoding` Set the accept-charset encoding for the form.  Defaults to `Configure::read('App.encoding')`
 *
 * @access public
 * @param string $model The model object which the form is being defined for
 * @param array $options An array of html attributes and options.
 * @return string An formatted opening FORM tag.
 * @link http://book.cakephp.org/view/1384/Creating-Forms
 */
	function create($model = null, $options = array()) {
		$created = $id = false;
		$append = '';

		if (is_array($model) && empty($options)) {
			$options = $model;
			$model = null;
		}
		if (empty($model) && $model !== false && !empty($this->request['models'])) {
			$model = $this->request['models'][0];
			$this->defaultModel = $this->request['models'][0];
		} elseif (empty($model) && empty($this->request['models'])) {
			$model = false;
		}

		$models = ClassRegistry::keys();
		foreach ($models as $currentModel) {
			if (ClassRegistry::isKeySet($currentModel)) {
				$currentObject =& ClassRegistry::getObject($currentModel);
				if (is_a($currentObject, 'Model') && !empty($currentObject->validationErrors)) {
					$this->validationErrors[Inflector::camelize($currentModel)] =& $currentObject->validationErrors;
				}
			}
		}

		$object = $this->_introspectModel($model);
		$this->setEntity($model . '.', true);

		$modelEntity = $this->model();
		if (isset($this->fieldset[$modelEntity]['key'])) {
			$data = $this->fieldset[$modelEntity];
			$recordExists = (
<<<<<<< HEAD
				isset($this->request->data[$model]) &&
				!empty($this->request->data[$model][$data['key']])
=======
				isset($this->data[$model]) &&
				!empty($this->data[$model][$data['key']]) &&
				!is_array($this->data[$model][$data['key']])
>>>>>>> 5349257b
			);

			if ($recordExists) {
				$created = true;
				$id = $this->request->data[$model][$data['key']];
			}
		}

		$options = array_merge(array(
			'type' => ($created && empty($options['action'])) ? 'put' : 'post',
			'action' => null,
			'url' => null,
			'default' => true,
			'encoding' => strtolower(Configure::read('App.encoding')),
			'inputDefaults' => array()),
		$options);
		$this->_inputDefaults = $options['inputDefaults'];
		unset($options['inputDefaults']);

		if (empty($options['url']) || is_array($options['url'])) {
			if (empty($options['url']['controller'])) {
				if (!empty($model) && $model != $this->defaultModel) {
					$options['url']['controller'] = Inflector::underscore(Inflector::pluralize($model));
				} elseif (!empty($this->request['controller'])) {
					$options['url']['controller'] = Inflector::underscore($this->request['controller']);
				}
			}
			if (empty($options['action'])) {
				$options['action'] = $this->request['action'];
			}

			$actionDefaults = array(
				'plugin' => $this->plugin,
				'controller' => $this->_View->viewPath,
				'action' => $options['action'],
			);
			if (!empty($options['action']) && !isset($options['id'])) {
				$options['id'] = $this->domId($options['action'] . 'Form');
			}
			$options['action'] = array_merge($actionDefaults, (array)$options['url']);
			if (empty($options['action'][0])) {
				$options['action'][0] = $id;
			}
		} elseif (is_string($options['url'])) {
			$options['action'] = $options['url'];
		}
		unset($options['url']);

		switch (strtolower($options['type'])) {
			case 'get':
				$htmlAttributes['method'] = 'get';
			break;
			case 'file':
				$htmlAttributes['enctype'] = 'multipart/form-data';
				$options['type'] = ($created) ? 'put' : 'post';
			case 'post':
			case 'put':
			case 'delete':
				$append .= $this->hidden('_method', array(
					'name' => '_method', 'value' => strtoupper($options['type']), 'id' => null
				));
			default:
				$htmlAttributes['method'] = 'post';
			break;
		}
		$this->requestType = strtolower($options['type']);

		$htmlAttributes['action'] = $this->url($options['action']);
		unset($options['type'], $options['action']);

		if ($options['default'] == false) {
			if (isset($htmlAttributes['onSubmit']) || isset($htmlAttributes['onsubmit'])) {
				$htmlAttributes['onsubmit'] .= ' event.returnValue = false; return false;';
			} else {
				$htmlAttributes['onsubmit'] = 'event.returnValue = false; return false;';
			}
		}

		if (!empty($options['encoding'])) {
			$htmlAttributes['accept-charset'] = $options['encoding'];
			unset($options['encoding']);
		}

		unset($options['default']);
		$htmlAttributes = array_merge($options, $htmlAttributes);

		$this->fields = array();
		if (isset($this->request['_Token']) && !empty($this->request['_Token'])) {
			$append .= $this->hidden('_Token.key', array(
				'value' => $this->request['_Token']['key'], 'id' => 'Token' . mt_rand())
			);
		}

		if (!empty($append)) {
			$append = sprintf($this->Html->tags['block'], ' style="display:none;"', $append);
		}

		$this->setEntity($model . '.', true);
		$attributes = $this->_parseAttributes($htmlAttributes, null, '');
		return sprintf($this->Html->tags['form'], $attributes) . $append;
	}

/**
 * Closes an HTML form, cleans up values set by FormHelper::create(), and writes hidden
 * input fields where appropriate.
 *
 * If $options is set a form submit button will be created. Options can be either a string or an array.
 *
 * {{{
 * array usage:
 *
 * array('label' => 'save'); value="save"
 * array('label' => 'save', 'name' => 'Whatever'); value="save" name="Whatever"
 * array('name' => 'Whatever'); value="Submit" name="Whatever"
 * array('label' => 'save', 'name' => 'Whatever', 'div' => 'good') <div class="good"> value="save" name="Whatever"
 * array('label' => 'save', 'name' => 'Whatever', 'div' => array('class' => 'good')); <div class="good"> value="save" name="Whatever"
 * }}}
 *
 * @param mixed $options as a string will use $options as the value of button,
 * @return string a closing FORM tag optional submit button.
 * @access public
 * @link http://book.cakephp.org/view/1389/Closing-the-Form
 */
	public function end($options = null) {
		if (!empty($this->request['models'])) {
			$models = $this->request['models'][0];
		}
		$out = null;
		$submit = null;

		if ($options !== null) {
			$submitOptions = array();
			if (is_string($options)) {
				$submit = $options;
			} else {
				if (isset($options['label'])) {
					$submit = $options['label'];
					unset($options['label']);
				}
				$submitOptions = $options;

				if (!$submit) {
					$submit = __('Submit');
				}
			}
			$out .= $this->submit($submit, $submitOptions);
		}
		if (isset($this->request['_Token']) && !empty($this->request['_Token'])) {
			$out .= $this->secure($this->fields);
			$this->fields = array();
		}
		$this->setEntity(null);
		$out .= $this->Html->tags['formend'];

		$this->_View->modelScope = false;
		return $out;
	}

/**
 * Generates a hidden field with a security hash based on the fields used in the form.
 *
 * @param array $fields The list of fields to use when generating the hash
 * @return string A hidden input field with a security hash
 */
	public function secure($fields = array()) {
		if (!isset($this->request['_Token']) || empty($this->request['_Token'])) {
			return;
		}
		$locked = array();

		foreach ($fields as $key => $value) {
			if (!is_int($key)) {
				$locked[$key] = $value;
				unset($fields[$key]);
			}
		}
		sort($fields, SORT_STRING);
		ksort($locked, SORT_STRING);
		$fields += $locked;

		$fields = Security::hash(serialize($fields) . Configure::read('Security.salt'));
		$locked = str_rot13(serialize(array_keys($locked)));

		$out = $this->hidden('_Token.fields', array(
			'value' => urlencode($fields . ':' . $locked),
			'id' => 'TokenFields' . mt_rand()
		));
		$out = sprintf($this->Html->tags['block'], ' style="display:none;"', $out);
		return $out;
	}

/**
 * Determine which fields of a form should be used for hash.
 * Populates $this->fields
 *
 * @param mixed $field Reference to field to be secured
 * @param mixed $value Field value, if value should not be tampered with.
 * @return void
 * @access private
 */
	function __secure($field = null, $value = null) {
		if (!$field) {
			$field = $this->_View->entity();
		} elseif (is_string($field)) {
			$field = Set::filter(explode('.', $field), true);
		}

		if (!empty($this->request['_Token']['disabledFields'])) {
			foreach ((array)$this->request['_Token']['disabledFields'] as $disabled) {
				$disabled = explode('.', $disabled);
				if (array_values(array_intersect($field, $disabled)) === $disabled) {
					return;
				}
			}
		}
		$field = implode('.', $field);
		if (!in_array($field, $this->fields)) {
			if ($value !== null) {
				return $this->fields[$field] = $value;
			}
			$this->fields[] = $field;
		}
	}

/**
 * Returns true if there is an error for the given field, otherwise false
 *
 * @param string $field This should be "Modelname.fieldname"
 * @return boolean If there are errors this method returns true, else false.
 * @access public
 * @link http://book.cakephp.org/view/1426/isFieldError
 */
	public function isFieldError($field) {
		$this->setEntity($field);
		return (bool)$this->tagIsInvalid();
	}

/**
 * Returns a formatted error message for given FORM field, NULL if no errors.
 *
 * ### Options:
 *
 * - `escape`  bool  Whether or not to html escape the contents of the error.
 * - `wrap`  mixed  Whether or not the error message should be wrapped in a div. If a
 *   string, will be used as the HTML tag to use.
 * - `class` string  The classname for the error message
 *
 * @param string $field A field name, like "Modelname.fieldname"
 * @param mixed $text Error message or array of $options. If array, `attributes` key
 * will get used as html attributes for error container
 * @param array $options Rendering options for <div /> wrapper tag
 * @return string If there are errors this method returns an error message, otherwise null.
 * @access public
 * @link http://book.cakephp.org/view/1423/error
 */
	public function error($field, $text = null, $options = array()) {
		$defaults = array('wrap' => true, 'class' => 'error-message', 'escape' => true);
		$options = array_merge($defaults, $options);
		$this->setEntity($field);

		if ($error = $this->tagIsInvalid()) {
			if (is_array($error)) {
				list(,,$field) = explode('.', $field);
				if (isset($error[$field])) {
					$error = $error[$field];
				} else {
					return null;
				}
			}

			if (is_array($text) && is_numeric($error) && $error > 0) {
				$error--;
			}
			if (is_array($text)) {
				$options = array_merge($options, array_intersect_key($text, $defaults));
				if (isset($text['attributes']) && is_array($text['attributes'])) {
					$options = array_merge($options, $text['attributes']);
				}
				$text = isset($text[$error]) ? $text[$error] : null;
				unset($options[$error]);
			}

			if ($text != null) {
				$error = $text;
			} elseif (is_numeric($error)) {
				$error = sprintf(__('Error in field %s'), Inflector::humanize($this->field()));
			}
			if ($options['escape']) {
				$error = h($error);
				unset($options['escape']);
			}
			if ($options['wrap']) {
				$tag = is_string($options['wrap']) ? $options['wrap'] : 'div';
				unset($options['wrap']);
				return $this->Html->tag($tag, $error, $options);
			} else {
				return $error;
			}
		} else {
			return null;
		}
	}

/**
 * Returns a formatted LABEL element for HTML FORMs. Will automatically generate
 * a for attribute if one is not provided.
 *
 * @param string $fieldName This should be "Modelname.fieldname"
 * @param string $text Text that will appear in the label field.
 * @param mixed $options An array of HTML attributes, or a string, to be used as a class name.
 * @return string The formatted LABEL element
 * @link http://book.cakephp.org/view/1427/label
 */
	function label($fieldName = null, $text = null, $options = array()) {
		if (empty($fieldName)) {
			$fieldName = implode('.', $this->_View->entity());
		}

		if ($text === null) {
			if (strpos($fieldName, '.') !== false) {
				$text = array_pop(explode('.', $fieldName));
			} else {
				$text = $fieldName;
			}
			if (substr($text, -3) == '_id') {
				$text = substr($text, 0, strlen($text) - 3);
			}
			$text = __(Inflector::humanize(Inflector::underscore($text)));
		}

		if (is_string($options)) {
			$options = array('class' => $options);
		}

		if (isset($options['for'])) {
			$labelFor = $options['for'];
			unset($options['for']);
		} else {
			$labelFor = $this->domId($fieldName);
		}

		return sprintf(
			$this->Html->tags['label'],
			$labelFor,
			$this->_parseAttributes($options), $text
		);
	}

/**
 * Generate a set of inputs for `$fields`.  If $fields is null the current model
 * will be used.
 *
 * In addition to controller fields output, `$fields` can be used to control legend
 * and fieldset rendering with the `fieldset` and `legend` keys.
 * `$form->inputs(array('legend' => 'My legend'));` Would generate an input set with
 * a custom legend.  You can customize individual inputs through `$fields` as well.
 *
 * {{{
 *	$form->inputs(array(
 *		'name' => array('label' => 'custom label')
 *	));
 * }}}
 *
 * In addition to fields control, inputs() allows you to use a few additional options.
 *
 * - `fieldset` Set to false to disable the fieldset. If a string is supplied it will be used as
 *    the classname for the fieldset element.
 * - `legend` Set to false to disable the legend for the generated input set. Or supply a string
 *	to customize the legend text.
 *
 * @param mixed $fields An array of fields to generate inputs for, or null.
 * @param array $blacklist a simple array of fields to not create inputs for.
 * @return string Completed form inputs.
 */
	public function inputs($fields = null, $blacklist = null) {
		$fieldset = $legend = true;
		$model = $this->model();
		if (is_array($fields)) {
			if (array_key_exists('legend', $fields)) {
				$legend = $fields['legend'];
				unset($fields['legend']);
			}

			if (isset($fields['fieldset'])) {
				$fieldset = $fields['fieldset'];
				unset($fields['fieldset']);
			}
		} elseif ($fields !== null) {
			$fieldset = $legend = $fields;
			if (!is_bool($fieldset)) {
				$fieldset = true;
			}
			$fields = array();
		}

		if (empty($fields)) {
			$fields = array_keys($this->fieldset[$model]['fields']);
		}

		if ($legend === true) {
			$actionName = __('New %s');
			$isEdit = (
				strpos($this->request->params['action'], 'update') !== false ||
				strpos($this->request->params['action'], 'edit') !== false
			);
			if ($isEdit) {
				$actionName = __('Edit %s');
			}
			$modelName = Inflector::humanize(Inflector::underscore($model));
			$legend = sprintf($actionName, __($modelName));
		}

		$out = null;
		foreach ($fields as $name => $options) {
			if (is_numeric($name) && !is_array($options)) {
				$name = $options;
				$options = array();
			}
			$entity = explode('.', $name);
			$blacklisted = (
				is_array($blacklist) &&
				(in_array($name, $blacklist) || in_array(end($entity), $blacklist))
			);
			if ($blacklisted) {
				continue;
			}
			$out .= $this->input($name, $options);
		}

		if (is_string($fieldset)) {
			$fieldsetClass = sprintf(' class="%s"', $fieldset);
		} else {
			$fieldsetClass = '';
		}

		if ($fieldset && $legend) {
			return sprintf(
				$this->Html->tags['fieldset'],
				$fieldsetClass,
				sprintf($this->Html->tags['legend'], $legend) . $out
			);
		} elseif ($fieldset) {
			return sprintf($this->Html->tags['fieldset'], $fieldsetClass, $out);
		} else {
			return $out;
		}
	}

/**
 * Generates a form input element complete with label and wrapper div
 *
 * ### Options
 *
 * See each field type method for more information. Any options that are part of
 * $attributes or $options for the different **type** methods can be included in `$options` for input().
 *
 * - `type` - Force the type of widget you want. e.g. `type => 'select'`
 * - `label` - Either a string label, or an array of options for the label. See FormHelper::label()
 * - `div` - Either `false` to disable the div, or an array of options for the div.
 *	See HtmlHelper::div() for more options.
 * - `options` - for widgets that take options e.g. radio, select
 * - `error` - control the error message that is produced
 * - `empty` - String or boolean to enable empty select box options.
 * - `before` - Content to place before the label + input.
 * - `after` - Content to place after the label + input.
 * - `between` - Content to place between the label + input.
 * - `format` - format template for element order. Any element that is not in the array, will not be in the output.
 *	- Default input format order: array('before', 'label', 'between', 'input', 'after', 'error')
 *	- Default checkbox format order: array('before', 'input', 'between', 'label', 'after', 'error')
 *	- Hidden input will not be formatted
 *	- Radio buttons cannot have the order of input and label elements controlled with these settings.
 *
 * @param string $fieldName This should be "Modelname.fieldname"
 * @param array $options Each type of input takes different options.
 * @return string Completed form widget.
 * @access public
 * @link http://book.cakephp.org/view/1390/Automagic-Form-Elements
 */
	public function input($fieldName, $options = array()) {
		$this->setEntity($fieldName);

		$options = array_merge(
			array('before' => null, 'between' => null, 'after' => null, 'format' => null),
			$this->_inputDefaults,
			$options
		);

		$modelKey = $this->model();
		$fieldKey = $this->field();
		if (!isset($this->fieldset[$modelKey])) {
			$this->_introspectModel($modelKey);
		}

		if (!isset($options['type'])) {
			$magicType = true;
			$options['type'] = 'text';
			if (isset($options['options'])) {
				$options['type'] = 'select';
			} elseif (in_array($fieldKey, array('psword', 'passwd', 'password'))) {
				$options['type'] = 'password';
			} elseif (isset($options['checked'])) {
				$options['type'] = 'checkbox';
			} elseif (isset($this->fieldset[$modelKey]['fields'][$fieldKey])) {
				$fieldDef = $this->fieldset[$modelKey]['fields'][$fieldKey];
				$type = $fieldDef['type'];
				$primaryKey = $this->fieldset[$modelKey]['key'];
			}

			if (isset($type)) {
				$map = array(
					'string'  => 'text',	 'datetime'  => 'datetime',
					'boolean' => 'checkbox', 'timestamp' => 'datetime',
					'text'	=> 'textarea', 'time'	  => 'time',
					'date'	=> 'date',	 'float'	 => 'text'
				);

				if (isset($this->map[$type])) {
					$options['type'] = $this->map[$type];
				} elseif (isset($map[$type])) {
					$options['type'] = $map[$type];
				}
				if ($fieldKey == $primaryKey) {
					$options['type'] = 'hidden';
				}
			}
			if (preg_match('/_id$/', $fieldKey) && $options['type'] !== 'hidden') {
				$options['type'] = 'select';
			}

			if ($modelKey === $fieldKey) {
				$options['type'] = 'select';
				if (!isset($options['multiple'])) {
					$options['multiple'] = 'multiple';
				}
			}
		}
		$types = array('checkbox', 'radio', 'select');

		if (
			(!isset($options['options']) && in_array($options['type'], $types)) ||
			(isset($magicType) && $options['type'] == 'text')
		) {
			$varName = Inflector::variable(
				Inflector::pluralize(preg_replace('/_id$/', '', $fieldKey))
			);
			$varOptions = $this->_View->getVar($varName);
			if (is_array($varOptions)) {
				if ($options['type'] !== 'radio') {
					$options['type'] = 'select';
				}
				$options['options'] = $varOptions;
			}
		}

		$autoLength = (!array_key_exists('maxlength', $options) && isset($fieldDef['length']));
		if ($autoLength && $options['type'] == 'text') {
			$options['maxlength'] = $fieldDef['length'];
		}
		if ($autoLength && $fieldDef['type'] == 'float') {
			$options['maxlength'] = array_sum(explode(',', $fieldDef['length']))+1;
		}

		$divOptions = array();
		$div = $this->_extractOption('div', $options, true);
		unset($options['div']);

		if (!empty($div)) {
			$divOptions['class'] = 'input';
			$divOptions = $this->addClass($divOptions, $options['type']);
			if (is_string($div)) {
				$divOptions['class'] = $div;
			} elseif (is_array($div)) {
				$divOptions = array_merge($divOptions, $div);
			}
			if (
				isset($this->fieldset[$modelKey]) &&
				in_array($fieldKey, $this->fieldset[$modelKey]['validates'])
			) {
				$divOptions = $this->addClass($divOptions, 'required');
			}
			if (!isset($divOptions['tag'])) {
				$divOptions['tag'] = 'div';
			}
		}

		$label = null;
		if (isset($options['label']) && $options['type'] !== 'radio') {
			$label = $options['label'];
			unset($options['label']);
		}

		if ($options['type'] === 'radio') {
			$label = false;
			if (isset($options['options'])) {
				$radioOptions = (array)$options['options'];
				unset($options['options']);
			}
		}

		if ($label !== false) {
			$label = $this->_inputLabel($fieldName, $label, $options);
		}

		$error = $this->_extractOption('error', $options, null);
		unset($options['error']);

		$selected = $this->_extractOption('selected', $options, null);
		unset($options['selected']);

		if (isset($options['rows']) || isset($options['cols'])) {
			$options['type'] = 'textarea';
		}

		if ($options['type'] === 'datetime' || $options['type'] === 'date' || $options['type'] === 'time' || $options['type'] === 'select') {
			$options += array('empty' => false);
		}
		if ($options['type'] === 'datetime' || $options['type'] === 'date' || $options['type'] === 'time') {
			$dateFormat = $this->_extractOption('dateFormat', $options, 'MDY');
			$timeFormat = $this->_extractOption('timeFormat', $options, 12);
			unset($options['dateFormat'], $options['timeFormat']);
		}

		$type = $options['type'];
		$out = array_merge(
			array('before' => null, 'label' => null, 'between' => null, 'input' => null, 'after' => null, 'error' => null),
			array('before' => $options['before'], 'label' => $label, 'between' => $options['between'], 'after' => $options['after'])
		);
		$format = null;
		if (is_array($options['format']) && in_array('input', $options['format'])) {
			$format = $options['format'];
		}
		unset($options['type'], $options['before'], $options['between'], $options['after'], $options['format']);

		switch ($type) {
			case 'hidden':
				$input = $this->hidden($fieldName, $options);
				$format = array('input');
				unset($divOptions);
			break;
			case 'checkbox':
				$input = $this->checkbox($fieldName, $options);
				$format = $format ? $format : array('before', 'input', 'between', 'label', 'after', 'error');
			break;
			case 'radio':
				$input = $this->radio($fieldName, $radioOptions, $options);
			break;
			case 'file':
				$input = $this->file($fieldName, $options);
			break;
			case 'select':
				$options += array('options' => array(), 'value' => $selected);
				$list = $options['options'];
				unset($options['options']);
				$input = $this->select($fieldName, $list, $options);
			break;
			case 'time':
				$options['value'] = $selected;
				$input = $this->dateTime($fieldName, null, $timeFormat, $options);
			break;
			case 'date':
				$options['value'] = $selected;
				$input = $this->dateTime($fieldName, $dateFormat, null, $options);
			break;
			case 'datetime':
				$options['value'] = $selected;
				$input = $this->dateTime($fieldName, $dateFormat, $timeFormat, $options);
			break;
			case 'textarea':
				$input = $this->textarea($fieldName, $options + array('cols' => '30', 'rows' => '6'));
			break;
			default:
				$input = $this->{$type}($fieldName, $options);
		}

		if ($type != 'hidden' && $error !== false) {
			$errMsg = $this->error($fieldName, $error);
			if ($errMsg) {
				$divOptions = $this->addClass($divOptions, 'error');
				$out['error'] = $errMsg;
			}
		}

		$out['input'] = $input;
		$format = $format ? $format : array('before', 'label', 'between', 'input', 'after', 'error');
		$output = '';
		foreach ($format as $element) {
			$output .= $out[$element];
			unset($out[$element]);
		}

		if (!empty($divOptions['tag'])) {
			$tag = $divOptions['tag'];
			unset($divOptions['tag']);
			$output = $this->Html->tag($tag, $output, $divOptions);
		}
		return $output;
	}

/**
 * Extracts a single option from an options array.
 *
 * @param string $name The name of the option to pull out.
 * @param array $options The array of options you want to extract.
 * @param mixed $default The default option value
 * @return the contents of the option or default
 */
	protected function _extractOption($name, $options, $default = null) {
		if (array_key_exists($name, $options)) {
			return $options[$name];
		}
		return $default;
	}

/**
 * Generate a label for an input() call.
 *
 * @param array $options Options for the label element.
 * @return string Generated label element
 */
	protected function _inputLabel($fieldName, $label, $options) {
		$labelAttributes = $this->domId(array(), 'for');
		if ($options['type'] === 'date' || $options['type'] === 'datetime') {
			if (isset($options['dateFormat']) && $options['dateFormat'] === 'NONE') {
				$labelAttributes['for'] .= 'Hour';
				$idKey = 'hour';
			} else {
				$labelAttributes['for'] .= 'Month';
				$idKey = 'month';
			}
			if (isset($options['id']) && isset($options['id'][$idKey])) {
				$labelAttributes['for'] = $options['id'][$idKey];
			}
		} elseif ($options['type'] === 'time') {
			$labelAttributes['for'] .= 'Hour';
			if (isset($options['id']) && isset($options['id']['hour'])) {
				$labelAttributes['for'] = $options['id']['hour'];
			}
		}

		if (is_array($label)) {
			$labelText = null;
			if (isset($label['text'])) {
				$labelText = $label['text'];
				unset($label['text']);
			}
			$labelAttributes = array_merge($labelAttributes, $label);
		} else {
			$labelText = $label;
		}

		if (isset($options['id']) && is_string($options['id'])) {
			$labelAttributes = array_merge($labelAttributes, array('for' => $options['id']));
		}
		return $this->label($fieldName, $labelText, $labelAttributes);
	}

/**
 * Creates a checkbox input widget.
 *
 * ### Options:
 *
 * - `value` - the value of the checkbox
 * - `checked` - boolean indicate that this checkbox is checked.
 * - `hiddenField` - boolean to indicate if you want the results of checkbox() to include
 *	a hidden input with a value of ''.
 * - `disabled` - create a disabled input.
 *
 * @param string $fieldName Name of a field, like this "Modelname.fieldname"
 * @param array $options Array of HTML attributes.
 * @return string An HTML text input element.
 * @access public
 * @link http://book.cakephp.org/view/1414/checkbox
 */
	public function checkbox($fieldName, $options = array()) {
		$options = $this->_initInputField($fieldName, $options) + array('hiddenField' => true);
		$value = current($this->value());
		$output = "";

		if (empty($options['value'])) {
			$options['value'] = 1;
		} elseif (!empty($value) && $value === $options['value']) {
			$options['checked'] = 'checked';
		}
		if ($options['hiddenField']) {
			$hiddenOptions = array(
				'id' => $options['id'] . '_', 'name' => $options['name'],
				'value' => '0', 'secure' => false
			);
			if (isset($options['disabled']) && $options['disabled'] == true) {
				$hiddenOptions['disabled'] = 'disabled';
			}
			$output = $this->hidden($fieldName, $hiddenOptions);
		}
		unset($options['hiddenField']);

		return $output . sprintf(
			$this->Html->tags['checkbox'],
			$options['name'],
			$this->_parseAttributes($options, array('name'), null, ' ')
		);
	}

/**
 * Creates a set of radio widgets. Will create a legend and fieldset
 * by default.  Use $options to control this
 *
 * ### Attributes:
 *
 * - `separator` - define the string in between the radio buttons
 * - `legend` - control whether or not the widget set has a fieldset & legend
 * - `value` - indicate a value that is should be checked
 * - `label` - boolean to indicate whether or not labels for widgets show be displayed
 * - `hiddenField` - boolean to indicate if you want the results of radio() to include
 *	a hidden input with a value of ''. This is useful for creating radio sets that non-continuous
 *
 * @param string $fieldName Name of a field, like this "Modelname.fieldname"
 * @param array $options Radio button options array.
 * @param array $attributes Array of HTML attributes, and special attributes above.
 * @return string Completed radio widget set.
 * @access public
 * @link http://book.cakephp.org/view/1429/radio
 */
	public function radio($fieldName, $options = array(), $attributes = array()) {
		$attributes = $this->_initInputField($fieldName, $attributes);
		$legend = false;

		if (isset($attributes['legend'])) {
			$legend = $attributes['legend'];
			unset($attributes['legend']);
		} elseif (count($options) > 1) {
			$legend = __(Inflector::humanize($this->field()));
		}
		$label = true;

		if (isset($attributes['label'])) {
			$label = $attributes['label'];
			unset($attributes['label']);
		}
		$inbetween = null;

		if (isset($attributes['separator'])) {
			$inbetween = $attributes['separator'];
			unset($attributes['separator']);
		}

		if (isset($attributes['value'])) {
			$value = $attributes['value'];
		} else {
			$value =  $this->value($fieldName);
		}
		$out = array();

		$hiddenField = isset($attributes['hiddenField']) ? $attributes['hiddenField'] : true;
		unset($attributes['hiddenField']);

		foreach ($options as $optValue => $optTitle) {
			$optionsHere = array('value' => $optValue);

			if (isset($value) && $optValue == $value) {
				$optionsHere['checked'] = 'checked';
			}
			$parsedOptions = $this->_parseAttributes(
				array_merge($attributes, $optionsHere),
				array('name', 'type', 'id'), '', ' '
			);
			$tagName = Inflector::camelize(
				$attributes['id'] . '_' . Inflector::slug($optValue)
			);

			if ($label) {
				$optTitle =  sprintf($this->Html->tags['label'], $tagName, null, $optTitle);
			}
			$out[] =  sprintf(
				$this->Html->tags['radio'], $attributes['name'],
				$tagName, $parsedOptions, $optTitle
			);
		}
		$hidden = null;

		if ($hiddenField) {
			if (!isset($value) || $value === '') {
				$hidden = $this->hidden($fieldName, array(
					'id' => $attributes['id'] . '_', 'value' => '', 'name' => $attributes['name']
				));
			}
		}
		$out = $hidden . implode($inbetween, $out);

		if ($legend) {
			$out = sprintf(
				$this->Html->tags['fieldset'], '',
				sprintf($this->Html->tags['legend'], $legend) . $out
			);
		}
		return $out;
	}

/**
 * Missing method handler - implements various simple input types. Is used to create inputs 
 * of various types.  e.g. `$this->Form->text();` will create `<input type="text" />` while
 * `$this->Form->range();` will create `<input type="range" />`
 *
 * ### Usage
 *
 * `$this->Form->search('User.query', array('value' => 'test'));`
 *
 * Will make an input like:
 *
 * `<input type="search" id="UserQuery" name="data[User][query]" value="test" />`
 *
 * The first argument to an input type should always be the fieldname, in `Model.field` format.
 * The second argument should always be an array of attributes for the input.
 *
 * @param string $method Method name / input type to make. 
 * @param array $params Parameters for the method call
 * @return string Formatted input method.
 */
	public function __call($method, $params) {
		$options = array();
		if (empty($params)) {
			throw new Exception(sprintf(__('Missing field name for FormHelper::%s'), $method));
		}
		if (isset($params[1])) {
			$options = $params[1];
		}
		if (!isset($options['type'])) {
			$options['type'] = $method;
		}
		$options = $this->_initInputField($params[0], $options);
		return sprintf(
			$this->Html->tags['input'],
			$options['name'],
			$this->_parseAttributes($options, array('name'), null, ' ')
		);
	}

/**
 * Creates a textarea widget.
 *
 * ### Options:
 *
 * - `escape` - Whether or not the contents of the textarea should be escaped. Defaults to true.
 *
 * @param string $fieldName Name of a field, in the form "Modelname.fieldname"
 * @param array $options Array of HTML attributes, and special options above.
 * @return string A generated HTML text input element
 * @access public
 * @link http://book.cakephp.org/view/1433/textarea
 */
	public function textarea($fieldName, $options = array()) {
		$options = $this->_initInputField($fieldName, $options);
		$value = null;

		if (array_key_exists('value', $options)) {
			$value = $options['value'];
			if (!array_key_exists('escape', $options) || $options['escape'] !== false) {
				$value = h($value);
			}
			unset($options['value']);
		}
		return sprintf(
			$this->Html->tags['textarea'],
			$options['name'],
			$this->_parseAttributes($options, array('type', 'name'), null, ' '),
			$value
		);
	}

/**
 * Creates a hidden input field.
 *
 * @param string $fieldName Name of a field, in the form of "Modelname.fieldname"
 * @param array $options Array of HTML attributes.
 * @return string A generated hidden input
 * @access public
 * @link http://book.cakephp.org/view/1425/hidden
 */
	public function hidden($fieldName, $options = array()) {
		$secure = true;

		if (isset($options['secure'])) {
			$secure = $options['secure'];
			unset($options['secure']);
		}
		$options = $this->_initInputField($fieldName, array_merge(
			$options, array('secure' => false)
		));
		$model = $this->model();

		if ($fieldName !== '_method' && $model !== '_Token' && $secure) {
			$this->__secure(null, '' . $options['value']);
		}

		return sprintf(
			$this->Html->tags['hidden'],
			$options['name'],
			$this->_parseAttributes($options, array('name', 'class'), '', ' ')
		);
	}

/**
 * Creates file input widget.
 *
 * @param string $fieldName Name of a field, in the form "Modelname.fieldname"
 * @param array $options Array of HTML attributes.
 * @return string A generated file input.
 * @access public
 * @link http://book.cakephp.org/view/1424/file
 */
	public function file($fieldName, $options = array()) {
		$options = array_merge($options, array('secure' => false));
		$options = $this->_initInputField($fieldName, $options);
		$field = $this->_View->entity();

		foreach (array('name', 'type', 'tmp_name', 'error', 'size') as $suffix) {
			$this->__secure(array_merge($field, array($suffix)));
		}

		$attributes = $this->_parseAttributes($options, array('name'), '', ' ');
		return sprintf($this->Html->tags['file'], $options['name'], $attributes);
	}

/**
 * Creates a `<button>` tag.  The type attribute defaults to `type="submit"`
 * You can change it to a different value by using `$options['type']`.
 *
 * ### Options:
 *
 * - `escape` - HTML entity encode the $title of the button. Defaults to false.
 *
 * @param string $title The button's caption. Not automatically HTML encoded
 * @param array $options Array of options and HTML attributes.
 * @return string A HTML button tag.
 * @access public
 * @link http://book.cakephp.org/view/1415/button
 */
	public function button($title, $options = array()) {
		$options += array('type' => 'submit', 'escape' => false);
		if ($options['escape']) {
			$title = h($title);
		}
		return sprintf(
			$this->Html->tags['button'],
			$options['type'],
			$this->_parseAttributes($options, array('type'), ' ', ''),
			$title
		);
	}

/**
 * Create a `<button>` tag with `<form>` using POST method.
 *
 * This method creates an element <form>. So do not use this method in some opened form.
 *
 * ### Options:
 *
 * - `data` - Array with key/value to pass in input hidden
 * - Other options is the same of button method.
 *
 * @param string $title The button's caption. Not automatically HTML encoded
 * @param mixed $url URL as string or array
 * @param array $options Array of options and HTML attributes.
 * @return string A HTML button tag.
 */
	public function postButton($title, $url, $options = array()) {
		$out = $this->create(false, array('id' => false, 'url' => $url, 'style' => 'display:none;'));
		if (isset($options['data']) && is_array($options['data'])) {
			foreach ($options['data'] as $key => $value) {
				$out .= $this->hidden($key, array('value' => $value, 'id' => false));
			}
			unset($options['data']);
		}
		$out .= $this->button($title, $options);
		$out .= $this->end();
		return $out;
	}

/**
 * Creates an HTML link, but access the url using method POST. Requires javascript enabled in browser.
 *
 * This method creates an element <form>. So do not use this method in some opened form.
 *
 * ### Options:
 *
 * - `data` - Array with key/value to pass in input hidden
 * - Other options is the same of HtmlHelper::link() method.
 * - The option `onclick` will be replaced.
 *
 * @param string $title The content to be wrapped by <a> tags.
 * @param mixed $url Cake-relative URL or array of URL parameters, or external URL (starts with http://)
 * @param array $options Array of HTML attributes.
 * @param string $confirmMessage JavaScript confirmation message.
 * @return string An `<a />` element.
 */
	public function postLink($title, $url = null, $options = array(), $confirmMessage = false) {
		if (!empty($options['confirm'])) {
			$confirmMessage = $options['confirm'];
			unset($options['confirm']);
		}

		$formName = uniqid('post_');
		$out = $this->create(false, array('url' => $url, 'name' => $formName, 'id' => $formName, 'style' => 'display:none;'));
		if (isset($options['data']) && is_array($options['data'])) {
			foreach ($options['data'] as $key => $value) {
				$out .= $this->hidden($key, array('value' => $value, 'id' => false));
			}
			unset($options['data']);
		}
		$out .= $this->end();

		$url = '#';
		$onClick = 'document.' . $formName . '.submit();';
		if ($confirmMessage) {
			$confirmMessage = str_replace(array("'", '"'), array("\'", '\"'), $confirmMessage);
			$options['onclick'] = "if (confirm('{$confirmMessage}')) { {$onClick} }";
		} else {
			$options['onclick'] = $onClick;
		}
		$options['onclick'] .= ' event.returnValue = false; return false;';

		$out .= $this->Html->link($title, $url, $options);
		return $out;
	}

/**
 * Creates a submit button element.  This method will generate `<input />` elements that
 * can be used to submit, and reset forms by using $options.  image submits can be created by supplying an
 * image path for $caption.
 *
 * ### Options
 *
 * - `div` - Include a wrapping div?  Defaults to true.  Accepts sub options similar to
 *   FormHelper::input().
 * - `before` - Content to include before the input.
 * - `after` - Content to include after the input.
 * - `type` - Set to 'reset' for reset inputs.  Defaults to 'submit'
 * - Other attributes will be assigned to the input element.
 *
 * ### Options
 *
 * - `div` - Include a wrapping div?  Defaults to true.  Accepts sub options similar to
 *   FormHelper::input().
 * - Other attributes will be assigned to the input element.
 *
 * @param string $caption The label appearing on the button OR if string contains :// or the
 *  extension .jpg, .jpe, .jpeg, .gif, .png use an image if the extension
 *  exists, AND the first character is /, image is relative to webroot,
 *  OR if the first character is not /, image is relative to webroot/img.
 * @param array $options Array of options.  See above.
 * @return string A HTML submit button
 * @access public
 * @link http://book.cakephp.org/view/1431/submit
 */
	public function submit($caption = null, $options = array()) {
		if (!$caption) {
			$caption = __('Submit');
		}
		$out = null;
		$div = true;

		if (isset($options['div'])) {
			$div = $options['div'];
			unset($options['div']);
		}
		$options += array('type' => 'submit', 'before' => null, 'after' => null);
		$divOptions = array('tag' => 'div');

		if ($div === true) {
			$divOptions['class'] = 'submit';
		} elseif ($div === false) {
			unset($divOptions);
		} elseif (is_string($div)) {
			$divOptions['class'] = $div;
		} elseif (is_array($div)) {
			$divOptions = array_merge(array('class' => 'submit', 'tag' => 'div'), $div);
		}

		$before = $options['before'];
		$after = $options['after'];
		unset($options['before'], $options['after']);

		if (strpos($caption, '://') !== false) {
			unset($options['type']);
			$out .=  $before . sprintf(
				$this->Html->tags['submitimage'],
				$caption,
				$this->_parseAttributes($options, null, '', ' ')
			) . $after;
		} elseif (preg_match('/\.(jpg|jpe|jpeg|gif|png|ico)$/', $caption)) {
			unset($options['type']);
			if ($caption{0} !== '/') {
				$url = $this->webroot(IMAGES_URL . $caption);
			} else {
				$caption = trim($caption, '/');
				$url = $this->webroot($caption);
			}
			$out .= $before . sprintf(
				$this->Html->tags['submitimage'],
				$url,
				$this->_parseAttributes($options, null, '', ' ')
			) . $after;
		} else {
			$options['value'] = $caption;
			$out .= $before . sprintf(
				$this->Html->tags['submit'],
				$this->_parseAttributes($options, null, '', ' ')
			). $after;
		}

		if (isset($divOptions)) {
			$tag = $divOptions['tag'];
			unset($divOptions['tag']);
			$out = $this->Html->tag($tag, $out, $divOptions);
		}
		return $out;
	}

/**
 * Returns a formatted SELECT element.
 *
 * ### Attributes:
 *
 * - `showParents` - If included in the array and set to true, an additional option element
 *   will be added for the parent of each option group. You can set an option with the same name
 *   and it's key will be used for the value of the option.
 * - `multiple` - show a multiple select box.  If set to 'checkbox' multiple checkboxes will be
 *   created instead.
 * - `empty` - If true, the empty select option is shown.  If a string,
 *   that string is displayed as the empty element.
 * - `escape` - If true contents of options will be HTML entity encoded. Defaults to true.
 * - `value` The selected value of the input.
 * - `class` - When using multiple = checkbox the classname to apply to the divs. Defaults to 'checkbox'.
 *
 * ### Using options
 *
 * A simple array will create normal options:
 *
 * {{{
 * $options = array(1 => 'one', 2 => 'two);
 * $this->Form->select('Model.field', $options));
 * }}}
 *
 * While a nested options array will create optgroups with options inside them.
 * {{{
 * $options = array(
 *	1 => 'bill',
 *	'fred' => array(
 *		2 => 'fred',
 *		3 => 'fred jr.'
 *	 )
 * );
 * $this->Form->select('Model.field', $options);
 * }}}
 *
 * In the above `2 => 'fred'` will not generate an option element.  You should enable the `showParents`
 * attribute to show the fred option.
 *
 * @param string $fieldName Name attribute of the SELECT
 * @param array $options Array of the OPTION elements (as 'value'=>'Text' pairs) to be used in the
 *	SELECT element
 * @param array $attributes The HTML attributes of the select element.
 * @return string Formatted SELECT element
 * @access public
 * @link http://book.cakephp.org/view/1430/select
 */
	public function select($fieldName, $options = array(), $attributes = array()) {
		$select = array();
		$style = null;
		$tag = null;
		$attributes += array(
			'class' => null, 
			'escape' => true,
			'secure' => null,
			'empty' => '',
			'showParents' => false
		);

		$escapeOptions = $this->_extractOption('escape', $attributes);
		$secure = $this->_extractOption('secure', $attributes);
		$showEmpty = $this->_extractOption('empty', $attributes);
		$showParents = $this->_extractOption('showParents', $attributes);
		unset($attributes['escape'], $attributes['secure'], $attributes['empty'], $attributes['showParents']);

		$attributes = $this->_initInputField($fieldName, array_merge(
			(array)$attributes, array('secure' => false)
		));

		if (is_string($options) && isset($this->__options[$options])) {
			$options = $this->__generateOptions($options);
		} elseif (!is_array($options)) {
			$options = array();
		}
		if (isset($attributes['type'])) {
			unset($attributes['type']);
		}

		if (isset($attributes) && array_key_exists('multiple', $attributes)) {
			$style = ($attributes['multiple'] === 'checkbox') ? 'checkbox' : null;
			$template = ($style) ? 'checkboxmultiplestart' : 'selectmultiplestart';
			$tag = $this->Html->tags[$template];
			$hiddenAttributes = array(
				'value' => '',
				'id' => $attributes['id'] . ($style ? '' : '_'),
				'secure' => false,
				'name' => $attributes['name']
			);
			$select[] = $this->hidden(null, $hiddenAttributes);
		} else {
			$tag = $this->Html->tags['selectstart'];
		}

		if (!empty($tag) || isset($template)) {
			if (!isset($secure) || $secure == true) {
				$this->__secure();
			}
			$select[] = sprintf($tag, $attributes['name'], $this->_parseAttributes(
				$attributes, array('name', 'value'))
			);
		}
		$emptyMulti = (
			$showEmpty !== null && $showEmpty !== false && !(
				empty($showEmpty) && (isset($attributes) &&
				array_key_exists('multiple', $attributes))
			)
		);

		if ($emptyMulti) {
			$showEmpty = ($showEmpty === true) ? '' : $showEmpty;
			$options = array_reverse($options, true);
			$options[''] = $showEmpty;
			$options = array_reverse($options, true);
		}

		$select = array_merge($select, $this->__selectOptions(
			array_reverse($options, true),
			array(),
			$showParents,
			array('escape' => $escapeOptions, 'style' => $style, 'name' => $attributes['name'], 'value' => $attributes['value'], 'class' => $attributes['class'])
		));

		$template = ($style == 'checkbox') ? 'checkboxmultipleend' : 'selectend';
		$select[] = $this->Html->tags[$template];
		return implode("\n", $select);
	}

/**
 * Returns a SELECT element for days.
 *
 * ### Attributes:
 *
 * - `empty` - If true, the empty select option is shown.  If a string,
 *   that string is displayed as the empty element.
 * - `value` The selected value of the input.
 *
 * @param string $fieldName Prefix name for the SELECT element
 * @param array $attributes HTML attributes for the select element
 * @return string A generated day select box.
 * @access public
 * @link http://book.cakephp.org/view/1419/day
 */
	public function day($fieldName = null, $attributes = array()) {
		$attributes += array('empty' => true, 'value' => null);
		$attributes = $this->__dateTimeSelected('day', $fieldName, $attributes);

		if (strlen($attributes['value']) > 2) {
			$attributes['value'] = date('d', strtotime($attributes['value']));
		} elseif ($attributes['value'] === false) {
			$attributes['value'] = null;
		}
		return $this->select($fieldName . ".day", $this->__generateOptions('day'), $attributes);
	}

/**
 * Returns a SELECT element for years
 *
 * ### Attributes:
 *
 * - `empty` - If true, the empty select option is shown.  If a string,
 *   that string is displayed as the empty element.
 * - `orderYear` - Ordering of year values in select options.
 *   Possible values 'asc', 'desc'. Default 'desc'
 * - `value` The selected value of the input.
 *
 * @param string $fieldName Prefix name for the SELECT element
 * @param integer $minYear First year in sequence
 * @param integer $maxYear Last year in sequence
 * @param array $attributes Attribute array for the select elements.
 * @return string Completed year select input
 * @access public
 * @link http://book.cakephp.org/view/1416/year
 */
	public function year($fieldName, $minYear = null, $maxYear = null, $attributes = array()) {
		$attributes += array('empty' => true, 'value' => null);
		if ((empty($attributes['value']) || $attributes['value'] === true) && $value = $this->value($fieldName)) {
			if (is_array($value)) {
				extract($value);
				$attributes['value'] = $year;
			} else {
				if (empty($value)) {
					if (!$attributes['empty'] && !$maxYear) {
						$attributes['value'] = 'now';

					} elseif (!$attributes['empty'] && $maxYear && !$attributes['value']) {
						$attributes['value'] = $maxYear;
					}
				} else {
					$attributes['value'] = $value;
				}
			}
		}

		if (strlen($attributes['value']) > 4 || $attributes['value'] === 'now') {
			$attributes['value'] = date('Y', strtotime($attributes['value']));
		} elseif ($attributes['value'] === false) {
			$attributes['value'] = null;
		}
		$yearOptions = array('min' => $minYear, 'max' => $maxYear, 'order' => 'desc');
		if (isset($attributes['orderYear'])) {
			$yearOptions['order'] = $attributes['orderYear'];
			unset($attributes['orderYear']);
		}
		return $this->select(
			$fieldName . '.year', $this->__generateOptions('year', $yearOptions),
			$attributes
		);
	}

/**
 * Returns a SELECT element for months.
 *
 * ### Attributes:
 *
 * - `monthNames` - If false, 2 digit numbers will be used instead of text.
 *   If a array, the given array will be used.
 * - `empty` - If true, the empty select option is shown.  If a string,
 *   that string is displayed as the empty element.
 * - `value` The selected value of the input.
 *
 * @param string $fieldName Prefix name for the SELECT element
 * @param array $attributes Attributes for the select element
 * @return string A generated month select dropdown.
 * @access public
 * @link http://book.cakephp.org/view/1417/month
 */
	public function month($fieldName, $attributes = array()) {
		$attributes += array('empty' => true, 'value' => null);
		$attributes = $this->__dateTimeSelected('month', $fieldName, $attributes);

		if (strlen($attributes['value']) > 2) {
			$attributes['value'] = date('m', strtotime($attributes['value']));
		} elseif ($attributes['value'] === false) {
			$attributes['value'] = null;
		}
		$defaults = array('monthNames' => true);
		$attributes = array_merge($defaults, (array) $attributes);
		$monthNames = $attributes['monthNames'];
		unset($attributes['monthNames']);

		return $this->select(
			$fieldName . ".month",
			$this->__generateOptions('month', array('monthNames' => $monthNames)),
			$attributes
		);
	}

/**
 * Returns a SELECT element for hours.
 *
 * ### Attributes:
 *
 * - `empty` - If true, the empty select option is shown.  If a string,
 *   that string is displayed as the empty element.
 * - `value` The selected value of the input.
 *
 * @param string $fieldName Prefix name for the SELECT element
 * @param boolean $format24Hours True for 24 hours format
 * @param array $attributes List of HTML attributes
 * @return string Completed hour select input
 * @access public
 * @link http://book.cakephp.org/view/1420/hour
 */
	public function hour($fieldName, $format24Hours = false, $attributes = array()) {
		$attributes += array('empty' => true, 'value' => null);
		$attributes = $this->__dateTimeSelected('hour', $fieldName, $attributes);

		if (strlen($attributes['value']) > 2) {
			if ($format24Hours) {
				$attributes['value'] = date('H', strtotime($attributes['value']));
			} else {
				$attributes['value'] = date('g', strtotime($attributes['value']));
			}
		} elseif ($attributes['value'] === false) {
			$attributes['value'] = null;
		}
		return $this->select(
			$fieldName . ".hour",
			$this->__generateOptions($format24Hours ? 'hour24' : 'hour'),
			$attributes
		);
	}

/**
 * Returns a SELECT element for minutes.
 *
 * ### Attributes:
 *
 * - `empty` - If true, the empty select option is shown.  If a string,
 *   that string is displayed as the empty element.
 * - `value` The selected value of the input.
 *
 * @param string $fieldName Prefix name for the SELECT element
 * @param string $attributes Array of Attributes
 * @return string Completed minute select input.
 * @access public
 * @link http://book.cakephp.org/view/1421/minute
 */
	public function minute($fieldName, $attributes = array()) {
		$attributes += array('empty' => true, 'value' => null);
		$attributes = $this->__dateTimeSelected('min', $fieldName, $attributes);

		if (strlen($attributes['value']) > 2) {
			$attributes['value'] = date('i', strtotime($attributes['value']));
		} elseif ($attributes['value'] === false) {
			$attributes['value'] = null;
		}
		$minuteOptions = array();

		if (isset($attributes['interval'])) {
			$minuteOptions['interval'] = $attributes['interval'];
			unset($attributes['interval']);
		}
		return $this->select(
			$fieldName . ".min", $this->__generateOptions('minute', $minuteOptions),
			$attributes
		);
	}

/**
 * Selects values for dateTime selects.
 *
 * @param string $select Name of element field. ex. 'day'
 * @param string $fieldName Name of fieldName being generated ex. Model.created
 * @param array $attributes Array of attributes, must contain 'empty' key.
 * @return array Attributes array with currently selected value.
 * @access private
 */
	function __dateTimeSelected($select, $fieldName, $attributes) {
		if ((empty($attributes['value']) || $attributes['value'] === true) && $value = $this->value($fieldName)) {
			if (is_array($value) && isset($value[$select])) {
				$attributes['value'] = $value[$select];
			} else {
				if (empty($value)) {
					if (!$attributes['empty']) {
						$attributes['value'] = 'now';
					}
				} else {
					$attributes['value'] = $value;
				}
			}
		}
		return $attributes;
	}

/**
 * Returns a SELECT element for AM or PM.
 *
 * ### Attributes:
 *
 * - `empty` - If true, the empty select option is shown.  If a string,
 *   that string is displayed as the empty element.
 * - `value` The selected value of the input.
 *
 * @param string $fieldName Prefix name for the SELECT element
 * @param string $attributes Array of Attributes
 * @param bool $showEmpty Show/Hide an empty option
 * @return string Completed meridian select input
 * @access public
 * @link http://book.cakephp.org/view/1422/meridian
 */
	public function meridian($fieldName, $attributes = array()) {
		$attributes += array('empty' => true, 'value' => null);
		if ((empty($attributes['value']) || $attributes['value'] === true) && $value = $this->value($fieldName)) {
			if (is_array($value)) {
				extract($value);
				$attributes['value'] = $meridian;
			} else {
				if (empty($value)) {
					if (!$attribues['empty']) {
						$attributes['value'] = date('a');
					}
				} else {
					$attributes['value'] = date('a', strtotime($value));
				}
			}
		}

		if ($attributes['value'] === false) {
			$attributes['value'] = null;
		}
		return $this->select(
			$fieldName . ".meridian", $this->__generateOptions('meridian'),
			$attributes
		);
	}

/**
 * Returns a set of SELECT elements for a full datetime setup: day, month and year, and then time.
 *
 * ### Attributes:
 *
 * - `monthNames` If false, 2 digit numbers will be used instead of text.
 *   If a array, the given array will be used.
 * - `minYear` The lowest year to use in the year select
 * - `maxYear` The maximum year to use in the year select
 * - `interval` The interval for the minutes select. Defaults to 1
 * - `separator` The contents of the string between select elements. Defaults to '-'
 * - `empty` - If true, the empty select option is shown.  If a string,
 *   that string is displayed as the empty element.
 * - `value` | `default` The default value to be used by the input.  A value in `$this->data`
 *   matching the field name will override this value.  If no default is provided `time()` will be used.
 *
 * @param string $fieldName Prefix name for the SELECT element
 * @param string $dateFormat DMY, MDY, YMD.
 * @param string $timeFormat 12, 24.
 * @param string $attributes array of Attributes
 * @return string Generated set of select boxes for the date and time formats chosen.
 * @access public
 * @link http://book.cakephp.org/view/1418/dateTime
 */
	public function dateTime($fieldName, $dateFormat = 'DMY', $timeFormat = '12', $attributes = array()) {
		$attributes += array('empty' => true, 'value' => null);
		$year = $month = $day = $hour = $min = $meridian = null;

		if (empty($attributes['value'])) {
			$attributes = $this->value($attributes, $fieldName);
		}

		if ($attributes['value'] === null && $attributes['empty'] != true) {
			$attributes['value'] = time();
		}

		if (!empty($attributes['value'])) {
			if (is_array($attributes['value'])) {
				extract($attributes['value']);
			} else {
				if (is_numeric($attributes['value'])) {
					$attributes['value'] = strftime('%Y-%m-%d %H:%M:%S', $attributes['value']);
				}
				$meridian = 'am';
				$pos = strpos($attributes['value'], '-');
				if ($pos !== false) {
					$date = explode('-', $attributes['value']);
					$days = explode(' ', $date[2]);
					$day = $days[0];
					$month = $date[1];
					$year = $date[0];
				} else {
					$days[1] = $attributes['value'];
				}

				if (!empty($timeFormat)) {
					$time = explode(':', $days[1]);
					$check = str_replace(':', '', $days[1]);

					if (($check > 115959) && $timeFormat == '12') {
						$time[0] = $time[0] - 12;
						$meridian = 'pm';
					} elseif ($time[0] == '00' && $timeFormat == '12') {
						$time[0] = 12;
					} elseif ($time[0] > 12) {
						$meridian = 'pm';
					}
					if ($time[0] == 0 && $timeFormat == '12') {
						$time[0] = 12;
					}
					$hour = $time[0];
					$min = $time[1];
				}
			}
		}

		$elements = array('Day', 'Month', 'Year', 'Hour', 'Minute', 'Meridian');
		$defaults = array(
			'minYear' => null, 'maxYear' => null, 'separator' => '-',
			'interval' => 1, 'monthNames' => true
		);
		$attributes = array_merge($defaults, (array) $attributes);
		if (isset($attributes['minuteInterval'])) {
			$attributes['interval'] = $attributes['minuteInterval'];
			unset($attributes['minuteInterval']);
		}
		$minYear = $attributes['minYear'];
		$maxYear = $attributes['maxYear'];
		$separator = $attributes['separator'];
		$interval = $attributes['interval'];
		$monthNames = $attributes['monthNames'];
		$attributes = array_diff_key($attributes, $defaults);

		if (isset($attributes['id'])) {
			if (is_string($attributes['id'])) {
				// build out an array version
				foreach ($elements as $element) {
					$selectAttrName = 'select' . $element . 'Attr';
					${$selectAttrName} = $attributes;
					${$selectAttrName}['id'] = $attributes['id'] . $element;
				}
			} elseif (is_array($attributes['id'])) {
				// check for missing ones and build selectAttr for each element
				$attributes['id'] += array(
					'month' => '', 'year' => '', 'day' => '',
					'hour' => '', 'minute' => '', 'meridian' => ''
				);
				foreach ($elements as $element) {
					$selectAttrName = 'select' . $element . 'Attr';
					${$selectAttrName} = $attributes;
					${$selectAttrName}['id'] = $attributes['id'][strtolower($element)];
				}
			}
		} else {
			// build the selectAttrName with empty id's to pass
			foreach ($elements as $element) {
				$selectAttrName = 'select' . $element . 'Attr';
				${$selectAttrName} = $attributes;
			}
		}

		$selects = array();
		foreach (preg_split('//', $dateFormat, -1, PREG_SPLIT_NO_EMPTY) as $char) {
			switch ($char) {
				case 'Y':
					$selectYearAttr['value'] = $year;
					$selects[] = $this->year(
						$fieldName, $minYear, $maxYear, $selectYearAttr
					);
				break;
				case 'M':
					$selectMonthAttr['value'] = $month;
					$selectMonthAttr['monthNames'] = $monthNames;
					$selects[] = $this->month($fieldName, $selectMonthAttr);
				break;
				case 'D':
					$selectDayAttr['value'] = $day;
					$selects[] = $this->day($fieldName, $selectDayAttr);
				break;
			}
		}
		$opt = implode($separator, $selects);

		if (!empty($interval) && $interval > 1 && !empty($min)) {
			$min = round($min * (1 / $interval)) * $interval;
		}
		$selectMinuteAttr['interval'] = $interval;
		switch ($timeFormat) {
			case '24':
				$selectHourAttr['value'] = $hour;
				$selectMinuteAttr['value'] = $min;
				$opt .= $this->hour($fieldName, true, $selectHourAttr) . ':' .
				$this->minute($fieldName, $selectMinuteAttr);
			break;
			case '12':
				$selectHourAttr['value'] = $hour;
				$selectMinuteAttr['value'] = $min;
				$selectMeridianAttr['value'] = $meridian;
				$opt .= $this->hour($fieldName, false, $selectHourAttr) . ':' .
				$this->minute($fieldName, $selectMinuteAttr) . ' ' .
				$this->meridian($fieldName, $selectMeridianAttr);
			break;
			default:
				$opt .= '';
			break;
		}
		return $opt;
	}

/**
 * Gets the input field name for the current tag
 *
 * @param array $options
 * @param string $key
 * @return array
 */
	protected function _name($options = array(), $field = null, $key = 'name') {
		if ($this->requestType == 'get') {
			if ($options === null) {
				$options = array();
			} elseif (is_string($options)) {
				$field = $options;
				$options = 0;
			}

			if (!empty($field)) {
				$this->setEntity($field);
			}

			if (is_array($options) && isset($options[$key])) {
				return $options;
			}

			$name = $this->_View->field;
			if (!empty($this->_View->fieldSuffix)) {
				$name .= '[' . $this->_View->fieldSuffix . ']';
			}

			if (is_array($options)) {
				$options[$key] = $name;
				return $options;
			} else {
				return $name;
			}
		}
		return parent::_name($options, $field, $key);
	}

/**
 * Returns an array of formatted OPTION/OPTGROUP elements
 * @access private
 * @return array
 */
	function __selectOptions($elements = array(), $parents = array(), $showParents = null, $attributes = array()) {
		$select = array();
		$attributes = array_merge(
			array('escape' => true, 'style' => null, 'value' => null, 'class' => null), 
			$attributes
		);
		$selectedIsEmpty = ($attributes['value'] === '' || $attributes['value'] === null);
		$selectedIsArray = is_array($attributes['value']);

		foreach ($elements as $name => $title) {
			$htmlOptions = array();
			if (is_array($title) && (!isset($title['name']) || !isset($title['value']))) {
				if (!empty($name)) {
					if ($attributes['style'] === 'checkbox') {
						$select[] = $this->Html->tags['fieldsetend'];
					} else {
						$select[] = $this->Html->tags['optiongroupend'];
					}
					$parents[] = $name;
				}
				$select = array_merge($select, $this->__selectOptions(
					$title, $parents, $showParents, $attributes
				));

				if (!empty($name)) {
					$name = $attributes['escape'] ? h($name) : $name;
					if ($attributes['style'] === 'checkbox') {
						$select[] = sprintf($this->Html->tags['fieldsetstart'], $name);
					} else {
						$select[] = sprintf($this->Html->tags['optiongroup'], $name, '');
					}
				}
				$name = null;
			} elseif (is_array($title)) {
				$htmlOptions = $title;
				$name = $title['value'];
				$title = $title['name'];
				unset($htmlOptions['name'], $htmlOptions['value']);
			}

			if ($name !== null) {
				if (
					(!$selectedIsArray && !$selectedIsEmpty && (string)$attributes['value'] == (string)$name) ||
					($selectedIsArray && in_array($name, $attributes['value']))
				) {
					if ($attributes['style'] === 'checkbox') {
						$htmlOptions['checked'] = true;
					} else {
						$htmlOptions['selected'] = 'selected';
					}
				}

				if ($showParents || (!in_array($title, $parents))) {
					$title = ($attributes['escape']) ? h($title) : $title;

					if ($attributes['style'] === 'checkbox') {
						$htmlOptions['value'] = $name;

						$tagName = Inflector::camelize(
							$this->model() . '_' . $this->field().'_'.Inflector::slug($name)
						);
						$htmlOptions['id'] = $tagName;
						$label = array('for' => $tagName);

						if (isset($htmlOptions['checked']) && $htmlOptions['checked'] === true) {
							$label['class'] = 'selected';
						}

						$name = $attributes['name'];

						if (empty($attributes['class'])) {
							$attributes['class'] = 'checkbox';
						}
						$label = $this->label(null, $title, $label);
						$item = sprintf(
							$this->Html->tags['checkboxmultiple'], $name,
							$this->_parseAttributes($htmlOptions)
						);
						$select[] = $this->Html->div($attributes['class'], $item . $label);
					} else {
						$select[] = sprintf(
							$this->Html->tags['selectoption'],
							$name, $this->_parseAttributes($htmlOptions), $title
						);
					}
				}
			}
		}

		return array_reverse($select, true);
	}

/**
 * Generates option lists for common <select /> menus
 * @access private
 */
	function __generateOptions($name, $options = array()) {
		if (!empty($this->options[$name])) {
			return $this->options[$name];
		}
		$data = array();

		switch ($name) {
			case 'minute':
				if (isset($options['interval'])) {
					$interval = $options['interval'];
				} else {
					$interval = 1;
				}
				$i = 0;
				while ($i < 60) {
					$data[sprintf('%02d', $i)] = sprintf('%02d', $i);
					$i += $interval;
				}
			break;
			case 'hour':
				for ($i = 1; $i <= 12; $i++) {
					$data[sprintf('%02d', $i)] = $i;
				}
			break;
			case 'hour24':
				for ($i = 0; $i <= 23; $i++) {
					$data[sprintf('%02d', $i)] = $i;
				}
			break;
			case 'meridian':
				$data = array('am' => 'am', 'pm' => 'pm');
			break;
			case 'day':
				$min = 1;
				$max = 31;

				if (isset($options['min'])) {
					$min = $options['min'];
				}
				if (isset($options['max'])) {
					$max = $options['max'];
				}

				for ($i = $min; $i <= $max; $i++) {
					$data[sprintf('%02d', $i)] = $i;
				}
			break;
			case 'month':
				if ($options['monthNames'] === true) {
					$data['01'] = __('January');
					$data['02'] = __('February');
					$data['03'] = __('March');
					$data['04'] = __('April');
					$data['05'] = __('May');
					$data['06'] = __('June');
					$data['07'] = __('July');
					$data['08'] = __('August');
					$data['09'] = __('September');
					$data['10'] = __('October');
					$data['11'] = __('November');
					$data['12'] = __('December');
				} else if (is_array($options['monthNames'])) {
					$data = $options['monthNames'];
				} else {
					for ($m = 1; $m <= 12; $m++) {
						$data[sprintf("%02s", $m)] = strftime("%m", mktime(1, 1, 1, $m, 1, 1999));
					}
				}
			break;
			case 'year':
				$current = intval(date('Y'));

				if (!isset($options['min'])) {
					$min = $current - 20;
				} else {
					$min = $options['min'];
				}

				if (!isset($options['max'])) {
					$max = $current + 20;
				} else {
					$max = $options['max'];
				}
				if ($min > $max) {
					list($min, $max) = array($max, $min);
				}
				for ($i = $min; $i <= $max; $i++) {
					$data[$i] = $i;
				}
				if ($options['order'] != 'asc') {
					$data = array_reverse($data, true);
				}
			break;
		}
		$this->__options[$name] = $data;
		return $this->__options[$name];
	}

/**
 * Sets field defaults and adds field to form security input hash
 *
 * ### Options
 *
 *  - `secure` - boolean whether or not the field should be added to the security fields.
 *
 * @param string $field Name of the field to initialize options for.
 * @param array $options Array of options to append options into.
 * @return array Array of options for the input.
 */
	protected function _initInputField($field, $options = array()) {
		if (isset($options['secure'])) {
			$secure = $options['secure'];
			unset($options['secure']);
		} else {
			$secure = (isset($this->request['_Token']) && !empty($this->request['_Token']));
		}
		$result = parent::_initInputField($field, $options);

		if ($secure) {
			$this->__secure();
		}
		return $result;
	}
}<|MERGE_RESOLUTION|>--- conflicted
+++ resolved
@@ -217,14 +217,9 @@
 		if (isset($this->fieldset[$modelEntity]['key'])) {
 			$data = $this->fieldset[$modelEntity];
 			$recordExists = (
-<<<<<<< HEAD
 				isset($this->request->data[$model]) &&
-				!empty($this->request->data[$model][$data['key']])
-=======
-				isset($this->data[$model]) &&
-				!empty($this->data[$model][$data['key']]) &&
-				!is_array($this->data[$model][$data['key']])
->>>>>>> 5349257b
+				!empty($this->request->data[$model][$data['key']]) &&
+				!is_array($this->request->data[$model][$data['key']])
 			);
 
 			if ($recordExists) {
