<?php
/**
 * Time Helper class file.
 *
 * PHP 5
 *
 * CakePHP(tm) : Rapid Development Framework (http://cakephp.org)
 * Copyright 2005-2010, Cake Software Foundation, Inc. (http://cakefoundation.org)
 *
 * Licensed under The MIT License
 * Redistributions of files must retain the above copyright notice.
 *
 * @copyright     Copyright 2005-2010, Cake Software Foundation, Inc. (http://cakefoundation.org)
 * @link          http://cakephp.org CakePHP(tm) Project
 * @package       cake.libs.view.helpers
 * @since         CakePHP(tm) v 0.10.0.1076
 * @license       MIT License (http://www.opensource.org/licenses/mit-license.php)
 */

/**
 * Time Helper class for easy use of time data.
 *
 * Manipulation of time data.
 *
 * @package       cake.libs.view.helpers
 * @link http://book.cakephp.org/view/1470/Time
 */
class TimeHelper extends AppHelper {

/**
 * The format to use when formatting a time using `TimeHelper::nice()`
 *
 * The format should use the locale strings as defined in the PHP docs under
 * `strftime` (http://php.net/manual/en/function.strftime.php)
 *
 * @var string
 * @see TimeHelper::format()
 */
	public $niceFormat = '%a, %b %eS %Y, %H:%M';

/**
 * Constructor
 *
 * @param View $View the view object the helper is attached to.
 * @param array $settings Settings array Settings array
 * @return void
 */
	public function __construct(View $View, $settings = array()) {
		if (isset($settings['niceFormat'])) {
			$this->niceFormat = $settings['niceFormat'];
		}
		parent::__construct($View, $settings);
	}

/**
 * Converts a string representing the format for the function strftime and returns a
 * windows safe and i18n aware format.
 *
 * @param string $format Format with specifiers for strftime function. 
 *    Accepts the special specifier %S which mimics th modifier S for date()
 * @param string UNIX timestamp
 * @return string windows safe and date() function compatible format for strftime
 */
	public function convertSpecifiers($format, $time = null) {
		if (!$time) {
			$time = time();
		}
		$this->__time = $time;
		return preg_replace_callback('/\%(\w+)/', array($this, '__translateSpecifier'), $format);
	}

/**
 * Auxiliary function to translate a matched specifier element from a regular expresion into
 * a windows safe and i18n aware specifier
 *
 * @param array $specifier match from regular expression
 * @return string converted element
 * @access private
 */
	function __translateSpecifier($specifier) {
		switch ($specifier[1]) {
			case 'a':
				$abday = __c('abday', 5);
				if (is_array($abday)) {
					return $abday[date('w', $this->__time)];
				}
				break;
			case 'A':
				$day = __c('day', 5);
				if (is_array($day)) {
					return $day[date('w', $this->__time)];
				}
				break;
			case 'c':
				$format = __c('d_t_fmt', 5);
				if ($format != 'd_t_fmt') {
					return $this->convertSpecifiers($format, $this->__time);
				}
				break;
			case 'C':
				return sprintf("%02d", date('Y', $this->__time) / 100);
			case 'D':
				return '%m/%d/%y';
			case 'eS' :
				return date('jS', $this->__time);
			case 'b':
			case 'h':
				$months = __c('abmon', 5);
				if (is_array($months)) {
					return $months[date('n', $this->__time) -1];
				}
				return '%b';
			case 'B':
				$months = __c('mon', 5);
				if (is_array($months)) {
					return $months[date('n', $this->__time) -1];
				}
				break;
			case 'n':
				return "\n";
			case 'p':
			case 'P':
				$default = array('am' => 0, 'pm' => 1);
				$meridiem = $default[date('a',$this->__time)];
				$format = __c('am_pm', 5);
				if (is_array($format)) {
					$meridiem = $format[$meridiem];
					return ($specifier[1] == 'P') ? strtolower($meridiem) : strtoupper($meridiem);
				}
				break;
			case 'r':
				$complete = __c('t_fmt_ampm', 5);
				if ($complete != 't_fmt_ampm') {
					return str_replace('%p',$this->__translateSpecifier(array('%p', 'p')),$complete);
				}
				break;
			case 'R':
				return date('H:i', $this->__time);
			case 't':
				return "\t";
			case 'T':
				return '%H:%M:%S';
			case 'u':
				return ($weekDay = date('w', $this->__time)) ? $weekDay : 7;
			case 'x':
				$format = __c('d_fmt', 5);
				if ($format != 'd_fmt') {
					return $this->convertSpecifiers($format, $this->__time);
				}
				break;
			case 'X':
				$format = __c('t_fmt', 5);
				if ($format != 't_fmt') {
					return $this->convertSpecifiers($format, $this->__time);
				}
				break;
		}
		return $specifier[0];
	}

/**
 * Converts given time (in server's time zone) to user's local time, given his/her offset from GMT.
 *
 * @param string $serverTime UNIX timestamp
 * @param int $userOffset User's offset from GMT (in hours)
 * @return string UNIX timestamp
 */
	public function convert($serverTime, $userOffset) {
		$serverOffset = $this->serverOffset();
		$gmtTime = $serverTime - $serverOffset;
		$userTime = $gmtTime + $userOffset * (60*60);
		return $userTime;
	}

/**
 * Returns server's offset from GMT in seconds.
 *
 * @return int Offset
 */
	public function serverOffset() {
		return date('Z', time());
	}

/**
 * Returns a UNIX timestamp, given either a UNIX timestamp or a valid strtotime() date string.
 *
 * @param string $dateString Datetime string
 * @param int $userOffset User's offset from GMT (in hours)
 * @return string Parsed timestamp
 * @access public
 * @link http://book.cakephp.org/view/1471/Formatting
 */
	public function fromString($dateString, $userOffset = null) {
		if (empty($dateString)) {
			return false;
		}
		if (is_integer($dateString) || is_numeric($dateString)) {
			$date = intval($dateString);
		} else {
			$date = strtotime($dateString);
		}
		if ($userOffset !== null) {
			return $this->convert($date, $userOffset);
		}
		if ($date === -1) {
			return false;
		}
		return $date;
	}

/**
 * Returns a nicely formatted date string for given Datetime string.
 *
 * See http://php.net/manual/en/function.strftime.php for information on formatting
 * using locale strings.
 *
 * @param string $dateString Datetime string or Unix timestamp
 * @param int $userOffset User's offset from GMT (in hours)
 * @param string $format The format to use. If null, `TimeHelper::$niceFormat` is used
 * @return string Formatted date string
 * @access public
 * @link http://book.cakephp.org/view/1471/Formatting
 */
	public function nice($dateString = null, $userOffset = null, $format = null) {
		if ($dateString != null) {
			$date = $this->fromString($dateString, $userOffset);
		} else {
			$date = time();
		}
		if (!$format) {
			$format = $this->niceFormat;
		}
		$format = $this->convertSpecifiers($format, $date);
		return strftime($format, $date);
	}

/**
 * Returns a formatted descriptive date string for given datetime string.
 *
 * If the given date is today, the returned string could be "Today, 16:54".
 * If the given date was yesterday, the returned string could be "Yesterday, 16:54".
 * If $dateString's year is the current year, the returned string does not
 * include mention of the year.
 *
 * @param string $dateString Datetime string or Unix timestamp
 * @param int $userOffset User's offset from GMT (in hours)
 * @return string Described, relative date string
 * @access public
 * @link http://book.cakephp.org/view/1471/Formatting
 */
	public function niceShort($dateString = null, $userOffset = null) {
		$date = $dateString ? $this->fromString($dateString, $userOffset) : time();

		$y = $this->isThisYear($date) ? '' : ' %Y';

<<<<<<< HEAD
		if ($this->isToday($date)) {
			$ret = __('Today, %s', strftime("%H:%M", $date));
		} elseif ($this->wasYesterday($date)) {
			$ret = __('Yesterday, %s', strftime("%H:%M", $date));
=======
		if ($this->isToday($dateString, $userOffset)) {
			$ret = sprintf(__('Today, %s',true), strftime("%H:%M", $date));
		} elseif ($this->wasYesterday($dateString, $userOffset)) {
			$ret = sprintf(__('Yesterday, %s',true), strftime("%H:%M", $date));
>>>>>>> 8754d11a
		} else {
			$format = $this->convertSpecifiers("%b %eS{$y}, %H:%M", $date);
			$ret = strftime($format, $date);
		}

		return $ret;
	}

/**
 * Returns a partial SQL string to search for all records between two dates.
 *
 * @param string $dateString Datetime string or Unix timestamp
 * @param string $end Datetime string or Unix timestamp
 * @param string $fieldName Name of database field to compare with
 * @param int $userOffset User's offset from GMT (in hours)
 * @return string Partial SQL string.
 * @access public
 * @link http://book.cakephp.org/view/1471/Formatting
 */
	public function daysAsSql($begin, $end, $fieldName, $userOffset = null) {
		$begin = $this->fromString($begin, $userOffset);
		$end = $this->fromString($end, $userOffset);
		$begin = date('Y-m-d', $begin) . ' 00:00:00';
		$end = date('Y-m-d', $end) . ' 23:59:59';

		return "($fieldName >= '$begin') AND ($fieldName <= '$end')";
	}

/**
 * Returns a partial SQL string to search for all records between two times
 * occurring on the same day.
 *
 * @param string $dateString Datetime string or Unix timestamp
 * @param string $fieldName Name of database field to compare with
 * @param int $userOffset User's offset from GMT (in hours)
 * @return string Partial SQL string.
 * @access public
 * @link http://book.cakephp.org/view/1471/Formatting
 */
	public function dayAsSql($dateString, $fieldName, $userOffset = null) {
		$date = $this->fromString($dateString, $userOffset);
		return $this->daysAsSql($dateString, $dateString, $fieldName);
	}

/**
 * Returns true if given datetime string is today.
 *
 * @param string $dateString Datetime string or Unix timestamp
 * @param int $userOffset User's offset from GMT (in hours)
 * @return boolean True if datetime string is today
 */
	public function isToday($dateString, $userOffset = null) {
		$date = $this->fromString($dateString, $userOffset);
		return date('Y-m-d', $date) == date('Y-m-d', time());
	}

/**
 * Returns true if given datetime string is within this week.
 *
 * @param string $dateString
 * @param int $userOffset User's offset from GMT (in hours)
 * @return boolean True if datetime string is within current week
 * @access public
 * @link http://book.cakephp.org/view/1472/Testing-Time
 */
	public function isThisWeek($dateString, $userOffset = null) {
		$date = $this->fromString($dateString, $userOffset);
		return date('W o', $date) == date('W o', time());
	}

/**
 * Returns true if given datetime string is within this month
 * @param string $dateString
 * @param int $userOffset User's offset from GMT (in hours)
 * @return boolean True if datetime string is within current month
 * @access public
 * @link http://book.cakephp.org/view/1472/Testing-Time
 */
	public function isThisMonth($dateString, $userOffset = null) {
		$date = $this->fromString($dateString);
		return date('m Y',$date) == date('m Y', time());
	}

/**
 * Returns true if given datetime string is within current year.
 *
 * @param string $dateString Datetime string or Unix timestamp
 * @return boolean True if datetime string is within current year
 * @access public
 * @link http://book.cakephp.org/view/1472/Testing-Time
 */
	public function isThisYear($dateString, $userOffset = null) {
		$date = $this->fromString($dateString, $userOffset);
		return  date('Y', $date) == date('Y', time());
	}

/**
 * Returns true if given datetime string was yesterday.
 *
 * @param string $dateString Datetime string or Unix timestamp
 * @param int $userOffset User's offset from GMT (in hours)
 * @return boolean True if datetime string was yesterday
 * @access public
 * @link http://book.cakephp.org/view/1472/Testing-Time
 * 
 */
	public function wasYesterday($dateString, $userOffset = null) {
		$date = $this->fromString($dateString, $userOffset);
		return date('Y-m-d', $date) == date('Y-m-d', strtotime('yesterday'));
	}

/**
 * Returns true if given datetime string is tomorrow.
 *
 * @param string $dateString Datetime string or Unix timestamp
 * @param int $userOffset User's offset from GMT (in hours)
 * @return boolean True if datetime string was yesterday
 * @access public
 * @link http://book.cakephp.org/view/1472/Testing-Time
 */
	public function isTomorrow($dateString, $userOffset = null) {
		$date = $this->fromString($dateString, $userOffset);
		return date('Y-m-d', $date) == date('Y-m-d', strtotime('tomorrow'));
	}

/**
 * Returns the quarter
 *
 * @param string $dateString
 * @param boolean $range if true returns a range in Y-m-d format
 * @return boolean True if datetime string is within current week
 * @access public
 * @link http://book.cakephp.org/view/1471/Formatting
 */
	public function toQuarter($dateString, $range = false) {
		$time = $this->fromString($dateString);
		$date = ceil(date('m', $time) / 3);

		if ($range === true) {
			$range = 'Y-m-d';
		}

		if ($range !== false) {
			$year = date('Y', $time);

			switch ($date) {
				case 1:
					$date = array($year.'-01-01', $year.'-03-31');
					break;
				case 2:
					$date = array($year.'-04-01', $year.'-06-30');
					break;
				case 3:
					$date = array($year.'-07-01', $year.'-09-30');
					break;
				case 4:
					$date = array($year.'-10-01', $year.'-12-31');
					break;
			}
		}
		return $date;
	}

/**
 * Returns a UNIX timestamp from a textual datetime description. Wrapper for PHP function strtotime().
 *
 * @param string $dateString Datetime string to be represented as a Unix timestamp
 * @param int $userOffset User's offset from GMT (in hours)
 * @return integer Unix timestamp
 * @access public
 * @link http://book.cakephp.org/view/1471/Formatting
 */
	public function toUnix($dateString, $userOffset = null) {
		return $this->fromString($dateString, $userOffset);
	}

/**
 * Returns a date formatted for Atom RSS feeds.
 *
 * @param string $dateString Datetime string or Unix timestamp
 * @param int $userOffset User's offset from GMT (in hours)
 * @return string Formatted date string
 * @access public
 * @link http://book.cakephp.org/view/1471/Formatting
 */
	public function toAtom($dateString, $userOffset = null) {
		$date = $this->fromString($dateString, $userOffset);
		return date('Y-m-d\TH:i:s\Z', $date);
	}

/**
 * Formats date for RSS feeds
 *
 * @param string $dateString Datetime string or Unix timestamp
 * @param int $userOffset User's offset from GMT (in hours)
 * @return string Formatted date string
 * @access public
 * @link http://book.cakephp.org/view/1471/Formatting
 */
	public function toRSS($dateString, $userOffset = null) {
		$date = $this->fromString($dateString, $userOffset);
		return date("r", $date);
	}

/**
 * Returns either a relative date or a formatted date depending
 * on the difference between the current time and given datetime.
 * $datetime should be in a <i>strtotime</i> - parsable format, like MySQL's datetime datatype.
 *
 * ### Options:
 *
 * - `format` => a fall back format if the relative time is longer than the duration specified by end
 * - `end` => The end of relative time telling
 * - `userOffset` => Users offset from GMT (in hours)
 *
 * Relative dates look something like this:
 *	3 weeks, 4 days ago
 *	15 seconds ago
 *
 * Default date formatting is d/m/yy e.g: on 18/2/09
 *
 * The returned string includes 'ago' or 'on' and assumes you'll properly add a word
 * like 'Posted ' before the function output.
 *
 * @param string $dateString Datetime string or Unix timestamp
 * @param array $options Default format if timestamp is used in $dateString
 * @return string Relative time string.
 * @access public
 * @link http://book.cakephp.org/view/1471/Formatting
 */
	public function timeAgoInWords($dateTime, $options = array()) {
		$userOffset = null;
		if (is_array($options) && isset($options['userOffset'])) {
			$userOffset = $options['userOffset'];
		}
		$now = time();
		if (!is_null($userOffset)) {
			$now = $this->convert(time(), $userOffset);
		}
		$inSeconds = $this->fromString($dateTime, $userOffset);
		$backwards = ($inSeconds > $now);

		$format = 'j/n/y';
		$end = '+1 month';

		if (is_array($options)) {
			if (isset($options['format'])) {
				$format = $options['format'];
				unset($options['format']);
			}
			if (isset($options['end'])) {
				$end = $options['end'];
				unset($options['end']);
			}
		} else {
			$format = $options;
		}

		if ($backwards) {
			$futureTime = $inSeconds;
			$pastTime = $now;
		} else {
			$futureTime = $now;
			$pastTime = $inSeconds;
		}
		$diff = $futureTime - $pastTime;

		// If more than a week, then take into account the length of months
		if ($diff >= 604800) {
			$current = array();
			$date = array();

			list($future['H'], $future['i'], $future['s'], $future['d'], $future['m'], $future['Y']) = explode('/', date('H/i/s/d/m/Y', $futureTime));

			list($past['H'], $past['i'], $past['s'], $past['d'], $past['m'], $past['Y']) = explode('/', date('H/i/s/d/m/Y', $pastTime));
			$years = $months = $weeks = $days = $hours = $minutes = $seconds = 0;

			if ($future['Y'] == $past['Y'] && $future['m'] == $past['m']) {
				$months = 0;
				$years = 0;
			} else {
				if ($future['Y'] == $past['Y']) {
					$months = $future['m'] - $past['m'];
				} else {
					$years = $future['Y'] - $past['Y'];
					$months = $future['m'] + ((12 * $years) - $past['m']);

					if ($months >= 12) {
						$years = floor($months / 12);
						$months = $months - ($years * 12);
					}

					if ($future['m'] < $past['m'] && $future['Y'] - $past['Y'] == 1) {
						$years --;
					}
				}
			}

			if ($future['d'] >= $past['d']) {
				$days = $future['d'] - $past['d'];
			} else {
				$daysInPastMonth = date('t', $pastTime);
				$daysInFutureMonth = date('t', mktime(0, 0, 0, $future['m'] - 1, 1, $future['Y']));

				if (!$backwards) {
					$days = ($daysInPastMonth - $past['d']) + $future['d'];
				} else {
					$days = ($daysInFutureMonth - $past['d']) + $future['d'];
				}

				if ($future['m'] != $past['m']) {
					$months --;
				}
			}

			if ($months == 0 && $years >= 1 && $diff < ($years * 31536000)) {
				$months = 11;
				$years --;
			}

			if ($months >= 12) {
				$years = $years + 1;
				$months = $months - 12;
			}

			if ($days >= 7) {
				$weeks = floor($days / 7);
				$days = $days - ($weeks * 7);
			}
		} else {
			$years = $months = $weeks = 0;
			$days = floor($diff / 86400);

			$diff = $diff - ($days * 86400);

			$hours = floor($diff / 3600);
			$diff = $diff - ($hours * 3600);

			$minutes = floor($diff / 60);
			$diff = $diff - ($minutes * 60);
			$seconds = $diff;
		}
		$relativeDate = '';
		$diff = $futureTime - $pastTime;

		if ($diff > abs($now - $this->fromString($end))) {
			$relativeDate = __('on %s', date($format, $inSeconds));
		} else {
			if ($years > 0) {
				// years and months and days
				$relativeDate .= ($relativeDate ? ', ' : '') . $years . ' ' . __n('year', 'years', $years);
				$relativeDate .= $months > 0 ? ($relativeDate ? ', ' : '') . $months . ' ' . __n('month', 'months', $months) : '';
				$relativeDate .= $weeks > 0 ? ($relativeDate ? ', ' : '') . $weeks . ' ' . __n('week', 'weeks', $weeks) : '';
				$relativeDate .= $days > 0 ? ($relativeDate ? ', ' : '') . $days . ' ' . __n('day', 'days', $days) : '';
			} elseif (abs($months) > 0) {
				// months, weeks and days
				$relativeDate .= ($relativeDate ? ', ' : '') . $months . ' ' . __n('month', 'months', $months);
				$relativeDate .= $weeks > 0 ? ($relativeDate ? ', ' : '') . $weeks . ' ' . __n('week', 'weeks', $weeks) : '';
				$relativeDate .= $days > 0 ? ($relativeDate ? ', ' : '') . $days . ' ' . __n('day', 'days', $days) : '';
			} elseif (abs($weeks) > 0) {
				// weeks and days
				$relativeDate .= ($relativeDate ? ', ' : '') . $weeks . ' ' . __n('week', 'weeks', $weeks);
				$relativeDate .= $days > 0 ? ($relativeDate ? ', ' : '') . $days . ' ' . __n('day', 'days', $days) : '';
			} elseif (abs($days) > 0) {
				// days and hours
				$relativeDate .= ($relativeDate ? ', ' : '') . $days . ' ' . __n('day', 'days', $days);
				$relativeDate .= $hours > 0 ? ($relativeDate ? ', ' : '') . $hours . ' ' . __n('hour', 'hours', $hours) : '';
			} elseif (abs($hours) > 0) {
				// hours and minutes
				$relativeDate .= ($relativeDate ? ', ' : '') . $hours . ' ' . __n('hour', 'hours', $hours);
				$relativeDate .= $minutes > 0 ? ($relativeDate ? ', ' : '') . $minutes . ' ' . __n('minute', 'minutes', $minutes) : '';
			} elseif (abs($minutes) > 0) {
				// minutes only
				$relativeDate .= ($relativeDate ? ', ' : '') . $minutes . ' ' . __n('minute', 'minutes', $minutes);
			} else {
				// seconds only
				$relativeDate .= ($relativeDate ? ', ' : '') . $seconds . ' ' . __n('second', 'seconds', $seconds);
			}

			if (!$backwards) {
				$relativeDate = __('%s ago', $relativeDate);
			}
		}
		return $relativeDate;
	}

/**
 * Alias for timeAgoInWords
 *
 * @param mixed $dateTime Datetime string (strtotime-compatible) or Unix timestamp
 * @param mixed $options Default format string, if timestamp is used in $dateTime, or an array of options to be passed
 *   on to timeAgoInWords().
 * @return string Relative time string.
 * @see TimeHelper::timeAgoInWords
 * @access public
 * @deprecated This method alias will be removed in future versions.
 * @link http://book.cakephp.org/view/1471/Formatting
 */
	function relativeTime($dateTime, $options = array()) {
		return $this->timeAgoInWords($dateTime, $options);
	}

/**
 * Returns true if specified datetime was within the interval specified, else false.
 *
 * @param mixed $timeInterval the numeric value with space then time type. 
 *    Example of valid types: 6 hours, 2 days, 1 minute.
 * @param mixed $dateString the datestring or unix timestamp to compare
 * @param int $userOffset User's offset from GMT (in hours)
 * @return bool
 * @access public
 * @link http://book.cakephp.org/view/1472/Testing-Time
 */
	public function wasWithinLast($timeInterval, $dateString, $userOffset = null) {
		$tmp = str_replace(' ', '', $timeInterval);
		if (is_numeric($tmp)) {
			$timeInterval = $tmp . ' ' . __('days');
		}

		$date = $this->fromString($dateString, $userOffset);
		$interval = $this->fromString('-'.$timeInterval);

		if ($date >= $interval && $date <= time()) {
			return true;
		}

		return false;
	}

/**
 * Returns gmt, given either a UNIX timestamp or a valid strtotime() date string.
 *
 * @param string $dateString Datetime string
 * @return string Formatted date string
 * @access public
 * @link http://book.cakephp.org/view/1471/Formatting
 */
	public function gmt($string = null) {
		if ($string != null) {
			$string = $this->fromString($string);
		} else {
			$string = time();
		}
		$string = $this->fromString($string);
		$hour = intval(date("G", $string));
		$minute = intval(date("i", $string));
		$second = intval(date("s", $string));
		$month = intval(date("n", $string));
		$day = intval(date("j", $string));
		$year = intval(date("Y", $string));

		return gmmktime($hour, $minute, $second, $month, $day, $year);
	}

/**
 * Returns a formatted date string, given either a UNIX timestamp or a valid strtotime() date string.
 * This function also accepts a time string and a format string as first and second parameters.
 * In that case this function behaves as a wrapper for TimeHelper::i18nFormat()
 *
 * @param string $format date format string (or a DateTime string)
 * @param string $dateString Datetime string (or a date format string)
 * @param boolean $invalid flag to ignore results of fromString == false
 * @param int $userOffset User's offset from GMT (in hours)
 * @return string Formatted date string
 */
	public function format($format, $date = null, $invalid = false, $userOffset = null) {
		$time = $this->fromString($date, $userOffset);
		$_time = $this->fromString($format, $userOffset);

		if (is_numeric($_time) && $time === false) {
			$format = $date;
			return $this->i18nFormat($_time, $format, $invalid, $userOffset);
		}
		if ($time === false && $invalid !== false) {
			return $invalid;
		}
		return date($format, $time);
	}

/**
 * Returns a formatted date string, given either a UNIX timestamp or a valid strtotime() date string.
 * It take in account the default date format for the current language if a LC_TIME file is used.
 *
 * @param string $dateString Datetime string
 * @param string $format strftime format string.
 * @param boolean $invalid flag to ignore results of fromString == false
 * @param int $userOffset User's offset from GMT (in hours)
 * @return string Formatted and translated date string @access public
 */
	public function i18nFormat($date, $format = null, $invalid = false, $userOffset = null) {
		$date = $this->fromString($date, $userOffset);
		if ($date === false && $invalid !== false) {
			return $invalid;
		}
		if (empty($format)) {
			$format = '%x';
		}
		$format = $this->convertSpecifiers($format, $date);
		return strftime($format, $date);
	}
}<|MERGE_RESOLUTION|>--- conflicted
+++ resolved
@@ -253,17 +253,10 @@
 
 		$y = $this->isThisYear($date) ? '' : ' %Y';
 
-<<<<<<< HEAD
-		if ($this->isToday($date)) {
-			$ret = __('Today, %s', strftime("%H:%M", $date));
-		} elseif ($this->wasYesterday($date)) {
-			$ret = __('Yesterday, %s', strftime("%H:%M", $date));
-=======
 		if ($this->isToday($dateString, $userOffset)) {
-			$ret = sprintf(__('Today, %s',true), strftime("%H:%M", $date));
+			$ret = sprintf(__('Today, %s', strftime("%H:%M", $date));
 		} elseif ($this->wasYesterday($dateString, $userOffset)) {
-			$ret = sprintf(__('Yesterday, %s',true), strftime("%H:%M", $date));
->>>>>>> 8754d11a
+			$ret = sprintf(__('Yesterday, %s', strftime("%H:%M", $date));
 		} else {
 			$format = $this->convertSpecifiers("%b %eS{$y}, %H:%M", $date);
 			$ret = strftime($format, $date);
