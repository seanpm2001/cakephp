<?php
/**
 * Parses the request URL into controller, action, and parameters.
 *
 * Long description for file
 *
 * PHP versions 4 and 5
 *
 * CakePHP(tm) : Rapid Development Framework (http://cakephp.org)
 * Copyright 2005-2009, Cake Software Foundation, Inc. (http://cakefoundation.org)
 *
 * Licensed under The MIT License
 * Redistributions of files must retain the above copyright notice.
 *
 * @copyright     Copyright 2005-2009, Cake Software Foundation, Inc. (http://cakefoundation.org)
 * @link          http://cakephp.org CakePHP(tm) Project
 * @package       cake
 * @subpackage    cake.cake.libs
 * @since         CakePHP(tm) v 0.2.9
 * @license       MIT License (http://www.opensource.org/licenses/mit-license.php)
 */

/**
 * Parses the request URL into controller, action, and parameters.
 *
 * @package       cake
 * @subpackage    cake.cake.libs
 */
class Router {

/**
 * Array of routes
 *
 * @var array
 * @access public
 */
	var $routes = array();

/**
 * List of action prefixes used in connected routes.
 * Includes admin prefix
 *
 * @var array
 * @access private
 */
	var $__prefixes = array();

/**
 * Directive for Router to parse out file extensions for mapping to Content-types.
 *
 * @var boolean
 * @access private
 */
	var $__parseExtensions = false;

/**
 * List of valid extensions to parse from a URL.  If null, any extension is allowed.
 *
 * @var array
 * @access private
 */
	var $__validExtensions = null;

/**
 * 'Constant' regular expression definitions for named route elements
 *
 * @var array
 * @access private
 */
	var $__named = array(
		'Action'	=> 'index|show|add|create|edit|update|remove|del|delete|view|item',
		'Year'		=> '[12][0-9]{3}',
		'Month'		=> '0[1-9]|1[012]',
		'Day'		=> '0[1-9]|[12][0-9]|3[01]',
		'ID'		=> '[0-9]+',
		'UUID'		=> '[A-Fa-f0-9]{8}-[A-Fa-f0-9]{4}-[A-Fa-f0-9]{4}-[A-Fa-f0-9]{4}-[A-Fa-f0-9]{12}'
	);

/**
 * Stores all information necessary to decide what named arguments are parsed under what conditions.
 *
 * @var string
 * @access public
 */
	var $named = array(
		'default' => array('page', 'fields', 'order', 'limit', 'recursive', 'sort', 'direction', 'step'),
		'greedy' => true,
		'separator' => ':',
		'rules' => false,
	);

/**
 * The route matching the URL of the current request
 *
 * @var array
 * @access private
 */
	var $__currentRoute = array();

/**
 * Default HTTP request method => controller action map.
 *
 * @var array
 * @access private
 */
	var $__resourceMap = array(
		array('action' => 'index',	'method' => 'GET',		'id' => false),
		array('action' => 'view',	'method' => 'GET',		'id' => true),
		array('action' => 'add',	'method' => 'POST',		'id' => false),
		array('action' => 'edit',	'method' => 'PUT', 		'id' => true),
		array('action' => 'delete',	'method' => 'DELETE',	'id' => true),
		array('action' => 'edit',	'method' => 'POST', 	'id' => true)
	);

/**
 * HTTP header shortcut map.  Used for evaluating header-based route expressions.
 *
 * @var array
 * @access private
 */
	var $__headerMap = array(
		'type'		=> 'content_type',
		'method'	=> 'request_method',
		'server'	=> 'server_name'
	);

/**
 * List of resource-mapped controllers
 *
 * @var array
 * @access private
 */
	var $__resourceMapped = array();

/**
 * Maintains the parameter stack for the current request
 *
 * @var array
 * @access private
 */
	var $__params = array();

/**
 * Maintains the path stack for the current request
 *
 * @var array
 * @access private
 */
	var $__paths = array();

/**
 * Keeps Router state to determine if default routes have already been connected
 *
 * @var boolean
 * @access private
 */
	var $__defaultsMapped = false;

/**
 * Constructor for Router.
 * Builds __prefixes
 *
 * @return void
 */
	function Router() {
		$this->__setPrefixes();
	}

/**
 * Sets the Routing prefixes. Includes compatibilty for existing Routing.admin
 * configurations.
 *
 * @return void
 * @access private
 * @todo Remove support for Routing.admin in future versions.
 */
	function __setPrefixes() {
		$routing = Configure::read('Routing');
		if (!empty($routing['admin'])) {
			$this->__prefixes[] = $routing['admin'];
		}
		if (!empty($routing['prefixes'])) {
			$this->__prefixes = array_merge($this->__prefixes, (array)$routing['prefixes']);
		}
	}

/**
 * Gets a reference to the Router object instance
 *
 * @return object Object instance
 * @access public
 * @static
 */
	function &getInstance() {
		static $instance = array();

		if (!$instance) {
			$instance[0] =& new Router();
		}
		return $instance[0];
	}

/**
 * Gets the named route elements for use in app/config/routes.php
 *
 * @return array Named route elements
 * @access public
 * @see Router::$__named
 * @static
 */
	function getNamedExpressions() {
		$_this =& Router::getInstance();
		return $_this->__named;
	}

/**
 * Returns this object's routes array. Returns false if there are no routes available.
 *
 * @param string $route An empty string, or a route string "/"
 * @param array $default NULL or an array describing the default route
 * @param array $params An array matching the named elements in the route to regular expressions which that element should match.
 * @see routes
 * @return array Array of routes
 * @access public
 * @static
 */
	function connect($route, $default = array(), $params = array()) {
		$_this =& Router::getInstance();

		if (!isset($default['action'])) {
			$default['action'] = 'index';
		}
		foreach ($_this->__prefixes as $prefix) {
			if (isset($default[$prefix])) {
				$default['prefix'] = $prefix;
				break;
			}
		}
		if (isset($default['prefix'])) {
			$_this->__prefixes[] = $default['prefix'];
			$_this->__prefixes = array_keys(array_flip($_this->__prefixes));
		}
		$_this->routes[] =& new RouterRoute($route, $default, $params);
		return $_this->routes;
	}

/**
 * Specifies what named parameters CakePHP should be parsing. The most common setups are:
 *
 * Do not parse any named parameters:
 * {{{ Router::connectNamed(false); }}}
 *
 * Parse only default parameters used for CakePHP's pagination:
 * {{{ Router::connectNamed(false, array('default' => true)); }}}
 *
 * Parse only the page parameter if its value is a number:
 * {{{ Router::connectNamed(array('page' => '[\d]+'), array('default' => false, 'greedy' => false)); }}}
 *
 * Parse only the page parameter no mater what.
 * {{{ Router::connectNamed(array('page'), array('default' => false, 'greedy' => false)); }}}
 *
 * Parse only the page parameter if the current action is 'index'.
 * {{{ Router::connectNamed(array('page' => array('action' => 'index')), array('default' => false, 'greedy' => false)); }}}
 *
 * Parse only the page parameter if the current action is 'index' and the controller is 'pages'.
 * {{{ Router::connectNamed(array('page' => array('action' => 'index', 'controller' => 'pages')), array('default' => false, 'greedy' => false)); }}}
 *
 * @param array $named A list of named parameters. Key value pairs are accepted where values are either regex strings to match, or arrays as seen above.
 * @param array $options Allows to control all settings: separator, greedy, reset, default
 * @return array
 * @access public
 * @static
 */
	function connectNamed($named, $options = array()) {
		$_this =& Router::getInstance();

		if (isset($options['argSeparator'])) {
			$_this->named['separator'] = $options['argSeparator'];
			unset($options['argSeparator']);
		}

		if ($named === true || $named === false) {
			$options = array_merge(array('default' => $named, 'reset' => true, 'greedy' => $named), $options);
			$named = array();
		}
		$options = array_merge(array('default' => false, 'reset' => false, 'greedy' => true), $options);

		if ($options['reset'] == true || $_this->named['rules'] === false) {
			$_this->named['rules'] = array();
		}

		if ($options['default']) {
			$named = array_merge($named, $_this->named['default']);
		}

		foreach ($named as $key => $val) {
			if (is_numeric($key)) {
				$_this->named['rules'][$val] = true;
			} else {
				$_this->named['rules'][$key] = $val;
			}
		}
		$_this->named['greedy'] = $options['greedy'];
		return $_this->named;
	}

/**
 * Creates REST resource routes for the given controller(s)
 *
 * Options:
 *
 * - 'id' - The regular expression fragment to use when matching IDs.  By default, matches
 *    integer values and UUIDs.
 * - 'prefix' - URL prefix to use for the generated routes.  Defaults to '/'.
 *
 * @param mixed $controller A controller name or array of controller names (i.e. "Posts" or "ListItems")
 * @param array $options Options to use when generating REST routes
 * @return void
 * @access public
 * @static
 */
	function mapResources($controller, $options = array()) {
		$_this =& Router::getInstance();
		$options = array_merge(array('prefix' => '/', 'id' => $_this->__named['ID'] . '|' . $_this->__named['UUID']), $options);
		$prefix = $options['prefix'];

		foreach ((array)$controller as $ctlName) {
			$urlName = Inflector::underscore($ctlName);

			foreach ($_this->__resourceMap as $params) {
				extract($params);
				$url = $prefix . $urlName . (($id) ? '/:id' : '');

				Router::connect($url,
					array('controller' => $urlName, 'action' => $action, '[method]' => $params['method']),
					array('id' => $options['id'], 'pass' => array('id'))
				);
			}
			$_this->__resourceMapped[] = $urlName;
		}
	}

/**
 * Builds a route regular expression
 *
 * @param string $route An empty string, or a route string "/"
 * @param array $default NULL or an array describing the default route
 * @param array $params An array matching the named elements in the route to regular expressions which that element should match.
 * @return array
 * @see routes
 * @access public
 * @static
 */
	function writeRoute($route, $default, $params) {
		if (empty($route) || ($route === '/')) {
			return array('/^[\/]*$/', array());
		}
		$names = array();
		$elements = explode('/', $route);

		foreach ($elements as $element) {
			if (empty($element)) {
				continue;
			}
			$q = null;
			$element = trim($element);
			$namedParam = strpos($element, ':') !== false;

			if ($namedParam && preg_match('/^:([^:]+)$/', $element, $r)) {
				if (isset($params[$r[1]])) {
					if ($r[1] != 'plugin' && array_key_exists($r[1], $default)) {
						$q = '?';
					}
					$parsed[] = '(?:/(' . $params[$r[1]] . ')' . $q . ')' . $q;
				} else {
					$parsed[] = '(?:/([^\/]+))?';
				}
				$names[] = $r[1];
			} elseif ($element === '*') {
				$parsed[] = '(?:/(.*))?';
			} else if ($namedParam && preg_match_all('/(?!\\\\):([a-z_0-9]+)/i', $element, $matches)) {
				$matchCount = count($matches[1]);

				foreach ($matches[1] as $i => $name) {
					$pos = strpos($element, ':' . $name);
					$before = substr($element, 0, $pos);
					$element = substr($element, $pos + strlen($name) + 1);
					$after = null;

					if ($i + 1 === $matchCount && $element) {
						$after = preg_quote($element);
					}

					if ($i === 0) {
						$before = '/' . $before;
					}
					$before = preg_quote($before, '#');

					if (isset($params[$name])) {
						if (isset($default[$name]) && $name != 'plugin') {
							$q = '?';
						}
						$parsed[] = '(?:' . $before . '(' . $params[$name] . ')' . $q . $after . ')' . $q;
					} else {
						$parsed[] = '(?:' . $before . '([^\/]+)' . $after . ')?';
					}
					$names[] = $name;
				}
			} else {
				$parsed[] = '/' . $element;
			}
		}
		return array('#^' . implode('', $parsed) . '[\/]*$#', $names);
	}

/**
 * Returns the list of prefixes used in connected routes
 *
 * @return array A list of prefixes used in connected routes
 * @access public
 * @static
 */
	function prefixes() {
		$_this =& Router::getInstance();
		return $_this->__prefixes;
	}

/**
 * Parses given URL and returns an array of controllers, action and parameters
 * taken from that URL.
 *
 * @param string $url URL to be parsed
 * @return array Parsed elements from URL
 * @access public
 * @static
 */
	function parse($url) {
		$_this =& Router::getInstance();
		if (!$_this->__defaultsMapped) {
			$_this->__connectDefaultRoutes();
		}
		$out = array('pass' => array(), 'named' => array());
		$r = $ext = null;

		if (ini_get('magic_quotes_gpc') === '1') {
			$url = stripslashes_deep($url);
		}

		if ($url && strpos($url, '/') !== 0) {
			$url = '/' . $url;
		}
		if (strpos($url, '?') !== false) {
			$url = substr($url, 0, strpos($url, '?'));
		}
		extract($_this->__parseExtension($url));

		for ($i = 0, $len = count($_this->routes); $i < $len; $i++) {
			$route =& $_this->routes[$i];
			$route->compile();
			if (($r = $route->parse($url)) !== false) {
				$_this->__currentRoute[] =& $route;

				$params = $route->params;
				$names = $route->keys;
				$defaults = $route->defaults;

				$argOptions = array();

				if (array_key_exists('named', $params)) {
					$argOptions['named'] = $params['named'];
					unset($params['named']);
				}
				if (array_key_exists('greedy', $params)) {
					$argOptions['greedy'] = $params['greedy'];
					unset($params['greedy']);
				}
				array_shift($r);

				foreach ($names as $name) {
					$out[$name] = null;
				}
				if (is_array($defaults)) {
					foreach ($defaults as $name => $value) {
						if (preg_match('#[a-zA-Z_\-]#i', $name)) {
							$out[$name] = $value;
						} else {
							$out['pass'][] = $value;
						}
					}
				}

				foreach ($r as $key => $found) {
					if (empty($found) && $found != 0) {
						continue;
					}

					if (isset($names[$key])) {
						$out[$names[$key]] = $_this->stripEscape($found);
					} else {
						$argOptions['context'] = array('action' => $out['action'], 'controller' => $out['controller']);
						extract($_this->getArgs($found, $argOptions));
						$out['pass'] = array_merge($out['pass'], $pass);
						$out['named'] = $named;
					}
				}

				if (isset($params['pass'])) {
					for ($j = count($params['pass']) - 1; $j > -1; $j--) {
						if (isset($out[$params['pass'][$j]])) {
							array_unshift($out['pass'], $out[$params['pass'][$j]]);
						}
					}
				}
				break;
			}
		}

		if (!empty($ext)) {
			$out['url']['ext'] = $ext;
		}
		return $out;
	}

/**
 * Compiles a route by numeric key and returns the compiled expression, replacing
 * the existing uncompiled route.  Do not call statically.
 *
 * @param integer $i
 * @return array Returns an array containing the compiled route
 * @access public
 */
	function compile($i) {
		$route = $this->routes[$i];

		list($pattern, $names) = $this->writeRoute($route[0], $route[1], $route[2]);
		$this->routes[$i] = array(
			$route[0], $pattern, $names,
			array_merge(array('plugin' => null, 'controller' => null), (array)$route[1]),
			$route[2]
		);
		return $this->routes[$i];
	}

/**
 * Parses a file extension out of a URL, if Router::parseExtensions() is enabled.
 *
 * @param string $url
 * @return array Returns an array containing the altered URL and the parsed extension.
 * @access private
 */
	function __parseExtension($url) {
		$ext = null;

		if ($this->__parseExtensions) {
			if (preg_match('/\.[0-9a-zA-Z]*$/', $url, $match) === 1) {
				$match = substr($match[0], 1);
				if (empty($this->__validExtensions)) {
					$url = substr($url, 0, strpos($url, '.' . $match));
					$ext = $match;
				} else {
					foreach ($this->__validExtensions as $name) {
						if (strcasecmp($name, $match) === 0) {
							$url = substr($url, 0, strpos($url, '.' . $name));
							$ext = $match;
							break;
						}
					}
				}
			}
			if (empty($ext)) {
				$ext = 'html';
			}
		}
		return compact('ext', 'url');
	}

/**
 * Connects the default, built-in routes, including admin routes, and (deprecated) web services
 * routes.
 *
 * @return void
 * @access private
 */
	function __connectDefaultRoutes() {
		if ($this->__defaultsMapped) {
			return;
		}

		if ($plugins = App::objects('plugin')) {
			foreach ($plugins as $key => $value) {
				$plugins[$key] = Inflector::underscore($value);
			}

			$match = array('plugin' => implode('|', $plugins));
			$this->connect('/:plugin/:controller/:action/*', array(), $match);

			foreach ($this->__prefixes as $prefix) {
				$params = array('prefix' => $prefix, $prefix => true);
				$this->connect("/{$prefix}/:plugin/:controller", $params, $match);
				$this->connect("/{$prefix}/:plugin/:controller/:action/*", $params, $match);
			}
		}

		foreach ($this->__prefixes as $prefix) {
			$params = array('prefix' => $prefix, $prefix => true);
			$this->connect("/{$prefix}/:controller", $params);
			$this->connect("/{$prefix}/:controller/:action/*", $params);
		}
		$this->connect('/:controller', array('action' => 'index'));
		$this->connect('/:controller/:action/*');

		if ($this->named['rules'] === false) {
			$this->connectNamed(true);
		}
		$this->__defaultsMapped = true;
	}

/**
 * Takes parameter and path information back from the Dispatcher
 *
 * @param array $params Parameters and path information
 * @return void
 * @access public
 * @static
 */
	function setRequestInfo($params) {
		$_this =& Router::getInstance();
		$defaults = array('plugin' => null, 'controller' => null, 'action' => null);
		$params[0] = array_merge($defaults, (array)$params[0]);
		$params[1] = array_merge($defaults, (array)$params[1]);
		list($_this->__params[], $_this->__paths[]) = $params;

		if (count($_this->__paths)) {
			if (isset($_this->__paths[0]['namedArgs'])) {
				foreach ($_this->__paths[0]['namedArgs'] as $arg => $value) {
					$_this->named['rules'][$arg] = true;
				}
			}
		}
	}

/**
 * Gets parameter information
 *
 * @param boolean $current Get current parameter (true)
 * @return array Parameter information
 * @access public
 * @static
 */
	function getParams($current = false) {
		$_this =& Router::getInstance();
		if ($current) {
			return $_this->__params[count($_this->__params) - 1];
		}
		if (isset($_this->__params[0])) {
			return $_this->__params[0];
		}
		return array();
	}

/**
 * Gets URL parameter by name
 *
 * @param string $name Parameter name
 * @param boolean $current Current parameter
 * @return string Parameter value
 * @access public
 * @static
 */
	function getParam($name = 'controller', $current = false) {
		$params = Router::getParams($current);
		if (isset($params[$name])) {
			return $params[$name];
		}
		return null;
	}

/**
 * Gets path information
 *
 * @param boolean $current Current parameter
 * @return array
 * @access public
 * @static
 */
	function getPaths($current = false) {
		$_this =& Router::getInstance();
		if ($current) {
			return $_this->__paths[count($_this->__paths) - 1];
		}
		if (!isset($_this->__paths[0])) {
			return array('base' => null);
		}
		return $_this->__paths[0];
	}

/**
 * Reloads default Router settings
 *
 * @access public
 * @return void
 * @static
 */
	function reload() {
		$_this =& Router::getInstance();
		foreach (get_class_vars('Router') as $key => $val) {
			$_this->{$key} = $val;
		}
		$_this->__setPrefixes();
	}

/**
 * Promote a route (by default, the last one added) to the beginning of the list
 *
 * @param $which A zero-based array index representing the route to move. For example,
 *               if 3 routes have been added, the last route would be 2.
 * @return boolean Retuns false if no route exists at the position specified by $which.
 * @access public
 * @static
 */
	function promote($which = null) {
		$_this =& Router::getInstance();
		if ($which === null) {
			$which = count($_this->routes) - 1;
		}
		if (!isset($_this->routes[$which])) {
			return false;
		}
		$route = $_this->routes[$which];
		unset($_this->routes[$which]);
		array_unshift($_this->routes, $route);
		return true;
	}

/**
 * Finds URL for specified action.
 *
 * Returns an URL pointing to a combination of controller and action. Param
 * $url can be:
 *
 * - Empty - the method will find adress to actuall controller/action.
 * - '/' - the method will find base URL of application.
 * - A combination of controller/action - the method will find url for it.
 *
 * @param mixed $url Cake-relative URL, like "/products/edit/92" or "/presidents/elect/4"
 *   or an array specifying any of the following: 'controller', 'action',
 *   and/or 'plugin', in addition to named arguments (keyed array elements),
 *   and standard URL arguments (indexed array elements)
 * @param mixed $full If (bool) true, the full base URL will be prepended to the result.
 *   If an array accepts the following keys
 *    - escape - used when making urls embedded in html escapes query string '&'
 *    - full - if true the full base URL will be prepended.
 * @return string Full translated URL with base path.
 * @access public
 * @static
 */
	function url($url = null, $full = false) {
		$_this =& Router::getInstance();
		$defaults = $params = array('plugin' => null, 'controller' => null, 'action' => 'index');

		if (is_bool($full)) {
			$escape = false;
		} else {
			extract(array_merge(array('escape' => false, 'full' => false), $full));
		}

		if (!empty($_this->__params)) {
			if (isset($this) && !isset($this->params['requested'])) {
				$params = $_this->__params[0];
			} else {
				$params = end($_this->__params);
			}
			if (isset($params['prefix']) && strpos($params['action'], $params['prefix']) === 0) {
				$params['action'] = substr($params['action'], strlen($params['prefix']) + 1);
			}
		}
		$path = array('base' => null);

		if (!empty($_this->__paths)) {
			if (isset($this) && !isset($this->params['requested'])) {
				$path = $_this->__paths[0];
			} else {
				$path = end($_this->__paths);
			}
		}
		$base = $path['base'];
		$extension = $output = $mapped = $q = $frag = null;

		if (is_array($url)) {
			if (isset($url['base']) && $url['base'] === false) {
				$base = null;
				unset($url['base']);
			}
			if (isset($url['full_base']) && $url['full_base'] === true) {
				$full = true;
				unset($url['full_base']);
			}
			if (isset($url['?'])) {
				$q = $url['?'];
				unset($url['?']);
			}
			if (isset($url['#'])) {
				$frag = '#' . urlencode($url['#']);
				unset($url['#']);
			}
			if (empty($url['action'])) {
				if (empty($url['controller']) || $params['controller'] === $url['controller']) {
					$url['action'] = $params['action'];
				} else {
					$url['action'] = 'index';
				}
			}

			$prefixExists = (array_intersect_key($url, array_flip($_this->__prefixes)));
			foreach ($_this->__prefixes as $prefix) {
				if (!isset($url[$prefix]) && !empty($params[$prefix]) && !$prefixExists) {
					$url[$prefix] = true;
				} elseif (isset($url[$prefix]) && !$url[$prefix]) {
					unset($url[$prefix]);
				}
			}
			$plugin = false;
			if (array_key_exists('plugin', $url)) {
				$plugin = $url['plugin'];
			}

<<<<<<< HEAD
			$url = array_merge(
				array('controller' => $params['controller'], 'plugin' => $params['plugin']),
				Set::filter($url, true)
			);
=======
			$_url = $url;
			$url = array_merge(array('controller' => $params['controller'], 'plugin' => $params['plugin']), Set::filter($url, true));
>>>>>>> dc769041

			if ($plugin !== false) {
				$url['plugin'] = $plugin;
			}

			if (isset($url['ext'])) {
				$extension = '.' . $url['ext'];
				unset($url['ext']);
			}
			$match = false;

			for ($i = 0, $len = count($_this->routes); $i < $len; $i++) {
				$route =& $_this->routes[$i];
				$route->compile();

				$originalUrl = $url;

<<<<<<< HEAD
				if (isset($route->params['persist'], $_this->__params[0])) {
					$url = array_merge(array_intersect_key($params, Set::combine($route->params['persist'], '/')), $url);
=======
				if (isset($route[4]['persist'], $_this->__params[0])) {
					foreach($route[4]['persist'] as $_key) {
						if (array_key_exists($_key, $_url)) {
							$url[$_key] = $_url[$_key];
						} elseif (array_key_exists($_key, $params)) {
							$url[$_key] = $params[$_key];
						}
					}
>>>>>>> dc769041
				}
				if ($match = $route->match($url)) {
					$output = trim($match, '/');
					$url = array();
					break;
				}
				$url = $originalUrl;
			}

			$named = $args = array();
			$skip = array_merge(
<<<<<<< HEAD
				array('bare', 'action', 'controller', 'plugin', 'prefix'),
=======
				array('bare', 'action', 'controller', 'plugin', 'ext', '?', '#', 'prefix'),
>>>>>>> dc769041
				$_this->__prefixes
			);

			$keys = array_values(array_diff(array_keys($url), $skip));
			$count = count($keys);

			// Remove this once parsed URL parameters can be inserted into 'pass'
			for ($i = 0; $i < $count; $i++) {
				if (is_numeric($keys[$i])) {
					$args[] = $url[$keys[$i]];
				} else {
					$named[$keys[$i]] = $url[$keys[$i]];
				}
			}

			if ($match === false) {
				list($args, $named)  = array(Set::filter($args, true), Set::filter($named));
				foreach ($_this->__prefixes as $prefix) {
					if (!empty($url[$prefix])) {
						$url['action'] = str_replace($prefix . '_', '', $url['action']);
						break;
					}
				}

				if (empty($named) && empty($args) && (!isset($url['action']) || $url['action'] === 'index')) {
					$url['action'] = null;
				}

				$urlOut = Set::filter(array($url['controller'], $url['action']));

				if (isset($url['plugin']) && $url['plugin'] != $url['controller']) {
					array_unshift($urlOut, $url['plugin']);
				}

				foreach ($_this->__prefixes as $prefix) {
					if (isset($url[$prefix])) {
						array_unshift($urlOut, $prefix);
						break;
					}
				}
<<<<<<< HEAD
				$output = join('/', $urlOut);
=======
				$output = implode('/', $urlOut) . '/';
>>>>>>> dc769041
			}

			if (!empty($args)) {
				$args = implode('/', $args);
				if ($output{strlen($output) - 1} != '/') {
					$args = '/'. $args;
				}
				$output .= $args;
			}

			if (!empty($named)) {
				foreach ($named as $name => $value) {
					$output .= '/' . $name . $_this->named['separator'] . $value;
				}
			}
			$output = str_replace('//', '/', $base . '/' . $output);
		} else {
			if (((strpos($url, '://')) || (strpos($url, 'javascript:') === 0) || (strpos($url, 'mailto:') === 0)) || (!strncmp($url, '#', 1))) {
				return $url;
			}
			if (empty($url)) {
				if (!isset($path['here'])) {
					$path['here'] = '/';
				}
				$output = $path['here'];
			} elseif (substr($url, 0, 1) === '/') {
				$output = $base . $url;
			} else {
				$output = $base . '/';
				foreach ($_this->__prefixes as $prefix) {
					if (isset($params[$prefix])) {
						$output .= $prefix . '/';
						break;
					}
				}
				if (!empty($params['plugin']) && $params['plugin'] !== $params['controller']) {
					$output .= Inflector::underscore($params['plugin']) . '/';
				}
				$output .= Inflector::underscore($params['controller']) . '/' . $url;
			}
			$output = str_replace('//', '/', $output);
		}
		if ($full && defined('FULL_BASE_URL')) {
			$output = FULL_BASE_URL . $output;
		}
		if (!empty($extension) && substr($output, -1) === '/') {
			$output = substr($output, 0, -1);
		}

		return $output . $extension . $_this->queryString($q, array(), $escape) . $frag;
	}

/**
<<<<<<< HEAD
=======
 * Maps a URL array onto a route and returns the string result, or false if no match
 *
 * @param array $route Route Route
 * @param array $url URL URL to map
 * @return mixed Result (as string) or false if no match
 * @access public
 * @static
 */
	function mapRouteElements($route, $url) {
		if (isset($route[3]['prefix'])) {
			$prefix = $route[3]['prefix'];
			unset($route[3]['prefix']);
		}

		$pass = array();
		$defaults = $route[3];
		$routeParams = $route[2];
		$params = Set::diff($url, $defaults);
		$urlInv = array_combine(array_values($url), array_keys($url));

		$i = 0;
		while (isset($defaults[$i])) {
			if (isset($urlInv[$defaults[$i]])) {
				if (!in_array($defaults[$i], $url) && is_int($urlInv[$defaults[$i]])) {
					return false;
				}
				unset($urlInv[$defaults[$i]], $defaults[$i]);
			} else {
				return false;
			}
			$i++;
		}

		foreach ($params as $key => $value) {
			if (is_int($key)) {
				$pass[] = $value;
				unset($params[$key]);
			}
		}
		list($named, $params) = Router::getNamedElements($params);

		if (!strpos($route[0], '*') && (!empty($pass) || !empty($named))) {
			return false;
		}

		$urlKeys = array_keys($url);
		$paramsKeys = array_keys($params);
		$defaultsKeys = array_keys($defaults);

		if (!empty($params)) {
			if (array_diff($paramsKeys, $routeParams) != array()) {
				return false;
			}
			$required = array_values(array_diff($routeParams, $urlKeys));
			$reqCount = count($required);

			for ($i = 0; $i < $reqCount; $i++) {
				if (array_key_exists($required[$i], $defaults) && $defaults[$required[$i]] === null) {
					unset($required[$i]);
				}
			}
		}
		$isFilled = true;

		if (!empty($routeParams)) {
			$filled = array_intersect_key($url, array_combine($routeParams, array_keys($routeParams)));
			$isFilled = (array_diff($routeParams, array_keys($filled)) === array());
			if (!$isFilled && empty($params)) {
				return false;
			}
		}

		if (empty($params)) {
			return Router::__mapRoute($route, array_merge($url, compact('pass', 'named', 'prefix')));
		} elseif (!empty($routeParams) && !empty($route[3])) {

			if (!empty($required)) {
				return false;
			}
			foreach ($params as $key => $val) {
				if ((!isset($url[$key]) || $url[$key] != $val) || (!isset($defaults[$key]) || $defaults[$key] != $val) && !in_array($key, $routeParams)) {
					if (!isset($defaults[$key])) {
						continue;
					}
					return false;
				}
			}
		} else {
			if (empty($required) && $defaults['plugin'] === $url['plugin'] && $defaults['controller'] === $url['controller'] && $defaults['action'] === $url['action']) {
				return Router::__mapRoute($route, array_merge($url, compact('pass', 'named', 'prefix')));
			}
			return false;
		}

		if (!empty($route[4])) {
			foreach ($route[4] as $key => $reg) {
				if (array_key_exists($key, $url) && !preg_match('#' . $reg . '#', $url[$key])) {
					return false;
				}
			}
		}
		return Router::__mapRoute($route, array_merge($filled, compact('pass', 'named', 'prefix')));
	}

/**
 * Merges URL parameters into a route string
 *
 * @param array $route Route
 * @param array $params Parameters
 * @return string Merged URL with parameters
 * @access private
 */
	function __mapRoute($route, $params = array()) {
		if (isset($params['plugin']) && isset($params['controller']) && $params['plugin'] === $params['controller']) {
			unset($params['controller']);
		}

		if (isset($params['prefix']) && isset($params['action'])) {
			$params['action'] = str_replace($params['prefix'] . '_', '', $params['action']);
			unset($params['prefix']);
		}

		if (isset($params['pass']) && is_array($params['pass'])) {
			$params['pass'] = implode('/', Set::filter($params['pass'], true));
		} elseif (!isset($params['pass'])) {
			$params['pass'] = '';
		}

		if (isset($params['named'])) {
			if (is_array($params['named'])) {
				$count = count($params['named']);
				$keys = array_keys($params['named']);
				$named = array();

				for ($i = 0; $i < $count; $i++) {
					$named[] = $keys[$i] . $this->named['separator'] . $params['named'][$keys[$i]];
				}
				$params['named'] = implode('/', $named);
			}
			$params['pass'] = str_replace('//', '/', $params['pass'] . '/' . $params['named']);
		}
		$out = $route[0];

		foreach ($route[2] as $key) {
			$string = null;
			if (isset($params[$key])) {
				$string = $params[$key];
				unset($params[$key]);
			} elseif (strpos($out, $key) != strlen($out) - strlen($key)) {
				$key = $key . '/';
			}
			$out = str_replace(':' . $key, $string, $out);
		}

		if (strpos($route[0], '*')) {
			$out = str_replace('*', $params['pass'], $out);
		}

		return $out;
	}

/**
>>>>>>> dc769041
 * Takes an array of URL parameters and separates the ones that can be used as named arguments
 *
 * @param array $params			Associative array of URL parameters.
 * @param string $controller	Name of controller being routed.  Used in scoping.
 * @param string $action	 	Name of action being routed.  Used in scoping.
 * @return array
 * @access public
 * @static
 */
	function getNamedElements($params, $controller = null, $action = null) {
		$_this =& Router::getInstance();
		$named = array();

		foreach ($params as $param => $val) {
			if (isset($_this->named['rules'][$param])) {
				$rule = $_this->named['rules'][$param];
				if (Router::matchNamed($param, $val, $rule, compact('controller', 'action'))) {
					$named[$param] = $val;
					unset($params[$param]);
				}
			}
		}
		return array($named, $params);
	}

/**
 * Return true if a given named $param's $val matches a given $rule depending on $context. Currently implemented
 * rule types are controller, action and match that can be combined with each other.
 *
 * @param string $param The name of the named parameter
 * @param string $val The value of the named parameter
 * @param array $rule The rule(s) to apply, can also be a match string
 * @param string $context An array with additional context information (controller / action)
 * @return boolean
 * @access public
 */
	function matchNamed($param, $val, $rule, $context = array()) {
		if ($rule === true || $rule === false) {
			return $rule;
		}
		if (is_string($rule)) {
			$rule = array('match' => $rule);
		}
		if (!is_array($rule)) {
			return false;
		}

		$controllerMatches = !isset($rule['controller'], $context['controller']) || in_array($context['controller'], (array)$rule['controller']);
		if (!$controllerMatches) {
			return false;
		}
		$actionMatches = !isset($rule['action'], $context['action']) || in_array($context['action'], (array)$rule['action']);
		if (!$actionMatches) {
			return false;
		}
		$valueMatches = !isset($rule['match']) || preg_match(sprintf('/%s/', $rule['match']), $val);
		return $valueMatches;
	}

/**
 * Generates a well-formed querystring from $q
 *
 * @param mixed $q Query string
 * @param array $extra Extra querystring parameters.
 * @param bool $escape Whether or not to use escaped &
 * @return array
 * @access public
 * @static
 */
	function queryString($q, $extra = array(), $escape = false) {
		if (empty($q) && empty($extra)) {
			return null;
		}
		$join = '&';
		if ($escape === true) {
			$join = '&amp;';
		}
		$out = '';

		if (is_array($q)) {
			$q = array_merge($extra, $q);
		} else {
			$out = $q;
			$q = $extra;
		}
		$out .= http_build_query($q, null, $join);
		if (isset($out[0]) && $out[0] != '?') {
			$out = '?' . $out;
		}
		return $out;
	}

/**
 * Normalizes a URL for purposes of comparison
 *
 * @param mixed $url URL to normalize
 * @return string Normalized URL
 * @access public
 */
	function normalize($url = '/') {
		if (is_array($url)) {
			$url = Router::url($url);
		} elseif (preg_match('/^[a-z\-]+:\/\//', $url)) {
			return $url;
		}
		$paths = Router::getPaths();

		if (!empty($paths['base']) && stristr($url, $paths['base'])) {
			$url = preg_replace('/^' . preg_quote($paths['base'], '/') . '/', '', $url, 1);
		}
		$url = '/' . $url;

		while (strpos($url, '//') !== false) {
			$url = str_replace('//', '/', $url);
		}
		$url = preg_replace('/(?:(\/$))/', '', $url);

		if (empty($url)) {
			return '/';
		}
		return $url;
	}

/**
 * Returns the route matching the current request URL.
 *
 * @return array Matching route
 * @access public
 * @static
 */
	function requestRoute() {
		$_this =& Router::getInstance();
		return $_this->__currentRoute[0];
	}

/**
 * Returns the route matching the current request (useful for requestAction traces)
 *
 * @return array Matching route
 * @access public
 * @static
 */
	function currentRoute() {
		$_this =& Router::getInstance();
		return $_this->__currentRoute[count($_this->__currentRoute) - 1];
	}

/**
 * Removes the plugin name from the base URL.
 *
 * @param string $base Base URL
 * @param string $plugin Plugin name
 * @return base url with plugin name removed if present
 * @access public
 * @static
 */
	function stripPlugin($base, $plugin = null) {
		if ($plugin != null) {
			$base = preg_replace('/(?:' . $plugin . ')/', '', $base);
			$base = str_replace('//', '', $base);
			$pos1 = strrpos($base, '/');
			$char = strlen($base) - 1;

			if ($pos1 === $char) {
				$base = substr($base, 0, $char);
			}
		}
		return $base;
	}

/**
 * Strip escape characters from parameter values.
 *
 * @param mixed $param Either an array, or a string
 * @return mixed Array or string escaped
 * @access public
 * @static
 */
	function stripEscape($param) {
		$_this =& Router::getInstance();
		if (!is_array($param) || empty($param)) {
			if (is_bool($param)) {
				return $param;
			}

			return preg_replace('/^(?:[\\t ]*(?:-!)+)/', '', $param);
		}

		foreach ($param as $key => $value) {
			if (is_string($value)) {
				$return[$key] = preg_replace('/^(?:[\\t ]*(?:-!)+)/', '', $value);
			} else {
				foreach ($value as $array => $string) {
					$return[$key][$array] = $_this->stripEscape($string);
				}
			}
		}
		return $return;
	}

/**
 * Instructs the router to parse out file extensions from the URL. For example,
 * http://example.com/posts.rss would yield an file extension of "rss".
 * The file extension itself is made available in the controller as
 * $this->params['url']['ext'], and is used by the RequestHandler component to
 * automatically switch to alternate layouts and templates, and load helpers
 * corresponding to the given content, i.e. RssHelper.
 *
 * A list of valid extension can be passed to this method, i.e. Router::parseExtensions('rss', 'xml');
 * If no parameters are given, anything after the first . (dot) after the last / in the URL will be
 * parsed, excluding querystring parameters (i.e. ?q=...).
 *
 * @access public
 * @return void
 * @static
 */
	function parseExtensions() {
		$_this =& Router::getInstance();
		$_this->__parseExtensions = true;
		if (func_num_args() > 0) {
			$_this->__validExtensions = func_get_args();
		}
	}

/**
 * Takes an passed params and converts it to args
 *
 * @param array $params
 * @return array Array containing passed and named parameters
 * @access public
 * @static
 */
	function getArgs($args, $options = array()) {
		$_this =& Router::getInstance();
		$pass = $named = array();
		$args = explode('/', $args);

		$greedy = $_this->named['greedy'];
		if (isset($options['greedy'])) {
			$greedy = $options['greedy'];
		}
		$context = array();
		if (isset($options['context'])) {
			$context = $options['context'];
		}
		$rules = $_this->named['rules'];
		if (isset($options['named'])) {
			$greedy = isset($options['greedy']) && $options['greedy'] === true;
			foreach ((array)$options['named'] as $key => $val) {
				if (is_numeric($key)) {
					$rules[$val] = true;
					continue;
				}
				$rules[$key] = $val;
			}
		}

		foreach ($args as $param) {
			if (empty($param) && $param !== '0' && $param !== 0) {
				continue;
			}
			$param = $_this->stripEscape($param);

			$separatorIsPresent = strpos($param, $_this->named['separator']) !== false;
			if ((!isset($options['named']) || !empty($options['named'])) && $separatorIsPresent) {
				list($key, $val) = explode($_this->named['separator'], $param, 2);
				$hasRule = isset($rules[$key]);
				$passIt = (!$hasRule && !$greedy) || ($hasRule && !$_this->matchNamed($key, $val, $rules[$key], $context));
				if ($passIt) {
					$pass[] = $param;
				} else {
					$named[$key] = $val;
				}
			} else {
				$pass[] = $param;
			}
		}
		return compact('pass', 'named');
	}
}

/**
 * A single Route used by the Router to connect requests to
 * parameter maps.
 *
 * Not normally created as a standalone.  Use Router::connect() to create
 * Routes for your application.
 *
 * @package cake.libs
 * @since 1.3.0
 * @see Router::connect
 */
class RouterRoute {
/**
 * An array of named segments in a Route.
 * `/:controller/:action/:id` has 3 named elements
 *
 * @var array
 **/
	var $keys = array();
/**
 * An array of additional parameters for the Route.
 *
 * @var array
 **/
	var $params = array();
/**
 * Default parameters for a Route
 *
 * @var array
 */
	var $defaults = array();
/**
 * The routes template string.
 *
 * @var string
 **/
	var $template = null;
/**
 * Is this route a greedy route?  Greedy routes have a `/*` in their
 * template
 *
 * @var string
 **/
	var $_greedy = false;
/**
 * The compiled route regular expresssion
 *
 * @var string
 **/
	var $_compiledRoute = null;
/**
 * HTTP header shortcut map.  Used for evaluating header-based route expressions.
 *
 * @var array
 * @access private
 */
	var $__headerMap = array(
		'type' => 'content_type',
		'method' => 'request_method',
		'server' => 'server_name'
	);
/**
 * Constructor for a Route
 *
 * @param string $template Template string with parameter placeholders
 * @param array $defaults Array of defaults for the route.
 * @param string $params Array of parameters and additional options for the Route
 * @return void
 */
	function RouterRoute($template, $defaults = array(), $params = array()) {
		$this->template = $template;
		$this->defaults = (array)$defaults;
		$this->params = (array)$params;
	}
/**
 * Check if a Route has been compiled into a regular expression.
 *
 * @return boolean
 **/
	function compiled() {
		return !empty($this->_compiledRoute);
	}
/**
 * Compiles the routes regular expression.  Modifies defaults property so all necessary keys are set
 * and populates $this->names with the named routing elements.
 *
 * @return array Returns a string regular expression of the compiled route.
 * @access public
 */
	function compile() {
		if ($this->compiled()) {
			return $this->_compiledRoute;
		}
		$this->_writeRoute($this->template, $this->defaults, $this->params);
		$this->defaults += array('plugin' => null, 'controller' => null, 'action' => null);
		return $this->_compiledRoute;
	}
/**
 * Builds a route regular expression
 *
 * @param string $route An empty string, or a route string "/"
 * @param array $default NULL or an array describing the default route
 * @param array $params An array matching the named elements in the route to regular expressions
 *    which that element should match.
 * @return void
 * @access protected
 */
	function _writeRoute($route, $default, $params) {
		if (empty($route) || ($route === '/')) {
			$this->_compiledRoute = '#^/*$#';
			$this->keys = array();
			return;
		}
		$names = $parsed = array();
		$elements = explode('/', $route);

		foreach ($elements as $element) {
			if (empty($element)) {
				continue;
			}
			$q = null;
			$element = trim($element);
			$namedParam = strpos($element, ':') !== false;

			if ($namedParam && preg_match('/^:([^:]+)$/', $element, $r)) {
				if (isset($params[$r[1]])) {
					if ($r[1] != 'plugin' && array_key_exists($r[1], $default)) {
						$q = '?';
					}
					$parsed[] = '(?:/(' . $params[$r[1]] . ')' . $q . ')' . $q;
				} else {
					$parsed[] = '(?:/([^\/]+))?';
				}
				$names[] = $r[1];
			} elseif ($element === '*') {
				$parsed[] = '(?:/(.*))?';
			} else if ($namedParam && preg_match_all('/(?!\\\\):([a-z_0-9]+)/i', $element, $matches)) {
				$matchCount = count($matches[1]);

				foreach ($matches[1] as $i => $name) {
					$pos = strpos($element, ':' . $name);
					$before = substr($element, 0, $pos);
					$element = substr($element, $pos + strlen($name) + 1);
					$after = null;

					if ($i + 1 === $matchCount && $element) {
						$after = preg_quote($element);
					}

					if ($i === 0) {
						$before = '/' . $before;
					}
					$before = preg_quote($before, '#');

					if (isset($params[$name])) {
						if (isset($default[$name]) && $name != 'plugin') {
							$q = '?';
						}
						$parsed[] = '(?:' . $before . '(' . $params[$name] . ')' . $q . $after . ')' . $q;
					} else {
						$parsed[] = '(?:' . $before . '([^\/]+)' . $after . ')?';
					}
					$names[] = $name;
				}
			} else {
				$parsed[] = '/' . $element;
			}
		}
		$this->_compiledRoute = '#^' . join('', $parsed) . '[\/]*$#';
		$this->keys = $names;
	}

/**
 * Checks to see if the given URL can be parsed by this route.
 * If the route can be parsed an array of parameters will be returned if not
 * false will be returned.
 *
 * @param string $url The url to attempt to parse.
 * @return mixed Boolean false on failure, otherwise an array or parameters
 */
	function parse($url) {
		if (!$this->compiled()) {
			$this->compile();
		}

		if (!preg_match($this->_compiledRoute, $url, $r)) {
			return false;
		} else {
			foreach ($this->defaults as $key => $val) {
				if ($key{0} === '[' && preg_match('/^\[(\w+)\]$/', $key, $header)) {
					if (isset($this->__headerMap[$header[1]])) {
						$header = $this->__headerMap[$header[1]];
					} else {
						$header = 'http_' . $header[1];
					}

					$val = (array)$val;
					$h = false;

					foreach ($val as $v) {
						if (env(strtoupper($header)) === $v) {
							$h = true;
						}
					}
					if (!$h) {
						return false;
					}
				}
			}
		}
		return $r;
	}

/**
 * Attempt to match a url array.  If the url matches the routes pattern, then
 * return an array of parsed params.  If the url doesn't match the routes compiled pattern
 * returns false.
 *
 * @param array $url An array of parameters to check matching with.
 * @return mixed Either a string url for the parameters if they match or false.
 **/
	function match($url) {
		if (!$this->compiled()) {
			$this->compile();
		}
		$url += array('controller' => null, 'plugin' => null);
		$defaults = $this->defaults;
		$routeParams = $this->keys;
		$routeOptions = $this->params;

		if (isset($defaults['prefix'])) {
			$prefix = $defaults['prefix'];
			unset($defaults['prefix']);
		}

		$pass = array();
		$params = Set::diff($url, $defaults);
		$urlInv = array_combine(array_values($url), array_keys($url));

		$i = 0;
		while (isset($defaults[$i])) {
			if (isset($urlInv[$defaults[$i]])) {
				if (!in_array($defaults[$i], $url) && is_int($urlInv[$defaults[$i]])) {
					return false;
				}
				unset($urlInv[$defaults[$i]], $defaults[$i]);
			} else {
				return false;
			}
			$i++;
		}

		foreach ($params as $key => $value) {
			if (is_int($key)) {
				$pass[] = $value;
				unset($params[$key]);
			}
		}
		list($named, $params) = Router::getNamedElements($params);

		if (!strpos($this->template, '*') && (!empty($pass) || !empty($named))) {
			return false;
		}

		$urlKeys = array_keys($url);
		$paramsKeys = array_keys($params);
		$defaultsKeys = array_keys($defaults);

		if (!empty($params)) {
			if (array_diff($paramsKeys, $routeParams) != array()) {
				return false;
			}
			$required = array_values(array_diff($routeParams, $urlKeys));
			$reqCount = count($required);

			for ($i = 0; $i < $reqCount; $i++) {
				if (array_key_exists($required[$i], $defaults) && $defaults[$required[$i]] === null) {
					unset($required[$i]);
				}
			}
		}
		$isFilled = true;

		if (!empty($routeParams)) {
			$filled = array_intersect_key($url, array_combine($routeParams, array_keys($routeParams)));
			$isFilled = (array_diff($routeParams, array_keys($filled)) === array());
			if (!$isFilled && empty($params)) {
				return false;
			}
		}

		if (empty($params)) {
			return $this->__mapRoute(array_merge($url, compact('pass', 'named', 'prefix')));
		} elseif (!empty($routeParams) && !empty($defaults)) {

			if (!empty($required)) {
				return false;
			}
			foreach ($params as $key => $val) {
				if ((!isset($url[$key]) || $url[$key] != $val) || (!isset($defaults[$key]) || $defaults[$key] != $val) && !in_array($key, $routeParams)) {
					if (!isset($defaults[$key])) {
						continue;
					}
					return false;
				}
			}
		} else {
			if (empty($required) && $defaults['plugin'] === $url['plugin'] && $defaults['controller'] === $url['controller'] && $defaults['action'] === $url['action']) {
				return $this->__mapRoute(array_merge($url, compact('pass', 'named', 'prefix')));
			}
			return false;
		}

		if (!empty($routeOptions)) {
			foreach ($routeOptions as $key => $reg) {
				if (array_key_exists($key, $url) && !preg_match('#' . $reg . '#', $url[$key])) {
					return false;
				}
			}
		}
		return $this->__mapRoute(array_merge($filled, compact('pass', 'named', 'prefix')));
	}
/**
 * Converts Route arrays into strings.
 *
 * @return void
 **/
	function __mapRoute($params) {
		if (isset($params['plugin']) && isset($params['controller']) && $params['plugin'] === $params['controller']) {
			unset($params['controller']);
		}

		if (isset($params['prefix']) && isset($params['action'])) {
			$params['action'] = str_replace($params['prefix'] . '_', '', $params['action']);
			unset($params['prefix']);
		}

		if (isset($params['pass']) && is_array($params['pass'])) {
			$params['pass'] = implode('/', Set::filter($params['pass'], true));
		} elseif (!isset($params['pass'])) {
			$params['pass'] = '';
		}

		$instance = Router::getInstance();
		$separator = $instance->named['separator'];

		if (isset($params['named'])) {
			if (is_array($params['named'])) {
				$count = count($params['named']);
				$keys = array_keys($params['named']);
				$named = array();

				for ($i = 0; $i < $count; $i++) {
					$named[] = $keys[$i] . $separator . $params['named'][$keys[$i]];
				}
				$params['named'] = join('/', $named);
			}
			$params['pass'] = str_replace('//', '/', $params['pass'] . '/' . $params['named']);
		}
		$out = $this->template;

		foreach ($this->keys as $key) {
			$string = null;
			if (isset($params[$key])) {
				$string = $params[$key];
				unset($params[$key]);
			} elseif (strpos($out, $key) != strlen($out) - strlen($key)) {
				$key = $key . '/';
			}
			$out = str_replace(':' . $key, $string, $out);
		}

		if (strpos($this->template, '*')) {
			$out = str_replace('*', $params['pass'], $out);
		}
		return $out;
	}
}
?><|MERGE_RESOLUTION|>--- conflicted
+++ resolved
@@ -824,15 +824,8 @@
 				$plugin = $url['plugin'];
 			}
 
-<<<<<<< HEAD
-			$url = array_merge(
-				array('controller' => $params['controller'], 'plugin' => $params['plugin']),
-				Set::filter($url, true)
-			);
-=======
 			$_url = $url;
 			$url = array_merge(array('controller' => $params['controller'], 'plugin' => $params['plugin']), Set::filter($url, true));
->>>>>>> dc769041
 
 			if ($plugin !== false) {
 				$url['plugin'] = $plugin;
@@ -850,19 +843,8 @@
 
 				$originalUrl = $url;
 
-<<<<<<< HEAD
 				if (isset($route->params['persist'], $_this->__params[0])) {
 					$url = array_merge(array_intersect_key($params, Set::combine($route->params['persist'], '/')), $url);
-=======
-				if (isset($route[4]['persist'], $_this->__params[0])) {
-					foreach($route[4]['persist'] as $_key) {
-						if (array_key_exists($_key, $_url)) {
-							$url[$_key] = $_url[$_key];
-						} elseif (array_key_exists($_key, $params)) {
-							$url[$_key] = $params[$_key];
-						}
-					}
->>>>>>> dc769041
 				}
 				if ($match = $route->match($url)) {
 					$output = trim($match, '/');
@@ -874,11 +856,7 @@
 
 			$named = $args = array();
 			$skip = array_merge(
-<<<<<<< HEAD
 				array('bare', 'action', 'controller', 'plugin', 'prefix'),
-=======
-				array('bare', 'action', 'controller', 'plugin', 'ext', '?', '#', 'prefix'),
->>>>>>> dc769041
 				$_this->__prefixes
 			);
 
@@ -919,11 +897,7 @@
 						break;
 					}
 				}
-<<<<<<< HEAD
-				$output = join('/', $urlOut);
-=======
 				$output = implode('/', $urlOut) . '/';
->>>>>>> dc769041
 			}
 
 			if (!empty($args)) {
@@ -977,171 +951,6 @@
 	}
 
 /**
-<<<<<<< HEAD
-=======
- * Maps a URL array onto a route and returns the string result, or false if no match
- *
- * @param array $route Route Route
- * @param array $url URL URL to map
- * @return mixed Result (as string) or false if no match
- * @access public
- * @static
- */
-	function mapRouteElements($route, $url) {
-		if (isset($route[3]['prefix'])) {
-			$prefix = $route[3]['prefix'];
-			unset($route[3]['prefix']);
-		}
-
-		$pass = array();
-		$defaults = $route[3];
-		$routeParams = $route[2];
-		$params = Set::diff($url, $defaults);
-		$urlInv = array_combine(array_values($url), array_keys($url));
-
-		$i = 0;
-		while (isset($defaults[$i])) {
-			if (isset($urlInv[$defaults[$i]])) {
-				if (!in_array($defaults[$i], $url) && is_int($urlInv[$defaults[$i]])) {
-					return false;
-				}
-				unset($urlInv[$defaults[$i]], $defaults[$i]);
-			} else {
-				return false;
-			}
-			$i++;
-		}
-
-		foreach ($params as $key => $value) {
-			if (is_int($key)) {
-				$pass[] = $value;
-				unset($params[$key]);
-			}
-		}
-		list($named, $params) = Router::getNamedElements($params);
-
-		if (!strpos($route[0], '*') && (!empty($pass) || !empty($named))) {
-			return false;
-		}
-
-		$urlKeys = array_keys($url);
-		$paramsKeys = array_keys($params);
-		$defaultsKeys = array_keys($defaults);
-
-		if (!empty($params)) {
-			if (array_diff($paramsKeys, $routeParams) != array()) {
-				return false;
-			}
-			$required = array_values(array_diff($routeParams, $urlKeys));
-			$reqCount = count($required);
-
-			for ($i = 0; $i < $reqCount; $i++) {
-				if (array_key_exists($required[$i], $defaults) && $defaults[$required[$i]] === null) {
-					unset($required[$i]);
-				}
-			}
-		}
-		$isFilled = true;
-
-		if (!empty($routeParams)) {
-			$filled = array_intersect_key($url, array_combine($routeParams, array_keys($routeParams)));
-			$isFilled = (array_diff($routeParams, array_keys($filled)) === array());
-			if (!$isFilled && empty($params)) {
-				return false;
-			}
-		}
-
-		if (empty($params)) {
-			return Router::__mapRoute($route, array_merge($url, compact('pass', 'named', 'prefix')));
-		} elseif (!empty($routeParams) && !empty($route[3])) {
-
-			if (!empty($required)) {
-				return false;
-			}
-			foreach ($params as $key => $val) {
-				if ((!isset($url[$key]) || $url[$key] != $val) || (!isset($defaults[$key]) || $defaults[$key] != $val) && !in_array($key, $routeParams)) {
-					if (!isset($defaults[$key])) {
-						continue;
-					}
-					return false;
-				}
-			}
-		} else {
-			if (empty($required) && $defaults['plugin'] === $url['plugin'] && $defaults['controller'] === $url['controller'] && $defaults['action'] === $url['action']) {
-				return Router::__mapRoute($route, array_merge($url, compact('pass', 'named', 'prefix')));
-			}
-			return false;
-		}
-
-		if (!empty($route[4])) {
-			foreach ($route[4] as $key => $reg) {
-				if (array_key_exists($key, $url) && !preg_match('#' . $reg . '#', $url[$key])) {
-					return false;
-				}
-			}
-		}
-		return Router::__mapRoute($route, array_merge($filled, compact('pass', 'named', 'prefix')));
-	}
-
-/**
- * Merges URL parameters into a route string
- *
- * @param array $route Route
- * @param array $params Parameters
- * @return string Merged URL with parameters
- * @access private
- */
-	function __mapRoute($route, $params = array()) {
-		if (isset($params['plugin']) && isset($params['controller']) && $params['plugin'] === $params['controller']) {
-			unset($params['controller']);
-		}
-
-		if (isset($params['prefix']) && isset($params['action'])) {
-			$params['action'] = str_replace($params['prefix'] . '_', '', $params['action']);
-			unset($params['prefix']);
-		}
-
-		if (isset($params['pass']) && is_array($params['pass'])) {
-			$params['pass'] = implode('/', Set::filter($params['pass'], true));
-		} elseif (!isset($params['pass'])) {
-			$params['pass'] = '';
-		}
-
-		if (isset($params['named'])) {
-			if (is_array($params['named'])) {
-				$count = count($params['named']);
-				$keys = array_keys($params['named']);
-				$named = array();
-
-				for ($i = 0; $i < $count; $i++) {
-					$named[] = $keys[$i] . $this->named['separator'] . $params['named'][$keys[$i]];
-				}
-				$params['named'] = implode('/', $named);
-			}
-			$params['pass'] = str_replace('//', '/', $params['pass'] . '/' . $params['named']);
-		}
-		$out = $route[0];
-
-		foreach ($route[2] as $key) {
-			$string = null;
-			if (isset($params[$key])) {
-				$string = $params[$key];
-				unset($params[$key]);
-			} elseif (strpos($out, $key) != strlen($out) - strlen($key)) {
-				$key = $key . '/';
-			}
-			$out = str_replace(':' . $key, $string, $out);
-		}
-
-		if (strpos($route[0], '*')) {
-			$out = str_replace('*', $params['pass'], $out);
-		}
-
-		return $out;
-	}
-
-/**
->>>>>>> dc769041
  * Takes an array of URL parameters and separates the ones that can be used as named arguments
  *
  * @param array $params			Associative array of URL parameters.
