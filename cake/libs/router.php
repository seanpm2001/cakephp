--- conflicted
+++ resolved
@@ -619,19 +619,11 @@
  * @access private
  */
 	function __connectDefaultRoutes() {
-<<<<<<< HEAD
 		if ($this->__defaultsMapped) {
 			return;
 		}
 
 		if ($plugins = App::objects('plugin')) {
-=======
-		if ($this->__admin) {
-			$params = array('prefix' => $this->__admin, $this->__admin => true);
-		}
-
-		if ($plugins = Configure::listObjects('plugin')) {
->>>>>>> 2e0acbf5
 			foreach ($plugins as $key => $value) {
 				$plugins[$key] = Inflector::underscore($value);
 			}
