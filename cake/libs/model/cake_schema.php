<?php
/**
 * Schema database management for CakePHP.
 *
 * PHP 5
 *
 * CakePHP(tm) : Rapid Development Framework (http://cakephp.org)
 * Copyright 2005-2010, Cake Software Foundation, Inc. (http://cakefoundation.org)
 *
 * Licensed under The MIT License
 * Redistributions of files must retain the above copyright notice.
 *
 * @copyright     Copyright 2005-2010, Cake Software Foundation, Inc. (http://cakefoundation.org)
 * @link          http://cakephp.org CakePHP(tm) Project
 * @package       cake.libs.model
 * @since         CakePHP(tm) v 1.2.0.5550
 * @license       MIT License (http://www.opensource.org/licenses/mit-license.php)
 */
App::import('Core', 'Model');
App::import('Core', 'ConnectionManager');

/**
 * Base Class for Schema management
 *
 * @package       cake.libs.model
 */
class CakeSchema extends Object {

/**
 * Name of the App Schema
 *
 * @var string
 * @access public
 */
	public $name = null;

/**
 * Path to write location
 *
 * @var string
 * @access public
 */
	public $path = null;

/**
 * File to write
 *
 * @var string
 * @access public
 */
	public $file = 'schema.php';

/**
 * Connection used for read
 *
 * @var string
 * @access public
 */
	public $connection = 'default';

/**
 * plugin name.
 *
 * @var string
 */
	public $plugin = null;

/**
 * Set of tables
 *
 * @var array
 * @access public
 */
	public $tables = array();

/**
 * Constructor
 *
 * @param array $options optional load object properties
 */
	function __construct($options = array()) {
		parent::__construct();

		if (empty($options['name'])) {
			$this->name = preg_replace('/schema$/i', '', get_class($this));
		}
		if (!empty($options['plugin'])) {
			$this->plugin = $options['plugin'];
		}

		if (strtolower($this->name) === 'cake') {
			$this->name = Inflector::camelize(Inflector::slug(Configure::read('App.dir')));
		}

		if (empty($options['path'])) {
			$this->path = CONFIGS . 'schema';
		}

		$options = array_merge(get_object_vars($this), $options);
		$this->build($options);
	}

/**
 * Builds schema object properties
 *
 * @param array $data loaded object properties
 * @return void
 */
	public function build($data) {
		$file = null;
		foreach ($data as $key => $val) {
			if (!empty($val)) {
				if (!in_array($key, array('plugin', 'name', 'path', 'file', 'connection', 'tables', '_log'))) {
					if ($key[0] === '_') {
						continue;
					}
					$this->tables[$key] = $val;
					unset($this->{$key});
				} elseif ($key !== 'tables') {
					if ($key === 'name' && $val !== $this->name && !isset($data['file'])) {
						$file = Inflector::underscore($val) . '.php';
					}
					$this->{$key} = $val;
				}
			}
		}
		if (file_exists($this->path . DS . $file) && is_file($this->path . DS . $file)) {
			$this->file = $file;
		} elseif (!empty($this->plugin)) {
			$this->path = App::pluginPath($this->plugin) . 'config' . DS . 'schema';
		}
	}

/**
 * Before callback to be implemented in subclasses
 *
 * @param array $events schema object properties
 * @return boolean Should process continue
 */
	public function before($event = array()) {
		return true;
	}

/**
 * After callback to be implemented in subclasses
 *
 * @param array $events schema object properties
 */
	public function after($event = array()) {
	}

/**
 * Reads database and creates schema tables
 *
 * @param array $options schema object properties
 * @return array Set of name and tables
 */
	public function load($options = array()) {
		if (is_string($options)) {
			$options = array('path' => $options);
		}

		$this->build($options);
		extract(get_object_vars($this));

		$class =  $name .'Schema';

		if (!class_exists($class)) {
			if (file_exists($path . DS . $file) && is_file($path . DS . $file)) {
				require_once($path . DS . $file);
			} elseif (file_exists($path . DS . 'schema.php') && is_file($path . DS . 'schema.php')) {
				require_once($path . DS . 'schema.php');
			}
		}

		if (class_exists($class)) {
			$Schema = new $class($options);
			return $Schema;
		}

		return false;
	}

/**
 * Reads database and creates schema tables
 *
 * Options
 *
 * - 'connection' - the db connection to use
 * - 'name' - name of the schema
 * - 'models' - a list of models to use, or false to ignore models
 *
 * @param array $options schema object properties
 * @return array Array indexed by name and tables
 */
	public function read($options = array()) {
		extract(array_merge(
			array(
				'connection' => $this->connection,
				'name' => $this->name,
				'models' => true,
			),
			$options
		));
		$db = ConnectionManager::getDataSource($connection);

		App::import('Model', 'AppModel');
		if (isset($this->plugin)) {
			App::import('Model', Inflector::camelize($this->plugin) . 'AppModel');
		}

		$tables = array();
		$currentTables = $db->listSources();

		$prefix = null;
		if (isset($db->config['prefix'])) {
			$prefix = $db->config['prefix'];
		}

		if (!is_array($models) && $models !== false) {
			if (isset($this->plugin)) {
				$models = App::objects('model', App::pluginPath($this->plugin) . 'models' . DS, false);
			} else {
				$models = App::objects('model');
			}
		}

		if (is_array($models)) {
			foreach ($models as $model) {
				$importModel = $model;
				if (isset($this->plugin)) {
					$importModel = $this->plugin . '.' . $model;
				}
				if (!App::import('Model', $importModel)) {
					continue;
				}
				$vars = get_class_vars($model);
				if (empty($vars['useDbConfig']) || $vars['useDbConfig'] != $connection) {
					continue;
				}

				$Object = ClassRegistry::init(array('class' => $model, 'ds' => $connection));

				if (is_object($Object) && $Object->useTable !== false) {
					$fulltable = $table = $db->fullTableName($Object, false);
					if ($prefix && strpos($table, $prefix) !== 0) {
						continue;
					}
					$table = str_replace($prefix, '', $table);

					if (in_array($fulltable, $currentTables)) {
						$key = array_search($fulltable, $currentTables);
						if (empty($tables[$table])) {
							$tables[$table] = $this->__columns($Object);
							$tables[$table]['indexes'] = $db->index($Object);
							$tables[$table]['tableParameters'] = $db->readTableParameters($fulltable);
							unset($currentTables[$key]);
						}
						if (!empty($Object->hasAndBelongsToMany)) {
							foreach ($Object->hasAndBelongsToMany as $Assoc => $assocData) {
								if (isset($assocData['with'])) {
									$class = $assocData['with'];
								}
								if (is_object($Object->$class)) {
									$withTable = $db->fullTableName($Object->$class, false);
									if (in_array($withTable, $currentTables)) {
										$key = array_search($withTable, $currentTables);
										$tables[$withTable] = $this->__columns($Object->$class);
										$tables[$withTable]['indexes'] = $db->index($Object->$class);
										$tables[$withTable]['tableParameters'] = $db->readTableParameters($withTable);
										unset($currentTables[$key]);
									}
								}
							}
						}
					}
				}
			}
		}

		if (!empty($currentTables)) {
			foreach ($currentTables as $table) {
				if ($prefix) {
					if (strpos($table, $prefix) !== 0) {
						continue;
					}
					$table = str_replace($prefix, '', $table);
				}
				$Object = new AppModel(array(
					'name' => Inflector::classify($table), 'table' => $table, 'ds' => $connection
				));

				$systemTables = array(
					'aros', 'acos', 'aros_acos', Configure::read('Session.table'), 'i18n'
				);
				if (in_array($table, $systemTables)) {
					$tables[$Object->table] = $this->__columns($Object);
					$tables[$Object->table]['indexes'] = $db->index($Object);
					$tables[$Object->table]['tableParameters'] = $db->readTableParameters($table);
				} elseif ($models === false) {
					$tables[$table] = $this->__columns($Object);
					$tables[$table]['indexes'] = $db->index($Object);
					$tables[$table]['tableParameters'] = $db->readTableParameters($table);
				} else {
					$tables['missing'][$table] = $this->__columns($Object);
					$tables['missing'][$table]['indexes'] = $db->index($Object);
					$tables['missing'][$table]['tableParameters'] = $db->readTableParameters($table);
				}
			}
		}

		ksort($tables);
		return compact('name', 'tables');
	}

/**
 * Writes schema file from object or options
 *
 * @param mixed $object schema object or options array
 * @param array $options schema object properties to override object
 * @return mixed false or string written to file
 */
	public function write($object, $options = array()) {
		if (is_object($object)) {
			$object = get_object_vars($object);
			$this->build($object);
		}

		if (is_array($object)) {
			$options = $object;
			unset($object);
		}

		extract(array_merge(
			get_object_vars($this), $options
		));

		$out = "class {$name}Schema extends CakeSchema {\n";

		$out .= "\tvar \$name = '{$name}';\n\n";

		if ($path !== $this->path) {
			$out .= "\tvar \$path = '{$path}';\n\n";
		}

		if ($file !== $this->file) {
			$out .= "\tvar \$file = '{$file}';\n\n";
		}

		if ($connection !== 'default') {
			$out .= "\tvar \$connection = '{$connection}';\n\n";
		}

		$out .= "\tfunction before(\$event = array()) {\n\t\treturn true;\n\t}\n\n\tfunction after(\$event = array()) {\n\t}\n\n";

		if (empty($tables)) {
			$this->read();
		}

		foreach ($tables as $table => $fields) {
			if (!is_numeric($table) && $table !== 'missing') {
				$out .= $this->generateTable($table, $fields);
			}
		}
		$out .= "}\n";

<<<<<<< HEAD
		$file = new SplFileObject($path . DS . $file, 'w+');
		$content = "<?php \n/* {$name} schema generated on: " . date('Y-m-d H:m:s') . " : ". time() . "*/\n{$out}?>";
		if ($file->fwrite($content)) {
=======
		$File =& new File($path . DS . $file, true);
		$header = '$Id';
		$content = "<?php \n/* {$name} schema generated on: " . date('Y-m-d H:i:s') . " : ". time() . "*/\n{$out}?>";
		$content = $File->prepare($content);
		if ($File->write($content)) {
>>>>>>> a0a87ade
			return $content;
		}
		return false;
	}

/**
 * Generate the code for a table. Takes a table name and $fields array
 * Returns a completed variable declaration to be used in schema classes
 *
 * @param string $table Table name you want returned.
 * @param array $fields Array of field information to generate the table with.
 * @return string Variable declaration for a schema class
 */
	function generateTable($table, $fields) {
		$out = "\tvar \${$table} = array(\n";
		if (is_array($fields)) {
			$cols = array();
			foreach ($fields as $field => $value) {
				if ($field != 'indexes' && $field != 'tableParameters') {
					if (is_string($value)) {
						$type = $value;
						$value = array('type'=> $type);
					}
					$col = "\t\t'{$field}' => array('type' => '" . $value['type'] . "', ";
					unset($value['type']);
					$col .= join(', ',  $this->__values($value));
				} elseif ($field == 'indexes') {
					$col = "\t\t'indexes' => array(";
					$props = array();
					foreach ((array)$value as $key => $index) {
						$props[] = "'{$key}' => array(" . join(', ',  $this->__values($index)) . ")";
					}
					$col .= join(', ', $props);
				} elseif ($field == 'tableParameters') {
					//@todo add charset, collate and engine here
					$col = "\t\t'tableParameters' => array(";
					$props = array();
					foreach ((array)$value as $key => $param) {
						$props[] = "'{$key}' => '$param'";
					}
					$col .= join(', ', $props);
				}
				$col .= ")";
				$cols[] = $col;
			}
			$out .= join(",\n", $cols);
		}
		$out .= "\n\t);\n";
		return $out;
	}

/**
 * Compares two sets of schemas
 *
 * @param mixed $old Schema object or array
 * @param mixed $new Schema object or array
 * @return array Tables (that are added, dropped, or changed)
 */
	public function compare($old, $new = null) {
		if (empty($new)) {
			$new = $this;
		}
		if (is_array($new)) {
			if (isset($new['tables'])) {
				$new = $new['tables'];
			}
		} else {
			$new = $new->tables;
		}

		if (is_array($old)) {
			if (isset($old['tables'])) {
				$old = $old['tables'];
			}
		} else {
			$old = $old->tables;
		}
		$tables = array();
		foreach ($new as $table => $fields) {
			if ($table == 'missing') {
				continue;
			}
			if (!array_key_exists($table, $old)) {
				$tables[$table]['add'] = $fields;
			} else {
				$diff = $this->_arrayDiffAssoc($fields, $old[$table]);
				if (!empty($diff)) {
					$tables[$table]['add'] = $diff;
				}
				$diff = $this->_arrayDiffAssoc($old[$table], $fields);
				if (!empty($diff)) {
					$tables[$table]['drop'] = $diff;
				}
			}

			foreach ($fields as $field => $value) {
				if (isset($old[$table][$field])) {
					$diff = $this->_arrayDiffAssoc($value, $old[$table][$field]);
					if (!empty($diff) && $field !== 'indexes' && $field !== 'tableParameters') {
						$tables[$table]['change'][$field] = array_merge($old[$table][$field], $diff);
					}
				}

				if (isset($add[$table][$field])) {
					$wrapper = array_keys($fields);
					if ($column = array_search($field, $wrapper)) {
						if (isset($wrapper[$column - 1])) {
							$tables[$table]['add'][$field]['after'] = $wrapper[$column - 1];
						}
					}
				}
			}

			if (isset($old[$table]['indexes']) && isset($new[$table]['indexes'])) {
				$diff = $this->_compareIndexes($new[$table]['indexes'], $old[$table]['indexes']);
				if ($diff) {
					if (!isset($tables[$table])) {
						$tables[$table] = array();
					}
					if (isset($diff['drop'])) {
						$tables[$table]['drop']['indexes'] = $diff['drop'];
					}
					if ($diff && isset($diff['add'])) {
						$tables[$table]['add']['indexes'] = $diff['add'];
					}
				}
			}
			if (isset($old[$table]['tableParameters']) && isset($new[$table]['tableParameters'])) {
				$diff = $this->_compareTableParameters($new[$table]['tableParameters'], $old[$table]['tableParameters']);
				if ($diff) {
					$tables[$table]['change']['tableParameters'] = $diff;
				}
			}
		}
		return $tables;
	}

/**
 * Extended array_diff_assoc noticing change from/to NULL values
 *
 * It behaves almost the same way as array_diff_assoc except for NULL values: if
 * one of the values is not NULL - change is detected. It is useful in situation
 * where one value is strval('') ant other is strval(null) - in string comparing
 * methods this results as EQUAL, while it is not.
 *
 * @param array $array1 Base array
 * @param array $array2 Corresponding array checked for equality
 * @return array Difference as array with array(keys => values) from input array
 *     where match was not found.
 * @access protected
 */
	function _arrayDiffAssoc($array1, $array2) {
		$difference = array();
		foreach ($array1 as $key => $value) {
			if (!array_key_exists($key, $array2)) {
				$difference[$key] = $value;
				continue;
			}
			$correspondingValue = $array2[$key];
			if (is_null($value) !== is_null($correspondingValue)) {
				$difference[$key] = $value;
				continue;
			}
			if (is_bool($value) !== is_bool($correspondingValue)) {
				$difference[$key] = $value;
				continue;
			}
			$compare = strval($value);
			$correspondingValue = strval($correspondingValue);
			if ($compare === $correspondingValue) {
				continue;
			}
			$difference[$key] = $value;
		}
		return $difference;
	}

/**
 * Formats Schema columns from Model Object
 *
 * @param array $values options keys(type, null, default, key, length, extra)
 * @return array Formatted values
 */
	public function __values($values) {
		$vals = array();
		if (is_array($values)) {
			foreach ($values as $key => $val) {
				if (is_array($val)) {
					$vals[] = "'{$key}' => array('" . implode("', '",  $val) . "')";
				} else if (!is_numeric($key)) {
					$val = var_export($val, true);
					$vals[] = "'{$key}' => {$val}";
				}
			}
		}
		return $vals;
	}

/**
 * Formats Schema columns from Model Object
 *
 * @param array $Obj model object
 * @return array Formatted columns
 */
	public function __columns(&$Obj) {
		$db = ConnectionManager::getDataSource($Obj->useDbConfig);
		$fields = $Obj->schema(true);
		$columns = $props = array();
		foreach ($fields as $name => $value) {
			if ($Obj->primaryKey == $name) {
				$value['key'] = 'primary';
			}
			if (!isset($db->columns[$value['type']])) {
				trigger_error(__('Schema generation error: invalid column type %s does not exist in DBO', $value['type']), E_USER_NOTICE);
				continue;
			} else {
				$defaultCol = $db->columns[$value['type']];
				if (isset($defaultCol['limit']) && $defaultCol['limit'] == $value['length']) {
					unset($value['length']);
				} elseif (isset($defaultCol['length']) && $defaultCol['length'] == $value['length']) {
					unset($value['length']);
				}
				unset($value['limit']);
			}

			if (isset($value['default']) && ($value['default'] === '' || $value['default'] === false)) {
				unset($value['default']);
			}
			if (empty($value['length'])) {
				unset($value['length']);
			}
			if (empty($value['key'])) {
				unset($value['key']);
			}
			$columns[$name] = $value;
		}

		return $columns;
	}

/**
 * Compare two schema files table Parameters
 *
 * @param array $new New indexes
 * @param array $old Old indexes
 * @return mixed False on failure, or an array of parameters to add & drop.
 */
	function _compareTableParameters($new, $old) {
		if (!is_array($new) || !is_array($old)) {
			return false;
		}
		$change = $this->_arrayDiffAssoc($new, $old);
		return $change;
	}

/**
 * Compare two schema indexes
 *
 * @param array $new New indexes
 * @param array $old Old indexes
 * @return mixed false on failure or array of indexes to add and drop
 */
	function _compareIndexes($new, $old) {
		if (!is_array($new) || !is_array($old)) {
			return false;
		}

		$add = $drop = array();

		$diff = $this->_arrayDiffAssoc($new, $old);
		if (!empty($diff)) {
			$add = $diff;
		}

		$diff = $this->_arrayDiffAssoc($old, $new);
		if (!empty($diff)) {
			$drop = $diff;
		}

		foreach ($new as $name => $value) {
			if (isset($old[$name])) {
				$newUnique = isset($value['unique']) ? $value['unique'] : 0;
				$oldUnique = isset($old[$name]['unique']) ? $old[$name]['unique'] : 0;
				$newColumn = $value['column'];
				$oldColumn = $old[$name]['column'];

				$diff = false;

				if ($newUnique != $oldUnique) {
					$diff = true;
				} elseif (is_array($newColumn) && is_array($oldColumn)) {
					$diff = ($newColumn !== $oldColumn);
				} elseif (is_string($newColumn) && is_string($oldColumn)) {
					$diff = ($newColumn != $oldColumn);
				} else {
					$diff = true;
				}
				if ($diff) {
					$drop[$name] = null;
					$add[$name] = $value;
				}
			}
		}
		return array_filter(compact('add', 'drop'));
	}
}<|MERGE_RESOLUTION|>--- conflicted
+++ resolved
@@ -364,17 +364,9 @@
 		}
 		$out .= "}\n";
 
-<<<<<<< HEAD
 		$file = new SplFileObject($path . DS . $file, 'w+');
-		$content = "<?php \n/* {$name} schema generated on: " . date('Y-m-d H:m:s') . " : ". time() . "*/\n{$out}?>";
+		$content = "<?php \n/* {$name} schema generated on: " . date('Y-m-d H:i:s') . " : ". time() . "*/\n{$out}?>";
 		if ($file->fwrite($content)) {
-=======
-		$File =& new File($path . DS . $file, true);
-		$header = '$Id';
-		$content = "<?php \n/* {$name} schema generated on: " . date('Y-m-d H:i:s') . " : ". time() . "*/\n{$out}?>";
-		$content = $File->prepare($content);
-		if ($File->write($content)) {
->>>>>>> a0a87ade
 			return $content;
 		}
 		return false;
