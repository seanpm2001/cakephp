<?php
/**
 * The ModelTask handles creating and updating models files.
 *
 * Long description for file
 *
 * PHP versions 4 and 5
 *
 * CakePHP(tm) :  Rapid Development Framework (http://www.cakephp.org)
 * Copyright 2005-2009, Cake Software Foundation, Inc. (http://www.cakefoundation.org)
 *
 * Licensed under The MIT License
 * Redistributions of files must retain the above copyright notice.
 *
 * @filesource
 * @copyright     Copyright 2005-2009, Cake Software Foundation, Inc. (http://www.cakefoundation.org)
 * @link          http://www.cakefoundation.org/projects/info/cakephp CakePHP(tm) Project
 * @package       cake
 * @subpackage    cake.cake.console.libs.tasks
 * @since         CakePHP(tm) v 1.2
 * @license       http://www.opensource.org/licenses/mit-license.php The MIT License
 */
<<<<<<< HEAD
=======
App::import('Model', 'Model', false);

>>>>>>> 78470447
/**
 * Task class for creating and updating model files.
 *
 * @package       cake
 * @subpackage    cake.cake.console.libs.tasks
 */
class ModelTask extends Shell {

/**
 * Name of plugin
 *
 * @var string
 * @access public
 */
	var $plugin = null;

/**
 * Name of the db connection used.
 *
 * @var string
 * @access public
 */
	var $connection = null;

/**
 * path to MODELS directory
 *
 * @var string
 * @access public
 */
	var $path = MODELS;

/**
 * tasks
 *
 * @var array
 * @access public
 */
	var $tasks = array('DbConfig', 'Fixture', 'Test', 'Template');

/**
 * Holds tables found on connection.
 *
 * @var array
 **/
	var $__tables = array();

/**
 * Holds validation method map.
 *
 * @var array
 **/
	var $__validations = array();

/**
 * startup method
 *
 * @return void
 **/
	function startup() {
<<<<<<< HEAD
		App::import('Core', 'Model', false, App::core('models'));
=======
>>>>>>> 78470447
		parent::startup();
	}

/**
 * Execution method always used for tasks
 *
 * @access public
 */
	function execute() {
		if (empty($this->args)) {
			$this->__interactive();
		}

		if (!empty($this->args[0])) {
			$this->interactive = false;
			if (!isset($this->connection)) {
				$this->connection = 'default';
			}
			if (strtolower($this->args[0]) == 'all') {
				return $this->all();
			}
			$model = Inflector::camelize($this->args[0]);
			$object = $this->_getModelObject($model);
			if ($this->bake($object, false)) {
				if ($this->_checkUnitTest()) {
					$this->bakeFixture($model);
					$this->bakeTest($model);
				}
			}
		}
	}

/**
 * Bake all models at once.
 *
 * @return void
 **/
	function all() {
		$this->listAll($this->connection, false);
		$unitTestExists = $this->_checkUnitTest();
		foreach ($this->__tables as $table) {
			$modelClass = Inflector::classify($table);
			$this->out(sprintf(__('Baking %s', true), $modelClass));
			$object = $this->_getModelObject($modelClass);
			if ($this->bake($object, false) && $unitTestExists) {
				$this->bakeFixture($modelClass);
				$this->bakeTest($modelClass);
			}
		}
	}

/**
 * Get a model object for a class name.
 *
 * @param string $className Name of class you want model to be.
 * @return object Model instance
 **/
	function &_getModelObject($className) {
		$object = new Model(array('name' => $className, 'ds' => $this->connection));
		return $object;
	}

/**
 * Generate a key value list of options and a prompt.
 *
 * @param array $options Array of options to use for the selections. indexes must start at 0
 * @param string $prompt Prompt to use for options list.
 * @param integer $default The default option for the given prompt.
 * @return result of user choice.
 **/
	function inOptions($options, $prompt = null, $default = null) {
		$valid = false;
		$max = count($options);
		while (!$valid) {
			foreach ($options as $i => $option) {
				$this->out($i + 1 .'. ' . $option);
			}
			if (empty($prompt)) {
				$prompt = __('Make a selection from the choices above', true);
			}
			$choice = $this->in($prompt, null, $default);
			if (intval($choice) > 0 && intval($choice) <= $max) {
				$valid = true;
			}
		}
		return $choice - 1;
	}

/**
 * Handles interactive baking
 *
 * @access private
 */
	function __interactive() {
		$this->hr();
		$this->out(sprintf("Bake Model\nPath: %s", $this->path));
		$this->hr();
		$this->interactive = true;

		$primaryKey = 'id';
		$validate = $associations = array();

		if (empty($this->connection)) {
			$this->connection = $this->DbConfig->getConfig();
		}
		$currentModelName = $this->getName();
		$useTable = $this->getTable($currentModelName);
		$db =& ConnectionManager::getDataSource($this->connection);
		$fullTableName = $db->fullTableName($useTable);

		if (in_array($useTable, $this->__tables)) {
			$tempModel = new Model(array('name' => $currentModelName, 'table' => $useTable, 'ds' => $this->connection));
			$fields = $tempModel->schema();
			if (!array_key_exists('id', $fields)) {
				$primaryKey = $this->findPrimaryKey($fields);
			}
		} else {
			$this->err(sprintf(__('Table %s does not exist, cannot bake a model without a table.', true), $useTable));
			$this->_stop();
			return false;
		}
		$displayField = $tempModel->hasField(array('name', 'title'));
		if (!$displayField) {
			$displayField = $this->findDisplayField($tempModel->schema());
		}

		$prompt = __("Would you like to supply validation criteria \nfor the fields in your model?", true);
		$wannaDoValidation = $this->in($prompt, array('y','n'), 'y');
		if (array_search($useTable, $this->__tables) !== false && strtolower($wannaDoValidation) == 'y') {
			$validate = $this->doValidation($tempModel);
		}

		$prompt = __("Would you like to define model associations\n(hasMany, hasOne, belongsTo, etc.)?", true);
		$wannaDoAssoc = $this->in($prompt, array('y','n'), 'y');
		if (strtolower($wannaDoAssoc) == 'y') {
			$associations = $this->doAssociations($tempModel);
		}

		$this->out('');
		$this->hr();
		$this->out(__('The following Model will be created:', true));
		$this->hr();
		$this->out("Name:       " . $currentModelName);

		if ($this->connection !== 'default') {
			$this->out(sprintf(__("DB Config:  %s", true), $this->connection));
		}
		if ($fullTableName !== Inflector::tableize($currentModelName)) {
			$this->out(sprintf(__("DB Table:   %s", true), $fullTableName));
		}
		if ($primaryKey != 'id') {
			$this->out(sprintf(__("Primary Key: %s", true), $primaryKey));
		}
		if (!empty($validate)) {
			$this->out(sprintf(__("Validation: %s", true), print_r($validate, true)));
		}
		if (!empty($associations)) {
			$this->out(__("Associations:", true));
			$assocKeys = array('belongsTo', 'hasOne', 'hasMany', 'hasAndBelongsToMany');
			foreach ($assocKeys as $assocKey) {
				$this->_printAssociation($currentModelName, $assocKey, $associations);
			}
		}

		$this->hr();
		$looksGood = $this->in(__('Look okay?', true), array('y','n'), 'y');

		if (strtolower($looksGood) == 'y') {
			$vars = compact('associations', 'validate', 'primaryKey', 'useTable', 'displayField');
			$vars['useDbConfig'] = $this->connection;
			if ($this->bake($currentModelName, $vars)) {
				if ($this->_checkUnitTest()) {
					$this->bakeFixture($currentModelName, $useTable);
					$this->bakeTest($currentModelName, $useTable, $associations);
				}
			}
		} else {
			return false;
		}
	}

/**
 * Print out all the associations of a particular type
 *
 * @param string $modelName Name of the model relations belong to.
 * @param string $type Name of association you want to see. i.e. 'belongsTo'
 * @param string $associations Collection of associations.
 * @access protected
 * @return void
 **/
	function _printAssociation($modelName, $type, $associations) {
		if (!empty($associations[$type])) {
			for ($i = 0; $i < count($associations[$type]); $i++) {
				$out = "\t" . $modelName . ' ' . $type . ' ' . $associations[$type][$i]['alias'];
				$this->out($out);
			}
		}
	}

/**
 * Finds a primary Key in a list of fields.
 *
 * @param array $fields Array of fields that might have a primary key.
 * @return string Name of field that is a primary key.
 * @access public
 **/
	function findPrimaryKey($fields) {
		foreach ($fields as $name => $field) {
			if (isset($field['key']) && $field['key'] == 'primary') {
				break;
			}
		}
		return $this->in(__('What is the primaryKey?', true), null, $name);
	}

/**
 * interact with the user to find the displayField value for a model.
 *
 * @param array $fields Array of fields to look for and choose as a displayField
 * @return mixed Name of field to use for displayField or false if the user declines to choose
 **/
	function findDisplayField($fields) {
		$fieldNames = array_keys($fields);
		$prompt = __("A displayField could not be automatically detected\nwould you like to choose one?", true);
		$continue = $this->in($prompt, array('y', 'n'));
		if (strtolower($continue) == 'n') {
			return false;
		}
		$prompt = __('Choose a field from the options above:', true);
		$choice = $this->inOptions($fieldNames, $prompt);
		return $fieldNames[$choice];
	}

/**
 * Handles Generation and user interaction for creating validation.
 *
 * @param object $model Model to have validations generated for.
 * @return array $validate Array of user selected validations.
 * @access public
 */
	function doValidation(&$model) {
		if (!is_object($model)) {
			return false;
		}
		$fields = $model->schema();

		if (empty($fields)) {
			return false;
		}
		$validate = array();
		$this->initValidations();
		foreach ($fields as $fieldName => $field) {
			$validation = $this->fieldValidation($fieldName, $field, $model->primaryKey);
			if (!empty($validation)) {
				$validate[$fieldName] = $validation;
			}
		}
		return $validate;
	}

/**
 * Populate the __validations array
 *
 * @return void
 **/
	function initValidations() {
		$options = $choices = array();
		if (class_exists('Validation')) {
			$parent = get_class_methods(get_parent_class('Validation'));
			$options = array_diff(get_class_methods('Validation'), $parent);
		}
		sort($options);
		$default = 1;
		foreach ($options as $key => $option) {
			if ($option{0} != '_' && strtolower($option) != 'getinstance') {
				$choices[$default] = strtolower($option);
				$default++;
			}
		}
		$this->__validations = $choices;
		return $choices;
	}

/**
 * Does individual field validation handling.
 *
 * @param string $fieldName Name of field to be validated.
 * @param array $metaData metadata for field
 * @return array Array of validation for the field.
 **/
	function fieldValidation($fieldName, $metaData, $primaryKey = 'id') {
		$defaultChoice = count($this->__validations);
		$validate = $alreadyChosen = array();

		$anotherValidator = 'y';
		while ($anotherValidator == 'y') {
			if ($this->interactive) {
				$this->out('');
				$this->out(sprintf(__('Field: %s', true), $fieldName));
				$this->out(sprintf(__('Type: %s', true), $metaData['type']));
				$this->hr();
				$this->out(__('Please select one of the following validation options:', true));
				$this->hr();
			}

			$prompt = '';
			for ($i = 1; $i < $defaultChoice; $i++) {
				$prompt .= $i . ' - ' . $this->__validations[$i] . "\n";
			}
			$prompt .=  sprintf(__("%s - Do not do any validation on this field.\n", true), $defaultChoice);
			$prompt .= __("... or enter in a valid regex validation string.\n", true);

			$methods = array_flip($this->__validations);
			$guess = $defaultChoice;
			if ($metaData['null'] != 1 && !in_array($fieldName, array($primaryKey, 'created', 'modified', 'updated'))) {
				if ($fieldName == 'email') {
					$guess = $methods['email'];
				} elseif ($metaData['type'] == 'string') {
					$guess = $methods['notempty'];
				} elseif ($metaData['type'] == 'integer') {
					$guess = $methods['numeric'];
				} elseif ($metaData['type'] == 'boolean') {
					$guess = $methods['boolean'];
				} elseif ($metaData['type'] == 'datetime' || $metaData['type'] == 'date') {
					$guess = $methods['date'];
				} elseif ($metaData['type'] == 'time') {
					$guess = $methods['time'];
				}
			}

			if ($this->interactive === true) {
				$choice = $this->in($prompt, null, $guess);
				if (in_array($choice, $alreadyChosen)) {
					$this->out(__("You have already chosen that validation rule,\nplease choose again", true));
					continue;
				}
				$alreadyChosen[] = $choice;
			} else {
				$choice = $guess;
			}
			$validatorName = $this->__validations[$choice];
			if ($choice != $defaultChoice) {
				if (is_numeric($choice) && isset($this->__validations[$choice])) {
					$validate[$validatorName] = $this->__validations[$choice];
				} else {
					$validate[$validatorName] = $choice;
				}
			}
			if ($this->interactive == true && $choice != $defaultChoice) {
				$anotherValidator = $this->in(__('Would you like to add another validation rule?', true), array('y', 'n'), 'n');
			} else {
				$anotherValidator = 'n';
			}
		}
		return $validate;
	}

/**
 * Handles associations
 *
 * @param object $model
 * @return array $assocaitons
 * @access public
 */
	function doAssociations(&$model) {
		if (!is_object($model)) {
			return false;
		}
		if ($this->interactive === true) {
			$this->out(__('One moment while the associations are detected.', true));
		}

		$fields = $model->schema();
		if (empty($fields)) {
			return false;
		}

		$associations = array(
			'belongsTo' => array(), 'hasMany' => array(), 'hasOne'=> array(), 'hasAndBelongsToMany' => array()
		);
		$possibleKeys = array();

		$associations = $this->findBelongsTo($model, $associations);
		$associations = $this->findHasOneAndMany($model, $associations);
		$associations = $this->findHasAndBelongsToMany($model, $associations);

		if ($this->interactive !== true) {
			unset($associations['hasOne']);
		}

		if ($this->interactive === true) {
			$this->hr();
			if (empty($associations)) {
				$this->out(__('None found.', true));
			} else {
				$this->out(__('Please confirm the following associations:', true));
				$this->hr();
				$associations = $this->confirmAssociations($model, $associations);
			}
			$associations = $this->doMoreAssociations($model, $associations);
		}
		return $associations;
	}

/**
 * Find belongsTo relations and add them to the associations list.
 *
 * @param object $model Model instance of model being generated.
 * @param array $associations Array of inprogress associations
 * @return array $associations with belongsTo added in.
 **/
	function findBelongsTo(&$model, $associations) {
		$fields = $model->schema();
		foreach ($fields as $fieldName => $field) {
			$offset = strpos($fieldName, '_id');
			if ($fieldName != $model->primaryKey && $fieldName != 'parent_id' && $offset !== false) {
				$tmpModelName = $this->_modelNameFromKey($fieldName);
				$associations['belongsTo'][] = array(
					'alias' => $tmpModelName,
					'className' => $tmpModelName,
					'foreignKey' => $fieldName,
				);
			} elseif ($fieldName == 'parent_id') {
				$associations['belongsTo'][] = array(
					'alias' => 'Parent' . $model->name,
					'className' => $model->name,
					'foreignKey' => $fieldName,
				);
			}
		}
		return $associations;
	}

/**
 * Find the hasOne and HasMany relations and add them to associations list
 *
 * @param object $model Model instance being generated
 * @param array $associations Array of inprogress associations
 * @return array $associations with hasOne and hasMany added in.
 **/
	function findHasOneAndMany(&$model, $associations) {
		$foreignKey = $this->_modelKey($model->name);
		foreach ($this->__tables as $otherTable) {
			$tempOtherModel = $this->_getModelObject($this->_modelName($otherTable));
			$modelFieldsTemp = $tempOtherModel->schema();

			$pattern = '/_' . preg_quote($model->table, '/') . '|' . preg_quote($model->table, '/') . '_/';
			$possibleJoinTable = preg_match($pattern , $otherTable);
			if ($possibleJoinTable == true) {
				continue;
			}
			foreach ($modelFieldsTemp as $fieldName => $field) {
				$assoc = false;
				if ($fieldName != $model->primaryKey && $fieldName == $foreignKey) {
					$assoc = array(
						'alias' => $tempOtherModel->name,
						'className' => $tempOtherModel->name,
						'foreignKey' => $fieldName
					);
				} elseif ($otherTable == $model->table && $fieldName == 'parent_id') {
					$assoc = array(
						'alias' => 'Child' . $model->name,
						'className' => $model->name,
						'foreignKey' => $fieldName
					);
				}
				if ($assoc) {
					$associations['hasOne'][] = $assoc;
					$associations['hasMany'][] = $assoc;
				}

			}
		}
		return $associations;
	}

/**
 * Find the hasAndBelongsToMany relations and add them to associations list
 *
 * @param object $model Model instance being generated
 * @param array $associations Array of inprogress associations
 * @return array $associations with hasAndBelongsToMany added in.
 **/
	function findHasAndBelongsToMany(&$model, $associations) {
		$foreignKey = $this->_modelKey($model->name);
		foreach ($this->__tables as $otherTable) {
			$tempOtherModel = $this->_getModelObject($this->_modelName($otherTable));
			$modelFieldsTemp = $tempOtherModel->schema();

			$offset = strpos($otherTable, $model->table . '_');
			$otherOffset = strpos($otherTable, '_' . $model->table);

			if ($offset !== false) {
				$offset = strlen($model->table . '_');
				$habtmName = $this->_modelName(substr($otherTable, $offset));
				$associations['hasAndBelongsToMany'][] = array(
					'alias' => $habtmName,
					'className' => $habtmName,
					'foreignKey' => $foreignKey,
					'associationForeignKey' => $this->_modelKey($habtmName),
					'joinTable' => $otherTable
				);
			} elseif ($otherOffset !== false) {
				$habtmName = $this->_modelName(substr($otherTable, 0, $otherOffset));
				$associations['hasAndBelongsToMany'][] = array(
					'alias' => $habtmName,
					'className' => $habtmName,
					'foreignKey' => $foreignKey,
					'associationForeignKey' => $this->_modelKey($habtmName),
					'joinTable' => $otherTable
				);
			}
		}
		return $associations;
	}

/**
 * Interact with the user and confirm associations.
 *
 * @param array $model Temporary Model instance.
 * @param array $associations Array of associations to be confirmed.
 * @return array Array of confirmed associations
 **/
	function confirmAssociations(&$model, $associations) {
		foreach ($associations as $type => $settings) {
			if (!empty($associations[$type])) {
				$count = count($associations[$type]);
				$response = 'y';
				for ($i = 0; $i < $count; $i++) {
					$prompt = "{$model->name} {$type} {$associations[$type][$i]['alias']}";
					$response = $this->in("{$prompt}?", array('y','n'), 'y');

					if ('n' == low($response)) {
						unset($associations[$type][$i]);
					} elseif ($type == 'hasMany') {
						unset($associations['hasOne'][$i]);
					}
				}
				$associations[$type] = array_merge($associations[$type]);
			}
		}
		return $associations;
	}

/**
 * Interact with the user and generate additional non-conventional associations
 *
 * @param object $model Temporary model instance
 * @param array $associations Array of associations.
 * @return array Array of associations.
 **/
	function doMoreAssociations($model, $associations) {
		$prompt = __('Would you like to define some additional model associations?', true);
		$wannaDoMoreAssoc = $this->in($prompt, array('y','n'), 'n');
		$possibleKeys = $this->_generatePossibleKeys();
		while (low($wannaDoMoreAssoc) == 'y') {
			$assocs = array('belongsTo', 'hasOne', 'hasMany', 'hasAndBelongsToMany');
			$this->out(__('What is the association type?', true));
			$assocType = intval($this->inOptions($assocs, __('Enter a number',true)));

			$this->out(__("For the following options be very careful to match your setup exactly.\nAny spelling mistakes will cause errors.", true));
			$this->hr();

			$alias = $this->in(__('What is the alias for this association?', true));
			$className = $this->in(sprintf(__('What className will %s use?', true), $alias), null, $alias );
			$suggestedForeignKey = null;

			if ($assocType == 0) {
				$showKeys = $possibleKeys[$model->table];
				$suggestedForeignKey = $this->_modelKey($alias);
			} else {
				$otherTable = Inflector::tableize($className);
				if (in_array($otherTable, $this->__tables)) {
					if ($assocType < 3) {
						$showKeys = $possibleKeys[$otherTable];
					} else {
						$showKeys = null;
					}
				} else {
					$otherTable = $this->in(__('What is the table for this model?', true));
					$showKeys = $possibleKeys[$otherTable];
				}
				$suggestedForeignKey = $this->_modelKey($model->name);
			}
			if (!empty($showKeys)) {
				$this->out(__('A helpful List of possible keys', true));
				$foreignKey = $this->inOptions($showKeys, __('What is the foreignKey?', true));
				$foreignKey = $showKeys[intval($foreignKey)];
			}
			if (!isset($foreignKey)) {
				$foreignKey = $this->in(__('What is the foreignKey? Specify your own.', true), null, $suggestedForeignKey);
			}
			if ($assocType == 3) {
				$associationForeignKey = $this->in(__('What is the associationForeignKey?', true), null, $this->_modelKey($model->name));
				$joinTable = $this->in(__('What is the joinTable?', true));
			}
			$associations[$assocs[$assocType]] = array_values((array)$associations[$assocs[$assocType]]);
			$count = count($associations[$assocs[$assocType]]);
			$i = ($count > 0) ? $count : 0;
			$associations[$assocs[$assocType]][$i]['alias'] = $alias;
			$associations[$assocs[$assocType]][$i]['className'] = $className;
			$associations[$assocs[$assocType]][$i]['foreignKey'] = $foreignKey;
			if ($assocType == 3) {
				$associations[$assocs[$assocType]][$i]['associationForeignKey'] = $associationForeignKey;
				$associations[$assocs[$assocType]][$i]['joinTable'] = $joinTable;
			}
			$wannaDoMoreAssoc = $this->in(__('Define another association?', true), array('y','n'), 'y');
		}
		return $associations;
	}

/**
 * Finds all possible keys to use on custom associations.
 *
 * @return array array of tables and possible keys
 **/
	function _generatePossibleKeys() {
		$possible = array();
		foreach ($this->__tables as $otherTable) {
			$tempOtherModel = & new Model(array('table' => $otherTable, 'ds' => $this->connection));
			$modelFieldsTemp = $tempOtherModel->schema();
			foreach ($modelFieldsTemp as $fieldName => $field) {
				if ($field['type'] == 'integer' || $field['type'] == 'string') {
					$possible[$otherTable][] = $fieldName;
				}
			}
		}
		return $possible;
	}

/**
 * Assembles and writes a Model file.
 *
 * @param mixed $name Model name or object
 * @param mixed $data if array and $name is not an object assume bake data, otherwise boolean.
 * @access private
 */
	function bake($name, $data = array()) {
		if (is_object($name)) {
			if ($data == false) {
				$data = $associations = array();
				$data['associations'] = $this->doAssociations($name, $associations);
				$data['validate'] = $this->doValidation($name);
			}
			$data['primaryKey'] = $name->primaryKey;
			$data['useTable'] = $name->table;
			$data['useDbConfig'] = $name->useDbConfig;
			$data['name'] = $name = $name->name;
		} else {
			$data['name'] = $name;
		}
		$defaults = array('associations' => array(), 'validate' => array(), 'primaryKey' => 'id',
			'useTable' => null, 'useDbConfig' => 'default', 'displayField' => null);
		$data = array_merge($defaults, $data);

		$this->Template->set($data);
		$this->Template->set('plugin', Inflector::camelize($this->plugin));
		$out = $this->Template->generate('classes', 'model');

		$path = $this->path;
		if (isset($this->plugin)) {
			$path = $this->_pluginPath($this->plugin) . 'models' . DS;
		}
		$filename = $path . Inflector::underscore($name) . '.php';
		$this->out("\nBaking model class for $name...");
		$this->createFile($filename, $out);
		return $out;
	}

/**
 * Assembles and writes a unit test file
 *
 * @param string $className Model class name
 * @access private
 */
	function bakeTest($className) {
		$this->Test->plugin = $this->plugin;
		$this->Test->connection = $this->connection;
		return $this->Test->bake('Model', $className);
	}

/**
 * outputs the a list of possible models or controllers from database
 *
 * @param string $useDbConfig Database configuration name
 * @access public
 */
	function listAll($useDbConfig = null) {
		$this->__tables = $this->getAllTables($useDbConfig);

		if ($this->interactive === true) {
			$this->out(__('Possible Models based on your current database:', true));
			$this->_modelNames = array();
			$count = count($this->__tables);
			for ($i = 0; $i < $count; $i++) {
				$this->_modelNames[] = $this->_modelName($this->__tables[$i]);
				$this->out($i + 1 . ". " . $this->_modelNames[$i]);
			}
		}
		return $this->__tables;
	}

/**
 * Interact with the user to determine the table name of a particular model
 *
 * @param string $modelName Name of the model you want a table for.
 * @param string $useDbConfig Name of the database config you want to get tables from.
 * @return void
 **/
	function getTable($modelName, $useDbConfig = null) {
		if (!isset($useDbConfig)) {
			$useDbConfig = $this->connection;
		}
		$db =& ConnectionManager::getDataSource($useDbConfig);
		$useTable = Inflector::tableize($modelName);
		$fullTableName = $db->fullTableName($useTable, false);
		$tableIsGood = false;

		if (array_search($useTable, $this->__tables) === false) {
			$this->out('');
			$this->out(sprintf(__("Given your model named '%s',\nCake would expect a database table named '%s'", true), $modelName, $fullTableName));
			$tableIsGood = $this->in(__('Do you want to use this table?', true), array('y','n'), 'y');
		}
		if (strtolower($tableIsGood) == 'n') {
			$useTable = $this->in(__('What is the name of the table?', true));
		}
		return $useTable;
	}

/**
 * Get an Array of all the tables in the supplied connection
 * will halt the script if no tables are found.
 *
 * @param string $useDbConfig Connection name to scan.
 * @return array Array of tables in the database.
 **/
	function getAllTables($useDbConfig = null) {
		if (!isset($useDbConfig)) {
			$useDbConfig = $this->connection;
		}
		$tables = array();
		$db =& ConnectionManager::getDataSource($useDbConfig);
		$usePrefix = empty($db->config['prefix']) ? '' : $db->config['prefix'];
		if ($usePrefix) {
			foreach ($db->listSources() as $table) {
				if (!strncmp($table, $usePrefix, strlen($usePrefix))) {
					$tables[] = substr($table, strlen($usePrefix));
				}
			}
		} else {
			$tables = $db->listSources();
		}
		if (empty($tables)) {
			$this->err(__('Your database does not have any tables.', true));
			$this->_stop();
		}
		return $tables;
	}

/**
 * Forces the user to specify the model he wants to bake, and returns the selected model name.
 *
 * @return string the model name
 * @access public
 */
	function getName($useDbConfig = null) {
		$this->listAll($useDbConfig);

		$enteredModel = '';

		while ($enteredModel == '') {
			$enteredModel = $this->in(__("Enter a number from the list above,\ntype in the name of another model, or 'q' to exit", true), null, 'q');

			if ($enteredModel === 'q') {
				$this->out(__("Exit", true));
				$this->_stop();
			}

			if ($enteredModel == '' || intval($enteredModel) > count($this->_modelNames)) {
				$this->err(__("The model name you supplied was empty,\nor the number you selected was not an option. Please try again.", true));
				$enteredModel = '';
			}
		}
		if (intval($enteredModel) > 0 && intval($enteredModel) <= count($this->_modelNames)) {
			$currentModelName = $this->_modelNames[intval($enteredModel) - 1];
		} else {
			$currentModelName = $enteredModel;
		}
		return $currentModelName;
	}

/**
 * Displays help contents
 *
 * @access public
 */
	function help() {
		$this->hr();
		$this->out("Usage: cake bake model <arg1>");
		$this->hr();
		$this->out('Commands:');
		$this->out('');
		$this->out("model");
		$this->out("\tbakes model in interactive mode.");
		$this->out('');
		$this->out("model <name>");
		$this->out("\tbakes model file with no associations or validation");
		$this->out('');
		$this->out("model all");
		$this->out("\tbakes all model files with associations and validation");
		$this->out("");
		$this->_stop();
	}

/**
 * Interact with FixtureTask to automatically bake fixtures when baking models.
 *
 * @param string $className Name of class to bake fixture for
 * @param string $useTable Optional table name for fixture to use.
 * @access public
 * @return void
 * @see FixtureTask::bake
 **/
	function bakeFixture($className, $useTable = null) {
		$this->Fixture->connection = $this->connection;
		$this->Fixture->plugin = $this->plugin;
		$this->Fixture->bake($className, $useTable);
	}
}
?><|MERGE_RESOLUTION|>--- conflicted
+++ resolved
@@ -20,11 +20,7 @@
  * @since         CakePHP(tm) v 1.2
  * @license       http://www.opensource.org/licenses/mit-license.php The MIT License
  */
-<<<<<<< HEAD
-=======
-App::import('Model', 'Model', false);
-
->>>>>>> 78470447
+
 /**
  * Task class for creating and updating model files.
  *
@@ -85,10 +81,7 @@
  * @return void
  **/
 	function startup() {
-<<<<<<< HEAD
-		App::import('Core', 'Model', false, App::core('models'));
-=======
->>>>>>> 78470447
+		App::import('Model', 'Model', false);
 		parent::startup();
 	}
 
