--- conflicted
+++ resolved
@@ -5,20 +5,12 @@
  * PHP versions 4 and 5
  *
  * CakePHP(tm) : Rapid Development Framework (http://cakephp.org)
-<<<<<<< HEAD
- * Copyright 2005-2009, Cake Software Foundation, Inc.
-=======
- * Copyright 2005-2010,	Cake Software Foundation, Inc.
->>>>>>> 66a89108
+ * Copyright 2005-2010, Cake Software Foundation, Inc.
  *
  * Licensed under The MIT License
  * Redistributions of files must retain the above copyright notice.
  *
-<<<<<<< HEAD
- * @copyright     Copyright 2005-2009, Cake Software Foundation, Inc. (http://cakefoundation.org)
-=======
  * @copyright     Copyright 2005-2010, Cake Software Foundation, Inc. (http://cakefoundation.org)
->>>>>>> 66a89108
  * @link          http://cakephp.org CakePHP(tm) Project
  * @package       cake
  * @subpackage    cake.cake.console.libs.tasks
@@ -299,153 +291,12 @@
 		$controllerPath = $this->_controllerPath($controllerName);
 		$pluralName = $this->_pluralName($currentModelName);
 		$singularName = Inflector::variable($currentModelName);
-<<<<<<< HEAD
 		$singularHumanName = $this->_singularHumanName($currentModelName);
 		$pluralHumanName = $this->_pluralName($controllerName);
 
 		$this->Template->set(compact('admin', 'controllerPath', 'pluralName', 'singularName', 'singularHumanName',
 			'pluralHumanName', 'modelObj', 'wannaUseSession', 'currentModelName'));
 		$actions = $this->Template->generate('actions', 'controller_actions');
-=======
-		$singularHumanName = Inflector::humanize($currentModelName);
-		$pluralHumanName = Inflector::humanize($controllerName);
-		$actions .= "\n";
-		$actions .= "\tfunction {$admin}index() {\n";
-		$actions .= "\t\t\$this->{$currentModelName}->recursive = 0;\n";
-		$actions .= "\t\t\$this->set('{$pluralName}', \$this->paginate());\n";
-		$actions .= "\t}\n";
-		$actions .= "\n";
-		$actions .= "\tfunction {$admin}view(\$id = null) {\n";
-		$actions .= "\t\tif (!\$id) {\n";
-		if ($wannaUseSession) {
-			$actions .= "\t\t\t\$this->Session->setFlash(__('Invalid {$singularHumanName}', true));\n";
-			$actions .= "\t\t\t\$this->redirect(array('action' => 'index'));\n";
-		} else {
-			$actions .= "\t\t\t\$this->flash(__('Invalid {$singularHumanName}', true), array('action' => 'index'));\n";
-		}
-		$actions .= "\t\t}\n";
-		$actions .= "\t\t\$this->set('" . $singularName . "', \$this->{$currentModelName}->read(null, \$id));\n";
-		$actions .= "\t}\n";
-		$actions .= "\n";
-
-		/* ADD ACTION */
-		$compact = array();
-		$actions .= "\tfunction {$admin}add() {\n";
-		$actions .= "\t\tif (!empty(\$this->data)) {\n";
-		$actions .= "\t\t\t\$this->{$currentModelName}->create();\n";
-		$actions .= "\t\t\tif (\$this->{$currentModelName}->save(\$this->data)) {\n";
-		if ($wannaUseSession) {
-			$actions .= "\t\t\t\t\$this->Session->setFlash(__('The " . $singularHumanName . " has been saved', true));\n";
-			$actions .= "\t\t\t\t\$this->redirect(array('action' => 'index'));\n";
-		} else {
-			$actions .= "\t\t\t\t\$this->flash(__('{$currentModelName} saved.', true), array('action' => 'index'));\n";
-		}
-		$actions .= "\t\t\t} else {\n";
-		if ($wannaUseSession) {
-			$actions .= "\t\t\t\t\$this->Session->setFlash(__('The {$singularHumanName} could not be saved. Please, try again.', true));\n";
-		}
-		$actions .= "\t\t\t}\n";
-		$actions .= "\t\t}\n";
-		foreach ($modelObj->hasAndBelongsToMany as $associationName => $relation) {
-			if (!empty($associationName)) {
-				$habtmModelName = $this->_modelName($associationName);
-				$habtmSingularName = $this->_singularName($associationName);
-				$habtmPluralName = $this->_pluralName($associationName);
-				$actions .= "\t\t\${$habtmPluralName} = \$this->{$currentModelName}->{$habtmModelName}->find('list');\n";
-				$compact[] = "'{$habtmPluralName}'";
-			}
-		}
-		foreach ($modelObj->belongsTo as $associationName => $relation) {
-			if (!empty($associationName)) {
-				$belongsToModelName = $this->_modelName($associationName);
-				$belongsToPluralName = $this->_pluralName($associationName);
-				$actions .= "\t\t\${$belongsToPluralName} = \$this->{$currentModelName}->{$belongsToModelName}->find('list');\n";
-				$compact[] = "'{$belongsToPluralName}'";
-			}
-		}
-		if (!empty($compact)) {
-			$actions .= "\t\t\$this->set(compact(" . implode(', ', $compact) . "));\n";
-		}
-		$actions .= "\t}\n";
-		$actions .= "\n";
-
-		/* EDIT ACTION */
-		$compact = array();
-		$actions .= "\tfunction {$admin}edit(\$id = null) {\n";
-		$actions .= "\t\tif (!\$id && empty(\$this->data)) {\n";
-		if ($wannaUseSession) {
-			$actions .= "\t\t\t\$this->Session->setFlash(__('Invalid {$singularHumanName}', true));\n";
-			$actions .= "\t\t\t\$this->redirect(array('action' => 'index'));\n";
-		} else {
-			$actions .= "\t\t\t\$this->flash(__('Invalid {$singularHumanName}', true), array('action' => 'index'));\n";
-		}
-		$actions .= "\t\t}\n";
-		$actions .= "\t\tif (!empty(\$this->data)) {\n";
-		$actions .= "\t\t\tif (\$this->{$currentModelName}->save(\$this->data)) {\n";
-		if ($wannaUseSession) {
-			$actions .= "\t\t\t\t\$this->Session->setFlash(__('The " . $singularHumanName . " has been saved', true));\n";
-			$actions .= "\t\t\t\t\$this->redirect(array('action' => 'index'));\n";
-		} else {
-			$actions .= "\t\t\t\t\$this->flash(__('The " . $singularHumanName . " has been saved.', true), array('action' => 'index'));\n";
-		}
-		$actions .= "\t\t\t} else {\n";
-		if ($wannaUseSession) {
-			$actions .= "\t\t\t\t\$this->Session->setFlash(__('The {$singularHumanName} could not be saved. Please, try again.', true));\n";
-		}
-		$actions .= "\t\t\t}\n";
-		$actions .= "\t\t}\n";
-		$actions .= "\t\tif (empty(\$this->data)) {\n";
-		$actions .= "\t\t\t\$this->data = \$this->{$currentModelName}->read(null, \$id);\n";
-		$actions .= "\t\t}\n";
-
-		foreach ($modelObj->hasAndBelongsToMany as $associationName => $relation) {
-			if (!empty($associationName)) {
-				$habtmModelName = $this->_modelName($associationName);
-				$habtmSingularName = $this->_singularName($associationName);
-				$habtmPluralName = $this->_pluralName($associationName);
-				$actions .= "\t\t\${$habtmPluralName} = \$this->{$currentModelName}->{$habtmModelName}->find('list');\n";
-				$compact[] = "'{$habtmPluralName}'";
-			}
-		}
-		foreach ($modelObj->belongsTo as $associationName => $relation) {
-			if (!empty($associationName)) {
-				$belongsToModelName = $this->_modelName($associationName);
-				$belongsToPluralName = $this->_pluralName($associationName);
-				$actions .= "\t\t\${$belongsToPluralName} = \$this->{$currentModelName}->{$belongsToModelName}->find('list');\n";
-				$compact[] = "'{$belongsToPluralName}'";
-			}
-		}
-		if (!empty($compact)) {
-			$actions .= "\t\t\$this->set(compact(" . implode(',', $compact) . "));\n";
-		}
-		$actions .= "\t}\n";
-		$actions .= "\n";
-		$actions .= "\tfunction {$admin}delete(\$id = null) {\n";
-		$actions .= "\t\tif (!\$id) {\n";
-		if ($wannaUseSession) {
-			$actions .= "\t\t\t\$this->Session->setFlash(__('Invalid id for {$singularHumanName}', true));\n";
-			$actions .= "\t\t\t\$this->redirect(array('action' => 'index'));\n";
-		} else {
-			$actions .= "\t\t\t\$this->flash(__('Invalid {$singularHumanName}', true), array('action' => 'index'));\n";
-		}
-		$actions .= "\t\t}\n";
-		$actions .= "\t\tif (\$this->{$currentModelName}->del(\$id)) {\n";
-		if ($wannaUseSession) {
-			$actions .= "\t\t\t\$this->Session->setFlash(__('{$singularHumanName} deleted', true));\n";
-			$actions .= "\t\t\t\$this->redirect(array('action' => 'index'));\n";
-		} else {
-			$actions .= "\t\t\t\$this->flash(__('{$singularHumanName} deleted', true), array('action' => 'index'));\n";
-		}
-		$actions .= "\t\t}\n";
-		if ($wannaUseSession) {
-			$actions .= "\t\t\$this->Session->setFlash(__('The {$singularHumanName} could not be deleted. Please, try again.', true));\n";
-			$actions .= "\t\t\$this->redirect(array('action' => 'index'));\n";
-		} else {
-			$actions .= "\t\t\$this->flash(__('The {$singularHumanName} could not be deleted. Please, try again.', true), array('action' => 'index'));\n";
-		}
-		$actions .= "\t}\n";
-		$actions .= "\n";
->>>>>>> 66a89108
 		return $actions;
 	}
 
