<?php
/**
 * The FixtureTask handles creating and updating fixture files.
 *
 * PHP versions 4 and 5
 *
 * CakePHP(tm) :  Rapid Development Framework (http://www.cakephp.org)
 * Copyright 2005-2009, Cake Software Foundation, Inc.
 *
 * Licensed under The MIT License
 * Redistributions of files must retain the above copyright notice.
 *
 * @filesource
 * @copyright     Copyright 2005-2008, Cake Software Foundation, Inc. (http://www.cakefoundation.org)
 * @link          http://www.cakefoundation.org/projects/info/cakephp CakePHP(tm) Project
 * @package       cake
 * @subpackage    cake.cake.console.libs.tasks
 * @since         CakePHP(tm) v 1.3
 * @license       http://www.opensource.org/licenses/mit-license.php The MIT License
 */

/**
 * Task class for creating and updating fixtures files.
 *
 * @package       cake
 * @subpackage    cake.cake.console.libs.tasks
 */
class FixtureTask extends Shell {

/**
 * Name of plugin
 *
 * @var string
 * @access public
 */
	var $plugin = null;

/**
 * Tasks to be loaded by this Task
 *
 * @var array
 * @access public
 */
	var $tasks = array('DbConfig', 'Model', 'Template');

/**
 * path to fixtures directory
 *
 * @var string
 * @access public
 */
	var $path = null;

/**
 * The db connection being used for baking
 *
 * @var string
 **/
	var $connection = null;

/**
 * Schema instance
 *
 * @var object
 **/
	var $_Schema = null;

/**
 * Override initialize
 *
 * @access public
 */
	function __construct(&$dispatch) {
		parent::__construct($dispatch);
		$this->path = $this->params['working'] . DS . 'tests' . DS . 'fixtures' . DS;
		if (!class_exists('CakeSchema')) {
			App::import('Model', 'CakeSchema', false);
		}
	}

/**
 * Execution method always used for tasks
 * Handles dispatching to interactive, named, or all processess.
 *
 * @access public
 */
	function execute() {
		if (empty($this->args)) {
			$this->__interactive();
		}

		if (isset($this->args[0])) {
			if (!isset($this->connection)) {
				$this->connection = 'default';
			}
			if (strtolower($this->args[0]) == 'all') {
				return $this->all();
			}
			$model = Inflector::camelize($this->args[0]);
			$this->bake($model);
		}
	}

/**
 * Bake All the Fixtures at once.  Will only bake fixtures for models that exist.
 *
 * @access public
 * @return void
 **/
	function all() {
		$this->interactive = false;
		$tables = $this->Model->listAll($this->connection, false);
		foreach ($tables as $table) {
			$model = $this->_modelName($table);
			$this->bake($model);
		}
	}

/**
 * Interactive baking function
 *
 * @access private
 */
	function __interactive() {
		$this->interactive = true;
		$this->hr();
		$this->out(sprintf("Bake Fixture\nPath: %s", $this->path));
		$this->hr();

		$useDbConfig = $this->connection;
		if (!isset($this->connection)) {
			$this->connection = $this->DbConfig->getConfig();
		}
		$modelName = $this->Model->getName($this->connection);
		$useTable = $this->Model->getTable($modelName, $this->connection);
		$importOptions = $this->importOptions($modelName);
		$this->bake($modelName, $useTable, $importOptions);
	}

/**
 * Interacts with the User to setup an array of import options. For a fixture.
 *
 * @param string $modelName Name of model you are dealing with.
 * @return array Array of import options.
 **/
	function importOptions($modelName) {
		$options = array();
		$doSchema = $this->in(__('Would you like to import schema for this fixture?', true), array('y', 'n'), 'n');
		if ($doSchema == 'y') {
			$options['schema'] = $modelName;
		}
		$doRecords = $this->in(__('Would you like to use record importing for this fixture?', true), array('y', 'n'), 'n');
		if ($doRecords == 'y') {
			$options['records'] = true;
		}
		if ($doRecords == 'n') {
			$prompt = sprintf(__("Would you like to build this fixture with data from %s's table?", true), $modelName);
			$fromTable = $this->in($prompt, array('y', 'n'), 'n');
			if (strtolower($fromTable) == 'y') {
				$options['fromTable'] = true;
			}
		}
		return $options;
	}

/**
 * Assembles and writes a Fixture file
 *
 * @param string $model Name of model to bake.
 * @param string $useTable Name of table to use.
 * @param array $importOptions Options for var $import
 * @return string Baked fixture
 * @access private
 */
	function bake($model, $useTable = false, $importOptions = array()) {
		$table = $schema = $records = $import = $modelImport = $recordImport = null;
		if (!$useTable) {
			$useTable = Inflector::tableize($model);
		} elseif ($useTable != Inflector::tableize($model)) {
			$table = $useTable;
		}

		if (!empty($importOptions)) {
			if (isset($importOptions['schema'])) {
				$modelImport = "'model' => '{$importOptions['schema']}'";
			}
			if (isset($importOptions['records'])) {
				$recordImport = "'records' => true";
			}
			if ($modelImport && $recordImport) {
				$modelImport .= ', ';
			}
			if (!empty($modelImport) || !empty($recordImport)) {
				$import = sprintf("array(%s%s)", $modelImport, $recordImport);
			}
		}

		$this->_Schema = new CakeSchema();
		$data = $this->_Schema->read(array('models' => false, 'connection' => $this->connection));

		if (!isset($data['tables'][$useTable])) {
			$this->err('Could not find your selected table ' . $useTable);
			return false;
		}

		$tableInfo = $data['tables'][$useTable];
		if (is_null($modelImport)) {
			$schema = $this->_generateSchema($tableInfo);
		}

		if (!isset($importOptions['records']) && !isset($importOptions['fromTable'])) {
			$recordCount = 1;
			if (isset($this->params['count'])) {
				$recordCount = $this->params['count'];
			}
			$records = $this->_makeRecordString($this->_generateRecords($tableInfo, $recordCount));
		}
		if (isset($importOptions['fromTable'])) {
			$records = $this->_makeRecordString($this->_getRecordsFromTable($model, $useTable));
		}
		$out = $this->generateFixtureFile($model, compact('records', 'table', 'schema', 'import', 'fields'));
		return $out;
	}

/**
 * Generate the fixture file, and write to disk
 *
 * @param string $model name of the model being generated
 * @param string $fixture Contents of the fixture file.
 * @access public
 * @return void
 **/
	function generateFixtureFile($model, $otherVars) {
		$defaults = array('table' => null, 'schema' => null, 'records' => null, 'import' => null, 'fields' => null);
		$vars = array_merge($defaults, $otherVars);

		$path = $this->path;
		if (isset($this->plugin)) {
			$path = $this->_pluginPath($this->plugin) . 'tests' . DS . 'fixtures' . DS;
		}
		$filename = Inflector::underscore($model) . '_fixture.php';

		$this->Template->set('model', $model);
		$this->Template->set($vars);
		$content = $this->Template->generate('classes', 'fixture');

		$this->out("\nBaking test fixture for $model...");
		$this->createFile($path . $filename, $content);
		return $content;
	}

/**
 * Generates a string representation of a schema.
 *
 * @param array $table Table schema array
 * @return string fields definitions
 **/
	function _generateSchema($tableInfo) {
		$cols = array();
		$out = "array(\n";
		foreach ($tableInfo as $field => $fieldInfo) {
			if (is_array($fieldInfo)) {
				if ($field != 'indexes') {
					$col = "\t\t'{$field}' => array('type'=>'" . $fieldInfo['type'] . "', ";
					$col .= join(', ',  $this->_Schema->__values($fieldInfo));
				} else {
					$col = "\t\t'indexes' => array(";
					$props = array();
					foreach ((array)$fieldInfo as $key => $index) {
						$props[] = "'{$key}' => array(".join(', ',  $this->_Schema->__values($index)).")";
					}
					$col .= join(', ', $props);
				}
				$col .= ")";
				$cols[] = $col;
			}
		}
		$out .= join(",\n", $cols);
		$out .= "\n\t)";
		return $out;
	}

/**
 * Generate String representation of Records
 *
 * @param array $table Table schema array
 * @return array Array of records to use in the fixture.
 **/
	function _generateRecords($tableInfo, $recordCount = 1) {
		$records = array();
		for ($i = 0; $i < $recordCount; $i++) {
			$record = array();
			foreach ($tableInfo as $field => $fieldInfo) {
				if (empty($fieldInfo['type'])) {
					continue;
				}
				switch ($fieldInfo['type']) {
					case 'integer':
						$insert = $i + 1;
					break;
					case 'string';
						$isPrimaryUuid = (
							isset($fieldInfo['key']) && strtolower($fieldInfo['key']) == 'primary' &&
							isset($fieldInfo['length']) && $fieldInfo['length'] == 36
						);
						if ($isPrimaryUuid) {
							$insert = String::uuid();
						} else {
							$insert = "Lorem ipsum dolor sit amet";
							if (!empty($fieldInfo['length'])) {
								 $insert = substr($insert, 0, (int)$fieldInfo['length'] - 2);
							}
						}
						$insert = "'$insert'";
					break;
					case 'timestamp':
						$ts = time();
						$insert = "'$ts'";
					break;
					case 'datetime':
						$ts = date('Y-m-d H:i:s');
						$insert = "'$ts'";
					break;
					case 'date':
						$ts = date('Y-m-d');
						$insert = "'$ts'";
					break;
					case 'time':
						$ts = date('H:i:s');
						$insert = "'$ts'";
					break;
					case 'boolean':
						$insert = 1;
					break;
					case 'text':
						$insert = "'Lorem ipsum dolor sit amet, aliquet feugiat.";
						$insert .= " Convallis morbi fringilla gravida,";
						$insert .= " phasellus feugiat dapibus velit nunc, pulvinar eget sollicitudin";
						$insert .= " venenatis cum nullam, vivamus ut a sed, mollitia lectus. Nulla";
						$insert .= " vestibulum massa neque ut et, id hendrerit sit,";
						$insert .= " feugiat in taciti enim proin nibh, tempor dignissim, rhoncus";
						$insert .= " duis vestibulum nunc mattis convallis.'";
					break;
				}
				$record[$field] = $insert;
			}
			$records[] = $record;
		}
		return $records;
	}

/**
 * Convert a $records array into a a string.
 *
 * @param array $records Array of records to be converted to string
 * @return string A string value of the $records array.
 **/
	function _makeRecordString($records) {
		$out = "array(\n";
		foreach ($records as $record) {
			$values = array();
			foreach ($record as $field => $value) {
				$values[] = "\t\t\t'$field' => $value";
			}
			$out .= "\t\tarray(\n";
			$out .= implode(",\n", $values);
			$out .= "\n\t\t),\n";
		}
		$out .= "\t)";
		return $out;
	}

/**
 * Interact with the user to get a custom SQL condition and use that to extract data
 * to build a fixture.
 *
 * @param string $modelName name of the model to take records from.
 * @param string $useTable Name of table to use.
 * @return array Array of records.
 **/
	function _getRecordsFromTable($modelName, $useTable = null) {
		$condition = null;
		$prompt = __("Please provide a SQL fragment to use as conditions\nExample: WHERE 1=1 LIMIT 10", true);
		while (!$condition) {
			$condition = $this->in($prompt, null, 'WHERE 1=1 LIMIT 10');
		}
		App::import('Model', 'Model', false);
		$modelObject =& new Model(array('name' => $modelName, 'table' => $useTable, 'ds' => $this->connection));
		$records = $modelObject->find('all', array(
			'conditions' => $condition,
			'recursive' => -1
		));
		$db =& ConnectionManager::getDataSource($modelObject->useDbConfig);
		$schema = $modelObject->schema();
		$out = array();
		foreach ($records as $record) {
			$row = array();
			foreach ($record[$modelObject->alias] as $field => $value) {
				$row[$field] = $db->value($value, $schema[$field]['type']);
			}
			$out[] = $row;
		}
		return $out;
	}

/**
 * Displays help contents
 *
 * @access public
 */
	function help() {
		$this->hr();
		$this->out("Usage: cake bake fixture <arg1> <params>");
		$this->hr();
		$this->out('Commands:');
		$this->out("\nfixture <name>\n\tbakes fixture with specified name.");
		$this->out("\nfixture all\n\tbakes all fixtures.");
		$this->out();
		$this->out('Parameters:');
		$this->out("\t-count       When using generated data, the number of records to include in the fixture(s).");
		$this->out("\t-connection  Which database configuration to use for baking.");
<<<<<<< HEAD
		$this->out("\t-plugin      CamelCased name of plugin to bake fixtures for.");
		$this->out("");
=======
		$this->out("\t-plugin      lowercased_underscored name of plugin to bake fixtures for.");
		$this->out();
>>>>>>> 3de2f6b6
		$this->_stop();
	}
}
?><|MERGE_RESOLUTION|>--- conflicted
+++ resolved
@@ -419,13 +419,8 @@
 		$this->out('Parameters:');
 		$this->out("\t-count       When using generated data, the number of records to include in the fixture(s).");
 		$this->out("\t-connection  Which database configuration to use for baking.");
-<<<<<<< HEAD
 		$this->out("\t-plugin      CamelCased name of plugin to bake fixtures for.");
 		$this->out("");
-=======
-		$this->out("\t-plugin      lowercased_underscored name of plugin to bake fixtures for.");
-		$this->out();
->>>>>>> 3de2f6b6
 		$this->_stop();
 	}
 }
