<?php
declare(strict_types=1);

/**
 * CakePHP(tm) : Rapid Development Framework (https://cakephp.org)
 * Copyright (c) Cake Software Foundation, Inc. (https://cakefoundation.org)
 *
 * Licensed under The MIT License
 * For full copyright and license information, please see the LICENSE.txt
 * Redistributions of files must retain the above copyright notice.
 *
 * @copyright     Copyright (c) Cake Software Foundation, Inc. (https://cakefoundation.org)
 * @since         2.2.0
 * @license       https://opensource.org/licenses/mit-license.php MIT License
 */
namespace Cake\Utility;

use ArrayAccess;
use InvalidArgumentException;
use RuntimeException;
use const SORT_ASC;
use const SORT_DESC;
use const SORT_LOCALE_STRING;
use const SORT_NATURAL;
use const SORT_NUMERIC;
use const SORT_REGULAR;
use const SORT_STRING;

/**
 * Library of array functions for manipulating and extracting data
 * from arrays or 'sets' of data.
 *
 * `Hash` provides an improved interface, more consistent and
 * predictable set of features over `Set`. While it lacks the spotty
 * support for pseudo Xpath, its more fully featured dot notation provides
 * similar features in a more consistent implementation.
 *
 * @link https://book.cakephp.org/4/en/core-libraries/hash.html
 */
class Hash
{
    /**
     * Get a single value specified by $path out of $data.
     * Does not support the full dot notation feature set,
     * but is faster for simple read operations.
     *
     * @param \ArrayAccess|array $data Array of data or object implementing
     *   \ArrayAccess interface to operate on.
     * @param array<string>|string|int|null $path The path being searched for. Either a dot
     *   separated string, or an array of path segments.
     * @param mixed $default The return value when the path does not exist
     * @throws \InvalidArgumentException
     * @return mixed The value fetched from the array, or null.
     * @link https://book.cakephp.org/4/en/core-libraries/hash.html#Cake\Utility\Hash::get
     */
    public static function get(ArrayAccess|array $data, array|string|int|null $path, mixed $default = null): mixed
    {
        if (empty($data) || $path === null) {
            return $default;
        }

        if (is_string($path) || is_int($path)) {
            $parts = explode('.', (string)$path);
        } else {
            $parts = $path;
        }

        switch (count($parts)) {
            case 1:
                return $data[$parts[0]] ?? $default;
            case 2:
                return $data[$parts[0]][$parts[1]] ?? $default;
            case 3:
                return $data[$parts[0]][$parts[1]][$parts[2]] ?? $default;
            default:
                foreach ($parts as $key) {
                    if ((is_array($data) || $data instanceof ArrayAccess) && isset($data[$key])) {
                        $data = $data[$key];
                    } else {
                        return $default;
                    }
                }
        }

        return $data;
    }

    /**
     * Gets the values from an array matching the $path expression.
     * The path expression is a dot separated expression, that can contain a set
     * of patterns and expressions:
     *
     * - `{n}` Matches any numeric key, or integer.
     * - `{s}` Matches any string key.
     * - `{*}` Matches any value.
     * - `Foo` Matches any key with the exact same value.
     *
     * There are a number of attribute operators:
     *
     *  - `=`, `!=` Equality.
     *  - `>`, `<`, `>=`, `<=` Value comparison.
     *  - `=/.../` Regular expression pattern match.
     *
     * Given a set of User array data, from a `$usersTable->find('all')` call:
     *
     * - `1.User.name` Get the name of the user at index 1.
     * - `{n}.User.name` Get the name of every user in the set of users.
     * - `{n}.User[id].name` Get the name of every user with an id key.
     * - `{n}.User[id>=2].name` Get the name of every user with an id key greater than or equal to 2.
     * - `{n}.User[username=/^paul/]` Get User elements with username matching `^paul`.
     * - `{n}.User[id=1].name` Get the Users name with id matching `1`.
     *
     * @param \ArrayAccess|array $data The data to extract from.
     * @param string $path The path to extract.
     * @return \ArrayAccess|array An array of the extracted values. Returns an empty array
     *   if there are no matches.
     * @link https://book.cakephp.org/4/en/core-libraries/hash.html#Cake\Utility\Hash::extract
     */
    public static function extract(ArrayAccess|array $data, string $path): ArrayAccess|array
    {
        if (empty($path)) {
            return $data;
        }

        // Simple paths.
        if (!preg_match('/[{\[]/', $path)) {
            $data = static::get($data, $path);
            if ($data !== null && !(is_array($data) || $data instanceof ArrayAccess)) {
                return [$data];
            }

            return $data !== null ? (array)$data : [];
        }

        if (!str_contains($path, '[')) {
            $tokens = explode('.', $path);
        } else {
            $tokens = Text::tokenize($path, '.', '[', ']');
        }

        $_key = '__set_item__';

        $context = [$_key => [$data]];

        foreach ($tokens as $token) {
            $next = [];

            [$token, $conditions] = self::_splitConditions($token);

            foreach ($context[$_key] as $item) {
                if (is_object($item) && method_exists($item, 'toArray')) {
                    /** @var \Cake\Datasource\EntityInterface $item */
                    $item = $item->toArray();
                }
                foreach ((array)$item as $k => $v) {
                    if (static::_matchToken($k, $token)) {
                        $next[] = $v;
                    }
                }
            }

            // Filter for attributes.
            if ($conditions) {
                $filter = [];
                foreach ($next as $item) {
                    if (
                        (
                            is_array($item) ||
                            $item instanceof ArrayAccess
                        ) &&
                        static::_matches($item, $conditions)
                    ) {
                        $filter[] = $item;
                    }
                }
                $next = $filter;
            }
            $context = [$_key => $next];
        }

        return $context[$_key];
    }

    /**
     * Split token conditions
     *
     * @param string $token the token being splitted.
     * @return array [token, conditions] with token splitted
     */
    protected static function _splitConditions(string $token): array
    {
        $conditions = false;
        $position = strpos($token, '[');
        if ($position !== false) {
            $conditions = substr($token, $position);
            $token = substr($token, 0, $position);
        }

        return [$token, $conditions];
    }

    /**
     * Check a key against a token.
     *
     * @param mixed $key The key in the array being searched.
     * @param string $token The token being matched.
     * @return bool
     */
    protected static function _matchToken(mixed $key, string $token): bool
    {
        switch ($token) {
            case '{n}':
                return is_numeric($key);
            case '{s}':
                return is_string($key);
            case '{*}':
                return true;
            default:
                return is_numeric($token) ? ($key == $token) : $key === $token;
        }
    }

    /**
     * Checks whether $data matches the attribute patterns
     *
     * @param \ArrayAccess|array $data Array of data to match.
     * @param string $selector The patterns to match.
     * @return bool Fitness of expression.
     */
    protected static function _matches(ArrayAccess|array $data, string $selector): bool
    {
        preg_match_all(
            '/(\[ (?P<attr>[^=><!]+?) (\s* (?P<op>[><!]?[=]|[><]) \s* (?P<val>(?:\/.*?\/ | [^\]]+)) )? \])/x',
            $selector,
            $conditions,
            PREG_SET_ORDER
        );

        foreach ($conditions as $cond) {
            $attr = $cond['attr'];
            $op = $cond['op'] ?? null;
            $val = $cond['val'] ?? null;

            // Presence test.
            if (empty($op) && empty($val) && !isset($data[$attr])) {
                return false;
            }

            if (is_array($data)) {
                $attrPresent = array_key_exists($attr, $data);
            } else {
                $attrPresent = $data->offsetExists($attr);
            }
            // Empty attribute = fail.
            if (!$attrPresent) {
                return false;
            }

            $prop = $data[$attr] ?? '';
            $isBool = is_bool($prop);
            if ($isBool && is_numeric($val)) {
                $prop = $prop ? '1' : '0';
            } elseif ($isBool) {
                $prop = $prop ? 'true' : 'false';
            } elseif (is_numeric($prop)) {
                $prop = (string)$prop;
            }

            // Pattern matches and other operators.
            if ($op === '=' && $val && $val[0] === '/') {
                if (!preg_match($val, $prop)) {
                    return false;
                }
                // phpcs:disable
            } elseif (
                ($op === '=' && $prop != $val) ||
                ($op === '!=' && $prop == $val) ||
                ($op === '>' && $prop <= $val) ||
                ($op === '<' && $prop >= $val) ||
                ($op === '>=' && $prop < $val) ||
                ($op === '<=' && $prop > $val)
                // phpcs:enable
            ) {
                return false;
            }
        }

        return true;
    }

    /**
     * Insert $values into an array with the given $path. You can use
     * `{n}` and `{s}` elements to insert $data multiple times.
     *
     * @param array $data The data to insert into.
     * @param string $path The path to insert at.
     * @param mixed $values The values to insert.
     * @return array The data with $values inserted.
     * @link https://book.cakephp.org/4/en/core-libraries/hash.html#Cake\Utility\Hash::insert
     */
    public static function insert(array $data, string $path, mixed $values = null): array
    {
        $noTokens = !str_contains($path, '[');
        if ($noTokens && !str_contains($path, '.')) {
            $data[$path] = $values;

            return $data;
        }

        if ($noTokens) {
            $tokens = explode('.', $path);
        } else {
            $tokens = Text::tokenize($path, '.', '[', ']');
        }

        if ($noTokens && !str_contains($path, '{')) {
            return static::_simpleOp('insert', $data, $tokens, $values);
        }

        $token = array_shift($tokens);
        $nextPath = implode('.', $tokens);

        [$token, $conditions] = static::_splitConditions($token);

        foreach ($data as $k => $v) {
            if (
                static::_matchToken($k, $token) &&
                (!$conditions || static::_matches($v, $conditions))
            ) {
                $data[$k] = $nextPath
                    ? static::insert($v, $nextPath, $values)
                    : array_merge($v, (array)$values);
            }
        }

        return $data;
    }

    /**
     * Perform a simple insert/remove operation.
     *
     * @param string $op The operation to do.
     * @param array $data The data to operate on.
     * @param array<string> $path The path to work on.
     * @param mixed $values The values to insert when doing inserts.
     * @return array data.
     */
    protected static function _simpleOp(string $op, array $data, array $path, mixed $values = null): array
    {
        $_list = &$data;

        $count = count($path);
        $last = $count - 1;
        foreach ($path as $i => $key) {
            if ($op === 'insert') {
                if ($i === $last) {
                    $_list[$key] = $values;

                    return $data;
                }
                $_list[$key] = $_list[$key] ?? [];
                $_list = &$_list[$key];
                if (!is_array($_list)) {
                    $_list = [];
                }
            } elseif ($op === 'remove') {
                if ($i === $last) {
                    if (is_array($_list)) {
                        unset($_list[$key]);
                    }

                    return $data;
                }
                if (!isset($_list[$key])) {
                    return $data;
                }
                $_list = &$_list[$key];
            }
        }

        return $data;
    }

    /**
     * Remove data matching $path from the $data array.
     * You can use `{n}` and `{s}` to remove multiple elements
     * from $data.
     *
     * @param array $data The data to operate on
     * @param string $path A path expression to use to remove.
     * @return array The modified array.
     * @link https://book.cakephp.org/4/en/core-libraries/hash.html#Cake\Utility\Hash::remove
     */
    public static function remove(array $data, string $path): array
    {
        $noTokens = !str_contains($path, '[');
        $noExpansion = !str_contains($path, '{');

        if ($noExpansion && $noTokens && !str_contains($path, '.')) {
            unset($data[$path]);

            return $data;
        }

        $tokens = $noTokens ? explode('.', $path) : Text::tokenize($path, '.', '[', ']');

        if ($noExpansion && $noTokens) {
            return static::_simpleOp('remove', $data, $tokens);
        }

        $token = array_shift($tokens);
        $nextPath = implode('.', $tokens);

        [$token, $conditions] = self::_splitConditions($token);

        foreach ($data as $k => $v) {
            $match = static::_matchToken($k, $token);
            if ($match && is_array($v)) {
                if ($conditions) {
                    if (static::_matches($v, $conditions)) {
                        if ($nextPath !== '') {
                            $data[$k] = static::remove($v, $nextPath);
                        } else {
                            unset($data[$k]);
                        }
                    }
                } else {
                    $data[$k] = static::remove($v, $nextPath);
                }
                if (empty($data[$k])) {
                    unset($data[$k]);
                }
            } elseif ($match && $nextPath === '') {
                unset($data[$k]);
            }
        }

        return $data;
    }

    /**
     * Creates an associative array using `$keyPath` as the path to build its keys, and optionally
     * `$valuePath` as path to get the values. If `$valuePath` is not specified, all values will be initialized
     * to null (useful for Hash::merge). You can optionally group the values by what is obtained when
     * following the path specified in `$groupPath`.
     *
     * @param array $data Array from where to extract keys and values
     * @param array<string>|string|null $keyPath A dot-separated string.
     * @param array<string>|string|null $valuePath A dot-separated string.
     * @param string|null $groupPath A dot-separated string.
     * @return array Combined array
     * @link https://book.cakephp.org/4/en/core-libraries/hash.html#Cake\Utility\Hash::combine
     * @throws \RuntimeException When keys and values count is unequal.
     */
    public static function combine(
        array $data,
        array|string|null $keyPath,
        array|string|null $valuePath = null,
        ?string $groupPath = null
    ): array {
        if (empty($data)) {
            return [];
        }

        if (is_array($keyPath)) {
            $format = array_shift($keyPath);
            /** @var array $keys */
            $keys = static::format($data, $keyPath, $format);
        } elseif ($keyPath === null) {
            $keys = $keyPath;
        } else {
            /** @var array $keys */
            $keys = static::extract($data, $keyPath);
        }
        if ($keyPath !== null && empty($keys)) {
            return [];
        }

        $vals = null;
        if (!empty($valuePath) && is_array($valuePath)) {
            $format = array_shift($valuePath);
            /** @var array $vals */
            $vals = static::format($data, $valuePath, $format);
        } elseif (!empty($valuePath)) {
            /** @var array $vals */
            $vals = static::extract($data, $valuePath);
        }
        if (empty($vals)) {
            $vals = array_fill(0, $keys === null ? count($data) : count($keys), null);
        }

        if (is_array($keys) && count($keys) !== count($vals)) {
            throw new RuntimeException(
                'Hash::combine() needs an equal number of keys + values.'
            );
        }

        if ($groupPath !== null) {
            $group = static::extract($data, $groupPath);
            if (!empty($group)) {
                $c = is_array($keys) ? count($keys) : count($vals);
                $out = [];
                for ($i = 0; $i < $c; $i++) {
                    $group[$i] = $group[$i] ?? 0;
                    $out[$group[$i]] = $out[$group[$i]] ?? [];
                    if ($keys === null) {
                        $out[$group[$i]][] = $vals[$i];
                    } else {
                        $out[$group[$i]][$keys[$i]] = $vals[$i];
                    }
                }

                return $out;
            }
        }
        if (empty($vals)) {
            return [];
        }

        return array_combine($keys ?? range(0, count($vals) - 1), $vals);
    }

    /**
     * Returns a formatted series of values extracted from `$data`, using
     * `$format` as the format and `$paths` as the values to extract.
     *
     * Usage:
     *
     * ```
     * $result = Hash::format($users, ['{n}.User.id', '{n}.User.name'], '%s : %s');
     * ```
     *
     * The `$format` string can use any format options that `vsprintf()` and `sprintf()` do.
     *
     * @param array $data Source array from which to extract the data
     * @param array<string> $paths An array containing one or more Hash::extract()-style key paths
     * @param string $format Format string into which values will be inserted, see sprintf()
     * @return array<string>|null An array of strings extracted from `$path` and formatted with `$format`
     * @link https://book.cakephp.org/4/en/core-libraries/hash.html#Cake\Utility\Hash::format
     * @see sprintf()
     * @see \Cake\Utility\Hash::extract()
     */
    public static function format(array $data, array $paths, string $format): ?array
    {
        $extracted = [];
        $count = count($paths);

        if (!$count) {
            return null;
        }

        for ($i = 0; $i < $count; $i++) {
            $extracted[] = static::extract($data, $paths[$i]);
        }
        $out = [];
        /** @var array<mixed, array> $data */
        $data = $extracted;
        $count = count($data[0]);

        $countTwo = count($data);
        for ($j = 0; $j < $count; $j++) {
            $args = [];
            for ($i = 0; $i < $countTwo; $i++) {
                if (array_key_exists($j, $data[$i])) {
                    $args[] = $data[$i][$j];
                }
            }
            $out[] = vsprintf($format, $args);
        }

        return $out;
    }

    /**
     * Determines if one array contains the exact keys and values of another.
     *
     * @param array $data The data to search through.
     * @param array $needle The values to file in $data
     * @return bool true If $data contains $needle, false otherwise
     * @link https://book.cakephp.org/4/en/core-libraries/hash.html#Cake\Utility\Hash::contains
     */
    public static function contains(array $data, array $needle): bool
    {
        if (empty($data) || empty($needle)) {
            return false;
        }
        $stack = [];

        while (!empty($needle)) {
            $key = key($needle);
            $val = $needle[$key];
            unset($needle[$key]);

            if (array_key_exists($key, $data) && is_array($val)) {
                $next = $data[$key];
                unset($data[$key]);

                if (!empty($val)) {
                    $stack[] = [$val, $next];
                }
            } elseif (!array_key_exists($key, $data) || $data[$key] != $val) {
                return false;
            }

            if (empty($needle) && !empty($stack)) {
                [$needle, $data] = array_pop($stack);
            }
        }

        return true;
    }

    /**
     * Test whether a given path exists in $data.
     * This method uses the same path syntax as Hash::extract()
     *
     * Checking for paths that could target more than one element will
     * make sure that at least one matching element exists.
     *
     * @param array $data The data to check.
     * @param string $path The path to check for.
     * @return bool Existence of path.
     * @see \Cake\Utility\Hash::extract()
     * @link https://book.cakephp.org/4/en/core-libraries/hash.html#Cake\Utility\Hash::check
     */
    public static function check(array $data, string $path): bool
    {
        $results = static::extract($data, $path);
        if (!is_array($results)) {
            return false;
        }

        return count($results) > 0;
    }

    /**
     * Recursively filters a data set.
     *
     * @param array $data Either an array to filter, or value when in callback
     * @param callable|null $callback A function to filter the data with. Defaults to
     *   all non-empty or zero values.
     * @return array Filtered array
     * @link https://book.cakephp.org/4/en/core-libraries/hash.html#Cake\Utility\Hash::filter
     */
<<<<<<< HEAD
    public static function filter(array $data, ?callable $callback = null): array
=======
    public static function filter(array $data, $callback = [Hash::class, '_filter']): array
>>>>>>> 886153c1
    {
        foreach ($data as $k => $v) {
            if (is_array($v)) {
                $data[$k] = static::filter($v, $callback);
            }
        }

        return array_filter($data, $callback ?? 'static::_filter');
    }

    /**
     * Callback function for filtering.
     *
     * @param mixed $var Array to filter.
     * @return bool
     */
    protected static function _filter(mixed $var): bool
    {
        return $var === 0 || $var === 0.0 || $var === '0' || !empty($var);
    }

    /**
     * Collapses a multi-dimensional array into a single dimension, using a delimited array path for
     * each array element's key, i.e. [['Foo' => ['Bar' => 'Far']]] becomes
     * ['0.Foo.Bar' => 'Far'].)
     *
     * @param array $data Array to flatten
     * @param string $separator String used to separate array key elements in a path, defaults to '.'
     * @return array
     * @link https://book.cakephp.org/4/en/core-libraries/hash.html#Cake\Utility\Hash::flatten
     */
    public static function flatten(array $data, string $separator = '.'): array
    {
        $result = [];
        $stack = [];
        $path = '';

        reset($data);
        while (!empty($data)) {
            $key = key($data);
            $element = $data[$key];
            unset($data[$key]);

            if (is_array($element) && !empty($element)) {
                if (!empty($data)) {
                    $stack[] = [$data, $path];
                }
                $data = $element;
                reset($data);
                $path .= $key . $separator;
            } else {
                $result[$path . $key] = $element;
            }

            if (empty($data) && !empty($stack)) {
                [$data, $path] = array_pop($stack);
                reset($data);
            }
        }

        return $result;
    }

    /**
     * Expands a flat array to a nested array.
     *
     * For example, unflattens an array that was collapsed with `Hash::flatten()`
     * into a multi-dimensional array. So, `['0.Foo.Bar' => 'Far']` becomes
     * `[['Foo' => ['Bar' => 'Far']]]`.
     *
     * @phpstan-param non-empty-string $separator
     * @param array $data Flattened array
     * @param string $separator The delimiter used
     * @return array
     * @link https://book.cakephp.org/4/en/core-libraries/hash.html#Cake\Utility\Hash::expand
     */
    public static function expand(array $data, string $separator = '.'): array
    {
        $result = [];
        foreach ($data as $flat => $value) {
            $keys = explode($separator, (string)$flat);
            $keys = array_reverse($keys);
            $child = [
                $keys[0] => $value,
            ];
            array_shift($keys);
            foreach ($keys as $k) {
                $child = [
                    $k => $child,
                ];
            }

            $stack = [[$child, &$result]];
            static::_merge($stack, $result);
        }

        return $result;
    }

    /**
     * This function can be thought of as a hybrid between PHP's `array_merge` and `array_merge_recursive`.
     *
     * The difference between this method and the built-in ones, is that if an array key contains another array, then
     * Hash::merge() will behave in a recursive fashion (unlike `array_merge`). But it will not act recursively for
     * keys that contain scalar values (unlike `array_merge_recursive`).
     *
     * This function will work with an unlimited amount of arguments and typecasts non-array parameters into arrays.
     *
     * @param array $data Array to be merged
     * @param mixed $merge Array to merge with. The argument and all trailing arguments will be array cast when merged
     * @return array Merged array
     * @link https://book.cakephp.org/4/en/core-libraries/hash.html#Cake\Utility\Hash::merge
     */
    public static function merge(array $data, mixed $merge): array
    {
        $args = array_slice(func_get_args(), 1);
        $return = $data;
        $stack = [];

        foreach ($args as &$curArg) {
            $stack[] = [(array)$curArg, &$return];
        }
        unset($curArg);
        static::_merge($stack, $return);

        return $return;
    }

    /**
     * Merge helper function to reduce duplicated code between merge() and expand().
     *
     * @param array $stack The stack of operations to work with.
     * @param array $return The return value to operate on.
     * @return void
     */
    protected static function _merge(array $stack, array &$return): void
    {
        while (!empty($stack)) {
            foreach ($stack as $curKey => &$curMerge) {
                foreach ($curMerge[0] as $key => &$val) {
                    if (!is_array($curMerge[1])) {
                        continue;
                    }

                    if (
                        !empty($curMerge[1][$key])
                        && (array)$curMerge[1][$key] === $curMerge[1][$key]
                        && (array)$val === $val
                    ) {
                        // Recurse into the current merge data as it is an array.
                        $stack[] = [&$val, &$curMerge[1][$key]];
                    } elseif ((int)$key === $key && isset($curMerge[1][$key])) {
                        $curMerge[1][] = $val;
                    } else {
                        $curMerge[1][$key] = $val;
                    }
                }
                unset($stack[$curKey]);
            }
            unset($curMerge);
        }
    }

    /**
     * Checks to see if all the values in the array are numeric
     *
     * @param array $data The array to check.
     * @return bool true if values are numeric, false otherwise
     * @link https://book.cakephp.org/4/en/core-libraries/hash.html#Cake\Utility\Hash::numeric
     */
    public static function numeric(array $data): bool
    {
        if (empty($data)) {
            return false;
        }

        return $data === array_filter($data, 'is_numeric');
    }

    /**
     * Counts the dimensions of an array.
     * Only considers the dimension of the first element in the array.
     *
     * If you have an un-even or heterogeneous array, consider using Hash::maxDimensions()
     * to get the dimensions of the array.
     *
     * @param array $data Array to count dimensions on
     * @return int The number of dimensions in $data
     * @link https://book.cakephp.org/4/en/core-libraries/hash.html#Cake\Utility\Hash::dimensions
     */
    public static function dimensions(array $data): int
    {
        if (empty($data)) {
            return 0;
        }
        reset($data);
        $depth = 1;
        while ($elem = array_shift($data)) {
            if (is_array($elem)) {
                $depth++;
                $data = $elem;
            } else {
                break;
            }
        }

        return $depth;
    }

    /**
     * Counts the dimensions of *all* array elements. Useful for finding the maximum
     * number of dimensions in a mixed array.
     *
     * @param array $data Array to count dimensions on
     * @return int The maximum number of dimensions in $data
     * @link https://book.cakephp.org/4/en/core-libraries/hash.html#Cake\Utility\Hash::maxDimensions
     */
    public static function maxDimensions(array $data): int
    {
        $depth = [];
        if (!empty($data)) {
            foreach ($data as $value) {
                if (is_array($value)) {
                    $depth[] = static::maxDimensions($value) + 1;
                } else {
                    $depth[] = 1;
                }
            }
        }

        return empty($depth) ? 0 : max($depth);
    }

    /**
     * Map a callback across all elements in a set.
     * Can be provided a path to only modify slices of the set.
     *
     * @param array $data The data to map over, and extract data out of.
     * @param string $path The path to extract for mapping over.
     * @param callable $function The function to call on each extracted value.
     * @return array An array of the modified values.
     * @link https://book.cakephp.org/4/en/core-libraries/hash.html#Cake\Utility\Hash::map
     */
    public static function map(array $data, string $path, callable $function): array
    {
        $values = (array)static::extract($data, $path);

        return array_map($function, $values);
    }

    /**
     * Reduce a set of extracted values using `$function`.
     *
     * @param array $data The data to reduce.
     * @param string $path The path to extract from $data.
     * @param callable $function The function to call on each extracted value.
     * @return mixed The reduced value.
     * @link https://book.cakephp.org/4/en/core-libraries/hash.html#Cake\Utility\Hash::reduce
     */
    public static function reduce(array $data, string $path, callable $function): mixed
    {
        $values = (array)static::extract($data, $path);

        return array_reduce($values, $function);
    }

    /**
     * Apply a callback to a set of extracted values using `$function`.
     * The function will get the extracted values as the first argument.
     *
     * ### Example
     *
     * You can easily count the results of an extract using apply().
     * For example to count the comments on an Article:
     *
     * ```
     * $count = Hash::apply($data, 'Article.Comment.{n}', 'count');
     * ```
     *
     * You could also use a function like `array_sum` to sum the results.
     *
     * ```
     * $total = Hash::apply($data, '{n}.Item.price', 'array_sum');
     * ```
     *
     * @param array $data The data to reduce.
     * @param string $path The path to extract from $data.
     * @param callable $function The function to call on each extracted value.
     * @return mixed The results of the applied method.
     * @link https://book.cakephp.org/4/en/core-libraries/hash.html#Cake\Utility\Hash::apply
     */
    public static function apply(array $data, string $path, callable $function): mixed
    {
        $values = (array)static::extract($data, $path);

        return $function($values);
    }

    /**
     * Sorts an array by any value, determined by a Set-compatible path
     *
     * ### Sort directions
     *
     * - `asc` or \SORT_ASC Sort ascending.
     * - `desc` or \SORT_DESC Sort descending.
     *
     * ### Sort types
     *
     * - `regular` For regular sorting (don't change types)
     * - `numeric` Compare values numerically
     * - `string` Compare values as strings
     * - `locale` Compare items as strings, based on the current locale
     * - `natural` Compare items as strings using "natural ordering" in a human friendly way
     *   Will sort foo10 below foo2 as an example.
     *
     * To do case insensitive sorting, pass the type as an array as follows:
     *
     * ```
     * Hash::sort($data, 'some.attribute', 'asc', ['type' => 'regular', 'ignoreCase' => true]);
     * ```
     *
     * When using the array form, `type` defaults to 'regular'. The `ignoreCase` option
     * defaults to `false`.
     *
     * @param array $data An array of data to sort
     * @param string $path A Set-compatible path to the array value
     * @param string|int $dir See directions above. Defaults to 'asc'.
     * @param array|string $type See direction types above. Defaults to 'regular'.
     * @return array Sorted array of data
     * @link https://book.cakephp.org/4/en/core-libraries/hash.html#Cake\Utility\Hash::sort
     */
    public static function sort(
        array $data,
        string $path,
        string|int $dir = 'asc',
        array|string $type = 'regular'
    ): array {
        if (empty($data)) {
            return [];
        }
        $originalKeys = array_keys($data);
        $numeric = is_numeric(implode('', $originalKeys));
        if ($numeric) {
            $data = array_values($data);
        }
        /** @var array $sortValues */
        $sortValues = static::extract($data, $path);
        $dataCount = count($data);

        // Make sortValues match the data length, as some keys could be missing
        // the sorted value path.
        $missingData = count($sortValues) < $dataCount;
        if ($missingData && $numeric) {
            // Get the path without the leading '{n}.'
            $itemPath = substr($path, 4);
            foreach ($data as $key => $value) {
                $sortValues[$key] = static::get($value, $itemPath);
            }
        } elseif ($missingData) {
            $sortValues = array_pad($sortValues, $dataCount, null);
        }
        $result = static::_squash($sortValues);
        /** @var array $keys */
        $keys = static::extract($result, '{n}.id');
        /** @var array $values */
        $values = static::extract($result, '{n}.value');

        if (is_string($dir)) {
            $dir = strtolower($dir);
        }
        if (!in_array($dir, [SORT_ASC, SORT_DESC], true)) {
            $dir = $dir === 'asc' ? SORT_ASC : SORT_DESC;
        }

        $ignoreCase = false;

        // $type can be overloaded for case insensitive sort
        if (is_array($type)) {
            $type += ['ignoreCase' => false, 'type' => 'regular'];
            $ignoreCase = $type['ignoreCase'];
            $type = $type['type'];
        }
        $type = strtolower($type);

        if ($type === 'numeric') {
            $type = SORT_NUMERIC;
        } elseif ($type === 'string') {
            $type = SORT_STRING;
        } elseif ($type === 'natural') {
            $type = SORT_NATURAL;
        } elseif ($type === 'locale') {
            $type = SORT_LOCALE_STRING;
        } else {
            $type = SORT_REGULAR;
        }
        if ($ignoreCase) {
            $values = array_map('mb_strtolower', $values);
        }
        array_multisort($values, $dir, $type, $keys, $dir, $type);
        $sorted = [];
        $keys = array_unique($keys);

        foreach ($keys as $k) {
            if ($numeric) {
                $sorted[] = $data[$k];
                continue;
            }
            if (isset($originalKeys[$k])) {
                $sorted[$originalKeys[$k]] = $data[$originalKeys[$k]];
            } else {
                $sorted[$k] = $data[$k];
            }
        }

        return $sorted;
    }

    /**
     * Helper method for sort()
     * Squashes an array to a single hash so it can be sorted.
     *
     * @param array $data The data to squash.
     * @param string|int|null $key The key for the data.
     * @return array
     */
    protected static function _squash(array $data, string|int|null $key = null): array
    {
        $stack = [];
        foreach ($data as $k => $r) {
            $id = $k;
            if ($key !== null) {
                $id = $key;
            }
            if (is_array($r) && !empty($r)) {
                $stack = array_merge($stack, static::_squash($r, $id));
            } else {
                $stack[] = ['id' => $id, 'value' => $r];
            }
        }

        return $stack;
    }

    /**
     * Computes the difference between two complex arrays.
     * This method differs from the built-in array_diff() in that it will preserve keys
     * and work on multi-dimensional arrays.
     *
     * @param array $data First value
     * @param array $compare Second value
     * @return array Returns the key => value pairs that are not common in $data and $compare
     *    The expression for this function is ($data - $compare) + ($compare - ($data - $compare))
     * @link https://book.cakephp.org/4/en/core-libraries/hash.html#Cake\Utility\Hash::diff
     */
    public static function diff(array $data, array $compare): array
    {
        if (empty($data)) {
            return $compare;
        }
        if (empty($compare)) {
            return $data;
        }
        $intersection = array_intersect_key($data, $compare);
        while (($key = key($intersection)) !== null) {
            if ($data[$key] == $compare[$key]) {
                unset($data[$key], $compare[$key]);
            }
            next($intersection);
        }

        return $data + $compare;
    }

    /**
     * Merges the difference between $data and $compare onto $data.
     *
     * @param array $data The data to append onto.
     * @param array $compare The data to compare and append onto.
     * @return array The merged array.
     * @link https://book.cakephp.org/4/en/core-libraries/hash.html#Cake\Utility\Hash::mergeDiff
     */
    public static function mergeDiff(array $data, array $compare): array
    {
        if (empty($data) && !empty($compare)) {
            return $compare;
        }
        if (empty($compare)) {
            return $data;
        }
        foreach ($compare as $key => $value) {
            if (!array_key_exists($key, $data)) {
                $data[$key] = $value;
            } elseif (is_array($value) && is_array($data[$key])) {
                $data[$key] = static::mergeDiff($data[$key], $value);
            }
        }

        return $data;
    }

    /**
     * Normalizes an array, and converts it to a standard format.
     *
     * @param array $data List to normalize
     * @param bool $assoc If true, $data will be converted to an associative array.
     * @return array
     * @link https://book.cakephp.org/4/en/core-libraries/hash.html#Cake\Utility\Hash::normalize
     */
    public static function normalize(array $data, bool $assoc = true): array
    {
        $keys = array_keys($data);
        $count = count($keys);
        $numeric = true;

        if (!$assoc) {
            for ($i = 0; $i < $count; $i++) {
                if (!is_int($keys[$i])) {
                    $numeric = false;
                    break;
                }
            }
        }
        if (!$numeric || $assoc) {
            $newList = [];
            for ($i = 0; $i < $count; $i++) {
                if (is_int($keys[$i])) {
                    $newList[$data[$keys[$i]]] = null;
                } else {
                    $newList[$keys[$i]] = $data[$keys[$i]];
                }
            }
            $data = $newList;
        }

        return $data;
    }

    /**
     * Takes in a flat array and returns a nested array
     *
     * ### Options:
     *
     * - `children` The key name to use in the resultset for children.
     * - `idPath` The path to a key that identifies each entry. Should be
     *   compatible with Hash::extract(). Defaults to `{n}.$alias.id`
     * - `parentPath` The path to a key that identifies the parent of each entry.
     *   Should be compatible with Hash::extract(). Defaults to `{n}.$alias.parent_id`
     * - `root` The id of the desired top-most result.
     *
     * @param array $data The data to nest.
     * @param array<string, mixed> $options Options are:
     * @return array<array> of results, nested
     * @see \Cake\Utility\Hash::extract()
     * @throws \InvalidArgumentException When providing invalid data.
     * @link https://book.cakephp.org/4/en/core-libraries/hash.html#Cake\Utility\Hash::nest
     */
    public static function nest(array $data, array $options = []): array
    {
        if (!$data) {
            return $data;
        }

        $alias = key(current($data));
        $options += [
            'idPath' => "{n}.$alias.id",
            'parentPath' => "{n}.$alias.parent_id",
            'children' => 'children',
            'root' => null,
        ];

        $return = $idMap = [];
        /** @var array $ids */
        $ids = static::extract($data, $options['idPath']);

        $idKeys = explode('.', $options['idPath']);
        array_shift($idKeys);

        $parentKeys = explode('.', $options['parentPath']);
        array_shift($parentKeys);

        foreach ($data as $result) {
            $result[$options['children']] = [];

            $id = static::get($result, $idKeys);
            $parentId = static::get($result, $parentKeys);

            if (isset($idMap[$id][$options['children']])) {
                /** @psalm-suppress PossiblyInvalidArgument psalm thinks $result could be ArrayAccess */
                $idMap[$id] = array_merge($result, $idMap[$id]);
            } else {
                /** @psalm-suppress PossiblyInvalidArgument psalm thinks $result could be ArrayAccess */
                $idMap[$id] = array_merge($result, [$options['children'] => []]);
            }
            if (!$parentId || !in_array($parentId, $ids)) {
                $return[] = &$idMap[$id];
            } else {
                $idMap[$parentId][$options['children']][] = &$idMap[$id];
            }
        }

        if (!$return) {
            throw new InvalidArgumentException('Invalid data array to nest.');
        }

        if ($options['root']) {
            $root = $options['root'];
        } else {
            $root = static::get($return[0], $parentKeys);
        }

        foreach ($return as $i => $result) {
            $id = static::get($result, $idKeys);
            $parentId = static::get($result, $parentKeys);
            if ($id !== $root && $parentId != $root) {
                unset($return[$i]);
            }
        }

        return array_values($return);
    }
}<|MERGE_RESOLUTION|>--- conflicted
+++ resolved
@@ -642,11 +642,7 @@
      * @return array Filtered array
      * @link https://book.cakephp.org/4/en/core-libraries/hash.html#Cake\Utility\Hash::filter
      */
-<<<<<<< HEAD
     public static function filter(array $data, ?callable $callback = null): array
-=======
-    public static function filter(array $data, $callback = [Hash::class, '_filter']): array
->>>>>>> 886153c1
     {
         foreach ($data as $k => $v) {
             if (is_array($v)) {
@@ -654,7 +650,7 @@
             }
         }
 
-        return array_filter($data, $callback ?? 'static::_filter');
+        return array_filter($data, $callback ?? [static::class, '_filter']);
     }
 
     /**
