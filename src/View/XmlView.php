--- conflicted
+++ resolved
@@ -82,18 +82,6 @@
     protected string $_responseType = 'xml';
 
     /**
-<<<<<<< HEAD
-     * Option to allow setting an array of custom options for Xml::fromArray()
-     *
-     * For e.g. 'format' as 'attributes' instead of 'tags'.
-     *
-     * @var array|null
-     */
-    protected ?array $xmlOptions = null;
-
-    /**
-=======
->>>>>>> 4dbbc462
      * Default config options.
      *
      * Use ViewBuilder::setOption()/setOptions() in your controller to set these options.
