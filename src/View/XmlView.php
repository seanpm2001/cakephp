--- conflicted
+++ resolved
@@ -75,16 +75,6 @@
     protected string $subDir = 'xml';
 
     /**
-<<<<<<< HEAD
-     * Response type.
-     *
-     * @var string
-     */
-    protected string $_responseType = 'xml';
-
-    /**
-=======
->>>>>>> aa58a55e
      * Default config options.
      *
      * Use ViewBuilder::setOption()/setOptions() in your controller to set these options.
