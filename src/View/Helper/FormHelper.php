--- conflicted
+++ resolved
@@ -338,11 +338,8 @@
      * - `context` Additional options for the context class. For example the EntityContext accepts a 'table'
      *   option that allows you to set the specific Table class the form should be based on.
      * - `idPrefix` Prefix for generated ID attributes.
-<<<<<<< HEAD
      * - `valueSources` The sources that values should be read from. See FormHelper::setValueSources()
-=======
      * - `templateVars` Provide template variables for the formStart template.
->>>>>>> a9d42fd5
      *
      * @param mixed $model The context for which the form is being defined. Can
      *   be an ORM entity, ORM resultset, or an array of meta data. You can use false or null
