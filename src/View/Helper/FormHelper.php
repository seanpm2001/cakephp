--- conflicted
+++ resolved
@@ -622,16 +622,10 @@
     /**
      * Add to the list of fields that are currently unlocked.
      *
-<<<<<<< HEAD
      * Unlocked fields are not included in the form protection field hash.
      *
      * @param string $name The dot separated name for the field.
      * @return $this
-=======
-     * @param string|null $name The dot separated name for the field.
-     * @return array|null Either null, or the list of fields.
-     * @link https://book.cakephp.org/3/en/views/helpers/form.html#working-with-securitycomponent
->>>>>>> d00bed09
      */
     public function unlockField(string $name)
     {
@@ -897,35 +891,6 @@
     }
 
     /**
-<<<<<<< HEAD
-=======
-     * Generate a set of controls for `$fields`. If $fields is empty the fields
-     * of current model will be used.
-     *
-     * @param array $fields An array of customizations for the fields that will be
-     *   generated. This array allows you to set custom types, labels, or other options.
-     * @param array $options Options array. Valid keys are:
-     * - `fieldset` Set to false to disable the fieldset. You can also pass an array of params to be
-     *    applied as HTML attributes to the fieldset tag. If you pass an empty array, the fieldset will
-     *    be enabled
-     * - `legend` Set to false to disable the legend for the generated control set. Or supply a string
-     *    to customize the legend text.
-     * @return string Completed form controls.
-     * @link https://book.cakephp.org/3/en/views/helpers/form.html#generating-entire-forms
-     * @deprecated 3.4.0 Use FormHelper::allControls() instead.
-     */
-    public function allInputs(array $fields = [], array $options = [])
-    {
-        deprecationWarning(
-            'FormHelper::allInputs() is deprecated. ' .
-            'Use FormHelper::allControls() instead.'
-        );
-
-        return $this->allControls($fields, $options);
-    }
-
-    /**
->>>>>>> d00bed09
      * Generate a set of controls for `$fields` wrapped in a fieldset element.
      *
      * You can customize individual controls through `$fields`.
@@ -964,34 +929,6 @@
     }
 
     /**
-<<<<<<< HEAD
-=======
-     * Generate a set of controls for `$fields` wrapped in a fieldset element.
-     *
-     * @param array $fields An array of the fields to generate. This array allows
-     *   you to set custom types, labels, or other options.
-     * @param array $options Options array. Valid keys are:
-     * - `fieldset` Set to false to disable the fieldset. You can also pass an
-     *    array of params to be applied as HTML attributes to the fieldset tag.
-     *    If you pass an empty array, the fieldset will be enabled.
-     * - `legend` Set to false to disable the legend for the generated input set.
-     *    Or supply a string to customize the legend text.
-     * @return string Completed form inputs.
-     * @link https://book.cakephp.org/3/en/views/helpers/form.html#generating-entire-forms
-     * @deprecated 3.4.0 Use FormHelper::controls() instead.
-     */
-    public function inputs(array $fields, array $options = [])
-    {
-        deprecationWarning(
-            'FormHelper::inputs() is deprecated. ' .
-            'Use FormHelper::controls() instead.'
-        );
-
-        return $this->controls($fields, $options);
-    }
-
-    /**
->>>>>>> d00bed09
      * Wrap a set of inputs in a fieldset
      *
      * @param string $fields the form inputs to wrap in a fieldset
@@ -1072,13 +1009,9 @@
      * @param string $fieldName This should be "modelname.fieldname"
      * @param array $options Each type of input takes different options.
      * @return string Completed form widget.
-<<<<<<< HEAD
-     * @link https://book.cakephp.org/3.0/en/views/helpers/form.html#creating-form-inputs
+     * @link https://book.cakephp.org/3/en/views/helpers/form.html#creating-form-inputs
      * @psalm-suppress InvalidReturnType
      * @psalm-suppress InvalidReturnStatement
-=======
-     * @link https://book.cakephp.org/3/en/views/helpers/form.html#creating-form-inputs
->>>>>>> d00bed09
      */
     public function control(string $fieldName, array $options = []): string
     {
@@ -1169,28 +1102,6 @@
     }
 
     /**
-<<<<<<< HEAD
-=======
-     * Generates a form control element complete with label and wrapper div.
-     *
-     * @param string $fieldName This should be "modelname.fieldname"
-     * @param array $options Each type of input takes different options.
-     * @return string Completed form widget.
-     * @link https://book.cakephp.org/3/en/views/helpers/form.html#creating-form-inputs
-     * @deprecated 3.4.0 Use FormHelper::control() instead.
-     */
-    public function input($fieldName, array $options = [])
-    {
-        deprecationWarning(
-            'FormHelper::input() is deprecated. ' .
-            'Use FormHelper::control() instead.'
-        );
-
-        return $this->control($fieldName, $options);
-    }
-
-    /**
->>>>>>> d00bed09
      * Generates an group template element
      *
      * @param array $options The options for group template
@@ -1572,13 +1483,8 @@
      *
      * @param string $fieldName Name of a field, like this "modelname.fieldname"
      * @param array $options Array of HTML attributes.
-<<<<<<< HEAD
      * @return string[]|string An HTML text input element.
-     * @link https://book.cakephp.org/3.0/en/views/helpers/form.html#creating-checkboxes
-=======
-     * @return string|array An HTML text input element.
      * @link https://book.cakephp.org/3/en/views/helpers/form.html#creating-checkboxes
->>>>>>> d00bed09
      */
     public function checkbox(string $fieldName, array $options = [])
     {
@@ -2219,66 +2125,6 @@
     }
 
     /**
-<<<<<<< HEAD
-=======
-     * Helper method for the various single datetime component methods.
-     *
-     * @param array $options The options array.
-     * @param string $keep The option to not disable.
-     * @return array
-     */
-    protected function _singleDatetime($options, $keep)
-    {
-        $off = array_diff($this->_datetimeParts, [$keep]);
-        $off = array_combine(
-            $off,
-            array_fill(0, count($off), false)
-        );
-
-        $attributes = array_diff_key(
-            $options,
-            array_flip(array_merge($this->_datetimeOptions, ['value', 'empty']))
-        );
-        $options = $options + $off + [$keep => $attributes];
-
-        if (isset($options['value'])) {
-            $options['val'] = $options['value'];
-        }
-
-        return $options;
-    }
-
-    /**
-     * Returns a SELECT element for days.
-     *
-     * ### Options:
-     *
-     * - `empty` - If true, the empty select option is shown. If a string,
-     *   that string is displayed as the empty element.
-     * - `value` The selected value of the input.
-     *
-     * @param string|null $fieldName Prefix name for the SELECT element
-     * @param array $options Options & HTML attributes for the select element
-     * @return string A generated day select box.
-     * @link https://book.cakephp.org/3/en/views/helpers/form.html#creating-day-inputs
-     */
-    public function day($fieldName = null, array $options = [])
-    {
-        $options = $this->_singleDatetime($options, 'day');
-
-        if (isset($options['val']) && $options['val'] > 0 && $options['val'] <= 31) {
-            $options['val'] = [
-                'year' => date('Y'),
-                'month' => date('m'),
-                'day' => (int)$options['val']
-            ];
-        }
-
-        return $this->dateTime($fieldName, $options);
-    }
-
-    /**
->>>>>>> d00bed09
      * Returns a SELECT element for years
      *
      * ### Attributes:
@@ -2312,89 +2158,11 @@
      *
      * ### Options:
      *
-<<<<<<< HEAD
      * See dateTime() options.
      *
      * @param string $fieldName The field name.
      * @param array $options Array of options or HTML attributes.
      * @return string
-=======
-     * - `monthNames` - If false, 2 digit numbers will be used instead of text.
-     *   If an array, the given array will be used.
-     * - `empty` - If true, the empty select option is shown. If a string,
-     *   that string is displayed as the empty element.
-     * - `value` The selected value of the input.
-     *
-     * @param string $fieldName Prefix name for the SELECT element
-     * @param array $options Attributes for the select element
-     * @return string A generated month select dropdown.
-     * @link https://book.cakephp.org/3/en/views/helpers/form.html#creating-month-inputs
-     */
-    public function month($fieldName, array $options = [])
-    {
-        $options = $this->_singleDatetime($options, 'month');
-
-        if (isset($options['val']) && $options['val'] > 0 && $options['val'] <= 12) {
-            $options['val'] = [
-                'year' => date('Y'),
-                'month' => (int)$options['val'],
-                'day' => date('d')
-            ];
-        }
-
-        return $this->dateTime($fieldName, $options);
-    }
-
-    /**
-     * Returns a SELECT element for hours.
-     *
-     * ### Attributes:
-     *
-     * - `empty` - If true, the empty select option is shown. If a string,
-     *   that string is displayed as the empty element.
-     * - `value` The selected value of the input.
-     * - `format` Set to 12 or 24 to use 12 or 24 hour formatting. Defaults to 24.
-     *
-     * @param string $fieldName Prefix name for the SELECT element
-     * @param array $options List of HTML attributes
-     * @return string Completed hour select input
-     * @link https://book.cakephp.org/3/en/views/helpers/form.html#creating-hour-inputs
-     */
-    public function hour($fieldName, array $options = [])
-    {
-        $options += ['format' => 24];
-        $options = $this->_singleDatetime($options, 'hour');
-
-        $options['timeFormat'] = $options['format'];
-        unset($options['format']);
-
-        if (isset($options['val']) && $options['val'] > 0 && $options['val'] <= 24) {
-            $options['val'] = [
-                'hour' => (int)$options['val'],
-                'minute' => date('i'),
-            ];
-        }
-
-        return $this->dateTime($fieldName, $options);
-    }
-
-    /**
-     * Returns a SELECT element for minutes.
-     *
-     * ### Attributes:
-     *
-     * - `empty` - If true, the empty select option is shown. If a string,
-     *   that string is displayed as the empty element.
-     * - `value` The selected value of the input.
-     * - `interval` The interval that minute options should be created at.
-     * - `round` How you want the value rounded when it does not fit neatly into an
-     *   interval. Accepts 'up', 'down', and null.
-     *
-     * @param string $fieldName Prefix name for the SELECT element
-     * @param array $options Array of options.
-     * @return string Completed minute select input.
-     * @link https://book.cakephp.org/3/en/views/helpers/form.html#creating-minute-inputs
->>>>>>> d00bed09
      */
     public function month(string $fieldName, array $options = []): string
     {
@@ -2402,37 +2170,8 @@
             'value' => null,
         ];
 
-<<<<<<< HEAD
         $options = $this->_initInputField($fieldName, $options);
         $options['type'] = 'month';
-=======
-    /**
-     * Returns a SELECT element for AM or PM.
-     *
-     * ### Attributes:
-     *
-     * - `empty` - If true, the empty select option is shown. If a string,
-     *   that string is displayed as the empty element.
-     * - `value` The selected value of the input.
-     *
-     * @param string $fieldName Prefix name for the SELECT element
-     * @param array $options Array of options
-     * @return string Completed meridian select input
-     * @link https://book.cakephp.org/3/en/views/helpers/form.html#creating-meridian-inputs
-     */
-    public function meridian($fieldName, array $options = [])
-    {
-        $options = $this->_singleDatetime($options, 'meridian');
-
-        if (isset($options['val'])) {
-            $hour = date('H');
-            $options['val'] = [
-                'hour' => $hour,
-                'minute' => (int)$options['val'],
-                'meridian' => $hour > 11 ? 'pm' : 'am',
-            ];
-        }
->>>>>>> d00bed09
 
         return $this->widget('datetime', $options);
     }
@@ -2445,16 +2184,9 @@
      * - `value` | `default` The default value to be used by the input.
      *   If set to `true` current datetime will be used.
      *
-<<<<<<< HEAD
      * @param string $fieldName The field name.
      * @param array $options Array of options or HTML attributes.
      * @return string
-=======
-     * @param string $fieldName Prefix name for the SELECT element
-     * @param array $options Array of Options
-     * @return string Generated set of select boxes for the date and time formats chosen.
-     * @link https://book.cakephp.org/3/en/views/helpers/form.html#creating-date-and-time-inputs
->>>>>>> d00bed09
      */
     public function dateTime(string $fieldName, array $options = []): string
     {
@@ -2468,83 +2200,7 @@
     }
 
     /**
-<<<<<<< HEAD
      * Generate an input tag with type "time".
-=======
-     * Helper method for converting from FormHelper options data to widget format.
-     *
-     * @param array $options Options to convert.
-     * @return array Converted options.
-     */
-    protected function _datetimeOptions($options)
-    {
-        foreach ($this->_datetimeParts as $type) {
-            if (!array_key_exists($type, $options)) {
-                $options[$type] = [];
-            }
-            if ($options[$type] === true) {
-                $options[$type] = [];
-            }
-
-            // Pass boolean/scalar empty options to each type.
-            if (is_array($options[$type]) && isset($options['empty']) && !is_array($options['empty'])) {
-                $options[$type]['empty'] = $options['empty'];
-            }
-
-            // Move empty options into each type array.
-            if (isset($options['empty'][$type])) {
-                $options[$type]['empty'] = $options['empty'][$type];
-            }
-            if (isset($options['required']) && is_array($options[$type])) {
-                $options[$type]['required'] = $options['required'];
-            }
-        }
-
-        $hasYear = is_array($options['year']);
-        if ($hasYear && isset($options['minYear'])) {
-            $options['year']['start'] = $options['minYear'];
-        }
-        if ($hasYear && isset($options['maxYear'])) {
-            $options['year']['end'] = $options['maxYear'];
-        }
-        if ($hasYear && isset($options['orderYear'])) {
-            $options['year']['order'] = $options['orderYear'];
-        }
-        unset($options['minYear'], $options['maxYear'], $options['orderYear']);
-
-        if (is_array($options['month'])) {
-            $options['month']['names'] = $options['monthNames'];
-        }
-        unset($options['monthNames']);
-
-        if (is_array($options['hour']) && isset($options['timeFormat'])) {
-            $options['hour']['format'] = $options['timeFormat'];
-        }
-        unset($options['timeFormat']);
-
-        if (is_array($options['minute'])) {
-            $options['minute']['interval'] = $options['interval'];
-            $options['minute']['round'] = $options['round'];
-        }
-        unset($options['interval'], $options['round']);
-
-        if ($options['val'] === true || $options['val'] === null && isset($options['empty']) && $options['empty'] === false) {
-            $val = new DateTime();
-            $currentYear = $val->format('Y');
-            if (isset($options['year']['end']) && $options['year']['end'] < $currentYear) {
-                $val->setDate($options['year']['end'], $val->format('n'), $val->format('j'));
-            }
-            $options['val'] = $val;
-        }
-
-        unset($options['empty']);
-
-        return $options;
-    }
-
-    /**
-     * Generate time inputs.
->>>>>>> d00bed09
      *
      * ### Options:
      *
