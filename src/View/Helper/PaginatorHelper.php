<?php
declare(strict_types=1);

/**
 * CakePHP(tm) : Rapid Development Framework (https://cakephp.org)
 * Copyright (c) Cake Software Foundation, Inc. (https://cakefoundation.org)
 *
 * Licensed under The MIT License
 * For full copyright and license information, please see the LICENSE.txt
 * Redistributions of files must retain the above copyright notice.
 *
 * @copyright     Copyright (c) Cake Software Foundation, Inc. (https://cakefoundation.org)
 * @link          https://cakephp.org CakePHP(tm) Project
 * @since         1.2.0
 * @license       https://opensource.org/licenses/mit-license.php MIT License
 */
namespace Cake\View\Helper;

use Cake\Utility\Hash;
use Cake\Utility\Inflector;
use Cake\View\Helper;
use Cake\View\StringTemplate;
use Cake\View\StringTemplateTrait;
use Cake\View\View;

/**
 * Pagination Helper class for easy generation of pagination links.
 *
 * PaginationHelper encloses all methods needed when working with pagination.
 *
 * @property \Cake\View\Helper\UrlHelper $Url
 * @property \Cake\View\Helper\NumberHelper $Number
 * @property \Cake\View\Helper\HtmlHelper $Html
 * @property \Cake\View\Helper\FormHelper $Form
 * @link https://book.cakephp.org/3/en/views/helpers/paginator.html
 */
class PaginatorHelper extends Helper
{
    use StringTemplateTrait;

    /**
     * List of helpers used by this helper
     *
     * @var array
     */
    public $helpers = ['Url', 'Number', 'Html', 'Form'];

    /**
     * Default config for this class
     *
     * Options: Holds the default options for pagination links
     *
     * The values that may be specified are:
     *
     * - `url` Url of the action. See Router::url()
     * - `url['?']['sort']` the key that the recordset is sorted.
     * - `url['?']['direction']` Direction of the sorting (default: 'asc').
     * - `url['?']['page']` Page number to use in links.
     * - `model` The name of the model.
     * - `escape` Defines if the title field for the link should be escaped (default: true).
     * - `routePlaceholders` An array specifying which paging params should be
     *   passed as route placeholders instead of query string parameters. The array
     *   can have values `'sort'`, `'direction'`, `'page'`.
     *
     * Templates: the templates used by this class
     *
     * @var array
     */
    protected $_defaultConfig = [
        'options' => [],
        'templates' => [
            'nextActive' => '<li class="next"><a rel="next" href="{{url}}">{{text}}</a></li>',
            'nextDisabled' => '<li class="next disabled"><a href="" onclick="return false;">{{text}}</a></li>',
            'prevActive' => '<li class="prev"><a rel="prev" href="{{url}}">{{text}}</a></li>',
            'prevDisabled' => '<li class="prev disabled"><a href="" onclick="return false;">{{text}}</a></li>',
            'counterRange' => '{{start}} - {{end}} of {{count}}',
            'counterPages' => '{{page}} of {{pages}}',
            'first' => '<li class="first"><a href="{{url}}">{{text}}</a></li>',
            'last' => '<li class="last"><a href="{{url}}">{{text}}</a></li>',
            'number' => '<li><a href="{{url}}">{{text}}</a></li>',
            'current' => '<li class="active"><a href="">{{text}}</a></li>',
            'ellipsis' => '<li class="ellipsis">&hellip;</li>',
            'sort' => '<a href="{{url}}">{{text}}</a>',
            'sortAsc' => '<a class="asc" href="{{url}}">{{text}}</a>',
            'sortDesc' => '<a class="desc" href="{{url}}">{{text}}</a>',
            'sortAscLocked' => '<a class="asc locked" href="{{url}}">{{text}}</a>',
            'sortDescLocked' => '<a class="desc locked" href="{{url}}">{{text}}</a>',
        ],
    ];

    /**
     * Default model of the paged sets
     *
     * @var string|null
     */
    protected $_defaultModel;

    /**
     * Constructor. Overridden to merge passed args with URL options.
     *
     * @param \Cake\View\View $view The View this helper is being attached to.
     * @param array $config Configuration settings for the helper.
     */
    public function __construct(View $view, array $config = [])
    {
        parent::__construct($view, $config);

        $query = $this->_View->getRequest()->getQueryParams();
        unset($query['page'], $query['limit'], $query['sort'], $query['direction']);
        $this->setConfig(
            'options.url',
            array_merge($this->_View->getRequest()->getParam('pass', []), ['?' => $query])
        );
    }

    /**
     * Gets the current paging parameters from the resultset for the given model
     *
     * @param string|null $model Optional model name. Uses the default if none is specified.
     * @return array The array of paging parameters for the paginated resultset.
     */
    public function params(?string $model = null): array
    {
        $request = $this->_View->getRequest();

        if (empty($model)) {
            $model = (string)$this->defaultModel();
        }

        $params = $request->getAttribute('paging');

        return empty($params[$model]) ? [] : $params[$model];
    }

    /**
     * Convenience access to any of the paginator params.
     *
     * @param string $key Key of the paginator params array to retrieve.
     * @param string|null $model Optional model name. Uses the default if none is specified.
     * @return mixed Content of the requested param.
     */
    public function param(string $key, ?string $model = null)
    {
        $params = $this->params($model);
        if (!isset($params[$key])) {
            return null;
        }

        return $params[$key];
    }

    /**
     * Sets default options for all pagination links
     *
     * @param array $options Default options for pagination links.
     *   See PaginatorHelper::$options for list of keys.
     * @return void
     */
    public function options(array $options = []): void
    {
        $request = $this->_View->getRequest();

        if (!empty($options['paging'])) {
            $request = $request->withAttribute(
                'paging',
                $options['paging'] + $request->getAttribute('paging', [])
            );
            unset($options['paging']);
        }

        $model = (string)$this->defaultModel();
        if (!empty($options[$model])) {
            $params = $request->getAttribute('paging', []);
            $params[$model] = $options[$model] + Hash::get($params, $model, []);
            $request = $request->withAttribute('paging', $params);
            unset($options[$model]);
        }

        $this->_View->setRequest($request);

        $this->_config['options'] = array_filter($options + $this->_config['options']);
        if (empty($this->_config['options']['url'])) {
            $this->_config['options']['url'] = [];
        }
        if (!empty($this->_config['options']['model'])) {
            $this->defaultModel($this->_config['options']['model']);
        }
    }

    /**
     * Gets the current page of the recordset for the given model
     *
     * @param string|null $model Optional model name. Uses the default if none is specified.
     * @return int The current page number of the recordset.
     * @link https://book.cakephp.org/3/en/views/helpers/paginator.html#checking-the-pagination-state
     */
    public function current(?string $model = null): int
    {
        $params = $this->params($model);

        if (isset($params['page'])) {
            return $params['page'];
        }

        return 1;
    }

    /**
     * Gets the total number of pages in the recordset for the given model.
     *
     * @param string|null $model Optional model name. Uses the default if none is specified.
     * @return int The total pages for the recordset.
     */
    public function total(?string $model = null): int
    {
        $params = $this->params($model);

        if (isset($params['pageCount'])) {
            return $params['pageCount'];
        }

        return 0;
    }

    /**
     * Gets the current key by which the recordset is sorted
     *
     * @param string|null $model Optional model name. Uses the default if none is specified.
     * @param array $options Options for pagination links.
     * @return string|null The name of the key by which the recordset is being sorted, or
     *  null if the results are not currently sorted.
     * @link https://book.cakephp.org/3/en/views/helpers/paginator.html#creating-sort-links
     */
    public function sortKey(?string $model = null, array $options = []): ?string
    {
        if (empty($options)) {
            $options = $this->params($model);
        }
        if (!empty($options['sort'])) {
            return $options['sort'];
        }

        return null;
    }

    /**
     * Gets the current direction the recordset is sorted
     *
     * @param string|null $model Optional model name. Uses the default if none is specified.
     * @param array $options Options for pagination links.
     * @return string The direction by which the recordset is being sorted, or
     *  null if the results are not currently sorted.
     * @link https://book.cakephp.org/3/en/views/helpers/paginator.html#creating-sort-links
     */
    public function sortDir(?string $model = null, array $options = []): string
    {
        $dir = null;

        if (empty($options)) {
            $options = $this->params($model);
        }

        if (isset($options['direction'])) {
            $dir = strtolower($options['direction']);
        }

        if ($dir === 'desc') {
            return 'desc';
        }

        return 'asc';
    }

    /**
     * Generate an active/inactive link for next/prev methods.
     *
     * @param string|bool $text The enabled text for the link.
     * @param bool $enabled Whether or not the enabled/disabled version should be created.
     * @param array $options An array of options from the calling method.
     * @param array $templates An array of templates with the 'active' and 'disabled' keys.
     * @return string Generated HTML
     */
    protected function _toggledLink($text, $enabled, $options, $templates): string
    {
        $template = $templates['active'];
        if (!$enabled) {
            $text = $options['disabledTitle'];
            $template = $templates['disabled'];
        }

        if (!$enabled && $text === false) {
            return '';
        }
        $text = $options['escape'] ? h($text) : $text;

        $templater = $this->templater();
        $newTemplates = $options['templates'] ?? false;
        if ($newTemplates) {
            $templater->push();
            $templateMethod = is_string($options['templates']) ? 'load' : 'add';
            $templater->{$templateMethod}($options['templates']);
        }

        if (!$enabled) {
            $out = $templater->format($template, [
                'text' => $text,
            ]);

            if ($newTemplates) {
                $templater->pop();
            }

            return $out;
        }
        $paging = $this->params($options['model']);

        $url = $this->generateUrl(
            ['page' => $paging['page'] + $options['step']],
            $options['model'],
            $options['url']
        );

        $out = $templater->format($template, [
            'url' => $url,
            'text' => $text,
        ]);

        if ($newTemplates) {
            $templater->pop();
        }

        return $out;
    }

    /**
     * Generates a "previous" link for a set of paged records
     *
     * ### Options:
     *
     * - `disabledTitle` The text to used when the link is disabled. This
     *   defaults to the same text at the active link. Setting to false will cause
     *   this method to return ''.
     * - `escape` Whether you want the contents html entity encoded, defaults to true
     * - `model` The model to use, defaults to PaginatorHelper::defaultModel()
     * - `url` An array of additional URL options to use for link generation.
     * - `templates` An array of templates, or template file name containing the
     *   templates you'd like to use when generating the link for previous page.
     *   The helper's original templates will be restored once prev() is done.
     *
     * @param string $title Title for the link. Defaults to '<< Previous'.
     * @param array $options Options for pagination link. See above for list of keys.
     * @return string A "previous" link or a disabled link.
     * @link https://book.cakephp.org/3/en/views/helpers/paginator.html#creating-jump-links
     */
    public function prev(string $title = '<< Previous', array $options = []): string
    {
        $defaults = [
            'url' => [],
            'model' => $this->defaultModel(),
            'disabledTitle' => $title,
            'escape' => true,
        ];
        $options += $defaults;
        $options['step'] = -1;

        $enabled = $this->hasPrev($options['model']);
        $templates = [
            'active' => 'prevActive',
            'disabled' => 'prevDisabled',
        ];

        return $this->_toggledLink($title, $enabled, $options, $templates);
    }

    /**
     * Generates a "next" link for a set of paged records
     *
     * ### Options:
     *
     * - `disabledTitle` The text to used when the link is disabled. This
     *   defaults to the same text at the active link. Setting to false will cause
     *   this method to return ''.
     * - `escape` Whether you want the contents html entity encoded, defaults to true
     * - `model` The model to use, defaults to PaginatorHelper::defaultModel()
     * - `url` An array of additional URL options to use for link generation.
     * - `templates` An array of templates, or template file name containing the
     *   templates you'd like to use when generating the link for next page.
     *   The helper's original templates will be restored once next() is done.
     *
     * @param string $title Title for the link. Defaults to 'Next >>'.
     * @param array $options Options for pagination link. See above for list of keys.
     * @return string A "next" link or $disabledTitle text if the link is disabled.
     * @link https://book.cakephp.org/3/en/views/helpers/paginator.html#creating-jump-links
     */
    public function next(string $title = 'Next >>', array $options = []): string
    {
        $defaults = [
            'url' => [],
            'model' => $this->defaultModel(),
            'disabledTitle' => $title,
            'escape' => true,
        ];
        $options += $defaults;
        $options['step'] = 1;

        $enabled = $this->hasNext($options['model']);
        $templates = [
            'active' => 'nextActive',
            'disabled' => 'nextDisabled',
        ];

        return $this->_toggledLink($title, $enabled, $options, $templates);
    }

    /**
     * Generates a sorting link. Sets named parameters for the sort and direction. Handles
     * direction switching automatically.
     *
     * ### Options:
     *
     * - `escape` Whether you want the contents html entity encoded, defaults to true.
     * - `model` The model to use, defaults to PaginatorHelper::defaultModel().
     * - `direction` The default direction to use when this link isn't active.
     * - `lock` Lock direction. Will only use the default direction then, defaults to false.
     *
     * @param string $key The name of the key that the recordset should be sorted.
     * @param string|array|null $title Title for the link. If $title is null $key will be used
     *   for the title and will be generated by inflection. It can also be an array
     *   with keys `asc` and `desc` for specifying separate titles based on the direction.
     * @param array $options Options for sorting link. See above for list of keys.
     * @return string A link sorting default by 'asc'. If the resultset is sorted 'asc' by the specified
     *  key the returned link will sort by 'desc'.
     * @link https://book.cakephp.org/3/en/views/helpers/paginator.html#creating-sort-links
     */
    public function sort(string $key, $title = null, array $options = []): string
    {
        $options += ['url' => [], 'model' => null, 'escape' => true];
        $url = $options['url'];
        unset($options['url']);

        if (empty($title)) {
            $title = $key;

            if (strpos($title, '.') !== false) {
                $title = str_replace('.', ' ', $title);
            }

            $title = __(Inflector::humanize(preg_replace('/_id$/', '', $title)));
        }

        $defaultDir = isset($options['direction']) ? strtolower($options['direction']) : 'asc';
        unset($options['direction']);

        $locked = $options['lock'] ?? false;
        unset($options['lock']);

        $sortKey = (string)$this->sortKey($options['model']);
        $defaultModel = $this->defaultModel();
        $model = $options['model'] ?: $defaultModel;
        [$table, $field] = explode('.', $key . '.');
        if (!$field) {
            $field = $table;
            $table = $model;
        }
        $isSorted = (
            $sortKey === $table . '.' . $field ||
            $sortKey === $model . '.' . $key ||
            $table . '.' . $field === $model . '.' . $sortKey
        );

        $template = 'sort';
        $dir = $defaultDir;
        if ($isSorted) {
            if ($locked) {
                $template = $dir === 'asc' ? 'sortDescLocked' : 'sortAscLocked';
            } else {
                $dir = $this->sortDir($options['model']) === 'asc' ? 'desc' : 'asc';
                $template = $dir === 'asc' ? 'sortDesc' : 'sortAsc';
            }
        }
        if (is_array($title) && array_key_exists($dir, $title)) {
            $title = $title[$dir];
        }

        $paging = ['sort' => $key, 'direction' => $dir, 'page' => 1];

        $vars = [
            'text' => $options['escape'] ? h($title) : $title,
            'url' => $this->generateUrl($paging, $options['model'], $url),
        ];

        return $this->templater()->format($template, $vars);
    }

    /**
     * Merges passed URL options with current pagination state to generate a pagination URL.
     *
     * ### Url options:
     *
     * - `escape`: If false, the URL will be returned unescaped, do only use if it is manually
     *    escaped afterwards before being displayed.
     * - `fullBase`: If true, the full base URL will be prepended to the result
     *
     * @param array $options Pagination options.
     * @param string|null $model Which model to paginate on
     * @param array $url URL.
     * @param array $urlOptions Array of options
<<<<<<< HEAD
     * @return string By default, returns a full pagination URL string for use
     *   in non-standard contexts (i.e. JavaScript)
     * @link https://book.cakephp.org/3.0/en/views/helpers/paginator.html#generating-pagination-urls
=======
     * The bool version of this argument is *deprecated* and will be removed in 4.0.0
     * @return string By default, returns a full pagination URL string for use in non-standard contexts (i.e. JavaScript)
     * @link https://book.cakephp.org/3/en/views/helpers/paginator.html#generating-pagination-urls
>>>>>>> d00bed09
     */
    public function generateUrl(
        array $options = [],
        ?string $model = null,
        array $url = [],
        array $urlOptions = []
    ): string {
        $urlOptions += [
            'escape' => true,
            'fullBase' => false,
        ];

        return $this->Url->build($this->generateUrlParams($options, $model, $url), $urlOptions);
    }

    /**
     * Merges passed URL options with current pagination state to generate a pagination URL.
     *
     * @param array $options Pagination/URL options array
     * @param string|null $model Which model to paginate on
     * @param array $url URL.
     * @return array An array of URL parameters
     */
    public function generateUrlParams(array $options = [], ?string $model = null, array $url = []): array
    {
        $paging = $this->params($model);
        $paging += ['page' => null, 'sort' => null, 'direction' => null, 'limit' => null];

        if (
            !empty($paging['sort'])
            && !empty($options['sort'])
            && strpos($options['sort'], '.') === false
        ) {
            $paging['sort'] = $this->_removeAlias($paging['sort'], $model = null);
        }
        if (
            !empty($paging['sortDefault'])
            && !empty($options['sort'])
            && strpos($options['sort'], '.') === false
        ) {
            $paging['sortDefault'] = $this->_removeAlias($paging['sortDefault'], $model);
        }

        $options += array_intersect_key(
            $paging,
            ['page' => null, 'limit' => null, 'sort' => null, 'direction' => null]
        );

        if (!empty($options['page']) && $options['page'] === 1) {
            $options['page'] = null;
        }

        if (
            isset($paging['sortDefault'], $paging['directionDefault'], $options['sort'], $options['direction'])
            && $options['sort'] === $paging['sortDefault']
            && strtolower($options['direction']) === strtolower($paging['directionDefault'])
        ) {
            $options['sort'] = $options['direction'] = null;
        }

        if (!empty($paging['scope'])) {
            $scope = $paging['scope'];
            $currentParams = $this->_config['options']['url'];

            if (isset($currentParams['?'][$scope]) && is_array($currentParams['?'][$scope])) {
                $options += $currentParams['?'][$scope];
            }
            $options = [$scope => $options];
        }

        if (!empty($this->_config['options']['url'])) {
            $key = implode('.', array_filter(['options.url', Hash::get($paging, 'scope', null)]));
            $url = Hash::merge($url, Hash::get($this->_config, $key, []));
        }

        if (!isset($url['?'])) {
            $url['?'] = [];
        }

        if (!empty($this->_config['options']['routePlaceholders'])) {
            $placeholders = array_flip($this->_config['options']['routePlaceholders']);
            $url += array_intersect_key($options, $placeholders);
            $url['?'] += array_diff_key($options, $placeholders);
        } else {
            $url['?'] += $options;
        }

        return $url;
    }

    /**
     * Remove alias if needed.
     *
     * @param string $field Current field
     * @param string|null $model Current model alias
     * @return string Unaliased field if applicable
     */
    protected function _removeAlias(string $field, ?string $model = null): string
    {
        $currentModel = $model ?: $this->defaultModel();

        if (strpos($field, '.') === false) {
            return $field;
        }

        [$alias, $currentField] = explode('.', $field);

        if ($alias === $currentModel) {
            return $currentField;
        }

        return $field;
    }

    /**
     * Returns true if the given result set is not at the first page
     *
     * @param string|null $model Optional model name. Uses the default if none is specified.
     * @return bool True if the result set is not at the first page.
     * @link https://book.cakephp.org/3/en/views/helpers/paginator.html#checking-the-pagination-state
     */
    public function hasPrev(?string $model = null): bool
    {
        return $this->_hasPage($model, 'prev');
    }

    /**
     * Returns true if the given result set is not at the last page
     *
     * @param string|null $model Optional model name. Uses the default if none is specified.
     * @return bool True if the result set is not at the last page.
     * @link https://book.cakephp.org/3/en/views/helpers/paginator.html#checking-the-pagination-state
     */
    public function hasNext(?string $model = null): bool
    {
        return $this->_hasPage($model, 'next');
    }

    /**
     * Returns true if the given result set has the page number given by $page
     *
     * @param int $page The page number - if not set defaults to 1.
     * @param string|null $model Optional model name. Uses the default if none is specified.
     * @return bool True if the given result set has the specified page number.
<<<<<<< HEAD
     * @link https://book.cakephp.org/3.0/en/views/helpers/paginator.html#checking-the-pagination-state
     * @throws \InvalidArgumentException
=======
     * @link https://book.cakephp.org/3/en/views/helpers/paginator.html#checking-the-pagination-state
>>>>>>> d00bed09
     */
    public function hasPage(int $page = 1, ?string $model = null): bool
    {
        $paging = $this->params($model);
        if ($paging === []) {
            return false;
        }

        return $page <= $paging['pageCount'];
    }

    /**
     * Does $model have $page in its range?
     *
     * @param string|null $model Model name to get parameters for.
     * @param string $dir Direction
     * @return bool Whether model has $dir
     */
    protected function _hasPage(?string $model, string $dir): bool
    {
        $params = $this->params($model);

        return !empty($params) && $params[$dir . 'Page'];
    }

    /**
     * Gets or sets the default model of the paged sets
     *
     * @param string|null $model Model name to set
     * @return string|null Model name or null if the pagination isn't initialized.
     */
    public function defaultModel(?string $model = null): ?string
    {
        if ($model !== null) {
            $this->_defaultModel = $model;
        }
        if ($this->_defaultModel) {
            return $this->_defaultModel;
        }

        $params = $this->_View->getRequest()->getAttribute('paging');
        if (!$params) {
            return null;
        }
        [$this->_defaultModel] = array_keys($params);

        return $this->_defaultModel;
    }

    /**
     * Returns a counter string for the paged result set.
     *
     * ### Options
     *
     * - `model` The model to use, defaults to PaginatorHelper::defaultModel();
     *
     * @param string $format The format string you want to use, defaults to 'pages' Which generates output like '1 of 5'
     *   set to 'range' to generate output like '1 - 3 of 13'. Can also be set to a custom string, containing the
     *   following placeholders `{{page}}`, `{{pages}}`, `{{current}}`, `{{count}}`, `{{model}}`, `{{start}}`, `{{end}}`
     *   and any custom content you would like.
     * @param array $options Options for the counter string. See #options for list of keys.
     *   If string it will be used as format.
     * @return string Counter string.
     * @link https://book.cakephp.org/3/en/views/helpers/paginator.html#creating-a-page-counter
     */
    public function counter(string $format = 'pages', array $options = []): string
    {
        $options += [
            'model' => $this->defaultModel(),
        ];

        $paging = $this->params($options['model']);
        if (!$paging['pageCount']) {
            $paging['pageCount'] = 1;
        }

        switch ($format) {
            case 'range':
            case 'pages':
                $template = 'counter' . ucfirst($format);
                break;
            default:
                $template = 'counterCustom';
                $this->templater()->add([$template => $format]);
        }
        $map = array_map([$this->Number, 'format'], [
            'page' => $paging['page'],
            'pages' => $paging['pageCount'],
            'current' => $paging['current'],
            'count' => $paging['count'],
            'start' => $paging['start'],
            'end' => $paging['end'],
        ]);

        $map += [
            'model' => strtolower(Inflector::humanize(Inflector::tableize($options['model']))),
        ];

        return $this->templater()->format($template, $map);
    }

    /**
     * Returns a set of numbers for the paged result set
     * uses a modulus to decide how many numbers to show on each side of the current page (default: 8).
     *
     * ```
     * $this->Paginator->numbers(['first' => 2, 'last' => 2]);
     * ```
     *
     * Using the first and last options you can create links to the beginning and end of the page set.
     *
     * ### Options
     *
     * - `before` Content to be inserted before the numbers, but after the first links.
     * - `after` Content to be inserted after the numbers, but before the last links.
     * - `model` Model to create numbers for, defaults to PaginatorHelper::defaultModel()
     * - `modulus` How many numbers to include on either side of the current page, defaults to 8.
     *    Set to `false` to disable and to show all numbers.
     * - `first` Whether you want first links generated, set to an integer to define the number of 'first'
     *    links to generate. If a string is set a link to the first page will be generated with the value
     *    as the title.
     * - `last` Whether you want last links generated, set to an integer to define the number of 'last'
     *    links to generate. If a string is set a link to the last page will be generated with the value
     *    as the title.
     * - `templates` An array of templates, or template file name containing the templates you'd like to
     *    use when generating the numbers. The helper's original templates will be restored once
     *    numbers() is done.
     * - `url` An array of additional URL options to use for link generation.
     *
     * The generated number links will include the 'ellipsis' template when the `first` and `last` options
     * and the number of pages exceed the modulus. For example if you have 25 pages, and use the first/last
     * options and a modulus of 8, ellipsis content will be inserted after the first and last link sets.
     *
     * @param array $options Options for the numbers.
<<<<<<< HEAD
     * @return string Numbers string.
     * @link https://book.cakephp.org/3.0/en/views/helpers/paginator.html#creating-page-number-links
=======
     * @return string|false Numbers string.
     * @link https://book.cakephp.org/3/en/views/helpers/paginator.html#creating-page-number-links
>>>>>>> d00bed09
     */
    public function numbers(array $options = []): string
    {
        $defaults = [
            'before' => null, 'after' => null, 'model' => $this->defaultModel(),
            'modulus' => 8, 'first' => null, 'last' => null, 'url' => [],
        ];
        $options += $defaults;

        $params = $this->params($options['model']) + ['page' => 1];
        if ($params['pageCount'] <= 1) {
            return '';
        }

        $templater = $this->templater();
        if (isset($options['templates'])) {
            $templater->push();
            $method = is_string($options['templates']) ? 'load' : 'add';
            $templater->{$method}($options['templates']);
        }

        if ($options['modulus'] !== false && $params['pageCount'] > $options['modulus']) {
            $out = $this->_modulusNumbers($templater, $params, $options);
        } else {
            $out = $this->_numbers($templater, $params, $options);
        }

        if (isset($options['templates'])) {
            $templater->pop();
        }

        return $out;
    }

    /**
     * Calculates the start and end for the pagination numbers.
     *
     * @param array $params Params from the numbers() method.
     * @param array $options Options from the numbers() method.
     * @return array An array with the start and end numbers.
     * @psalm-return array{0: int, 1: int}
     */
    protected function _getNumbersStartAndEnd(array $params, array $options): array
    {
        $half = (int)($options['modulus'] / 2);
        $end = max(1 + $options['modulus'], $params['page'] + $half);
        $start = min($params['pageCount'] - $options['modulus'], $params['page'] - $half - $options['modulus'] % 2);

        if ($options['first']) {
            $first = is_int($options['first']) ? $options['first'] : 1;

            if ($start <= $first + 2) {
                $start = 1;
            }
        }

        if ($options['last']) {
            $last = is_int($options['last']) ? $options['last'] : 1;

            if ($end >= $params['pageCount'] - $last - 1) {
                $end = $params['pageCount'];
            }
        }

        $end = (int)min($params['pageCount'], $end);
        $start = (int)max(1, $start);

        return [$start, $end];
    }

    /**
     * Formats a number for the paginator number output.
     *
     * @param \Cake\View\StringTemplate $templater StringTemplate instance.
     * @param array $options Options from the numbers() method.
     * @return string
     */
    protected function _formatNumber(StringTemplate $templater, array $options): string
    {
        $vars = [
            'text' => $options['text'],
            'url' => $this->generateUrl(['page' => $options['page']], $options['model'], $options['url']),
        ];

        return $templater->format('number', $vars);
    }

    /**
     * Generates the numbers for the paginator numbers() method.
     *
     * @param \Cake\View\StringTemplate $templater StringTemplate instance.
     * @param array $params Params from the numbers() method.
     * @param array $options Options from the numbers() method.
     * @return string Markup output.
     */
    protected function _modulusNumbers(StringTemplate $templater, array $params, array $options): string
    {
        $out = '';
        $ellipsis = $templater->format('ellipsis', []);

        [$start, $end] = $this->_getNumbersStartAndEnd($params, $options);

        $out .= $this->_firstNumber($ellipsis, $params, $start, $options);
        $out .= $options['before'];

        for ($i = $start; $i < $params['page']; $i++) {
            $out .= $this->_formatNumber($templater, [
                'text' => $this->Number->format($i),
                'page' => $i,
                'model' => $options['model'],
                'url' => $options['url'],
            ]);
        }

        $url = $options['url'];
        $url['?']['page'] = $params['page'];
        $out .= $templater->format('current', [
            'text' => $this->Number->format($params['page']),
            'url' => $this->generateUrl($url, $options['model']),
        ]);

        $start = $params['page'] + 1;
        $i = $start;
        while ($i < $end) {
            $out .= $this->_formatNumber($templater, [
                'text' => $this->Number->format($i),
                'page' => $i,
                'model' => $options['model'],
                'url' => $options['url'],
            ]);
            $i++;
        }

        if ($end !== $params['page']) {
            $out .= $this->_formatNumber($templater, [
                'text' => $this->Number->format($i),
                'page' => $end,
                'model' => $options['model'],
                'url' => $options['url'],
            ]);
        }

        $out .= $options['after'];
        $out .= $this->_lastNumber($ellipsis, $params, $end, $options);

        return $out;
    }

    /**
     * Generates the first number for the paginator numbers() method.
     *
     * @param string $ellipsis Ellipsis character.
     * @param array $params Params from the numbers() method.
     * @param int $start Start number.
     * @param array $options Options from the numbers() method.
     * @return string Markup output.
     */
    protected function _firstNumber(string $ellipsis, array $params, int $start, array $options): string
    {
        $out = '';
        $first = is_int($options['first']) ? $options['first'] : 0;
        if ($options['first'] && $start > 1) {
            $offset = $start <= $first ? $start - 1 : $options['first'];
            $out .= $this->first($offset, $options);
            if ($first < $start - 1) {
                $out .= $ellipsis;
            }
        }

        return $out;
    }

    /**
     * Generates the last number for the paginator numbers() method.
     *
     * @param string $ellipsis Ellipsis character.
     * @param array $params Params from the numbers() method.
     * @param int $end End number.
     * @param array $options Options from the numbers() method.
     * @return string Markup output.
     */
    protected function _lastNumber(string $ellipsis, array $params, int $end, array $options): string
    {
        $out = '';
        $last = is_int($options['last']) ? $options['last'] : 0;
        if ($options['last'] && $end < $params['pageCount']) {
            $offset = $params['pageCount'] < $end + $last ? $params['pageCount'] - $end : $options['last'];
            if ($offset <= $options['last'] && $params['pageCount'] - $end > $last) {
                $out .= $ellipsis;
            }
            $out .= $this->last($offset, $options);
        }

        return $out;
    }

    /**
     * Generates the numbers for the paginator numbers() method.
     *
     * @param \Cake\View\StringTemplate $templater StringTemplate instance.
     * @param array $params Params from the numbers() method.
     * @param array $options Options from the numbers() method.
     * @return string Markup output.
     */
    protected function _numbers(StringTemplate $templater, array $params, array $options): string
    {
        $out = '';
        $out .= $options['before'];

        for ($i = 1; $i <= $params['pageCount']; $i++) {
            if ($i === $params['page']) {
                $out .= $templater->format('current', [
                    'text' => $this->Number->format($params['page']),
                    'url' => $this->generateUrl(['page' => $i], $options['model'], $options['url']),
                ]);
            } else {
                $vars = [
                    'text' => $this->Number->format($i),
                    'url' => $this->generateUrl(['page' => $i], $options['model'], $options['url']),
                ];
                $out .= $templater->format('number', $vars);
            }
        }
        $out .= $options['after'];

        return $out;
    }

    /**
     * Returns a first or set of numbers for the first pages.
     *
     * ```
     * echo $this->Paginator->first('< first');
     * ```
     *
     * Creates a single link for the first page. Will output nothing if you are on the first page.
     *
     * ```
     * echo $this->Paginator->first(3);
     * ```
     *
     * Will create links for the first 3 pages, once you get to the third or greater page. Prior to that
     * nothing will be output.
     *
     * ### Options:
     *
     * - `model` The model to use defaults to PaginatorHelper::defaultModel()
     * - `escape` Whether or not to HTML escape the text.
     * - `url` An array of additional URL options to use for link generation.
     *
     * @param string|int $first if string use as label for the link. If numeric, the number of page links
     *   you want at the beginning of the range.
     * @param array $options An array of options.
<<<<<<< HEAD
     * @return string Numbers string.
     * @link https://book.cakephp.org/3.0/en/views/helpers/paginator.html#creating-jump-links
=======
     * @return string|false Numbers string.
     * @link https://book.cakephp.org/3/en/views/helpers/paginator.html#creating-jump-links
>>>>>>> d00bed09
     */
    public function first($first = '<< first', array $options = []): string
    {
        $options += [
            'url' => [],
            'model' => $this->defaultModel(),
            'escape' => true,
        ];

        $params = $this->params($options['model']);

        if ($params['pageCount'] <= 1) {
            return '';
        }

        $out = '';

        if (is_int($first) && $params['page'] >= $first) {
            for ($i = 1; $i <= $first; $i++) {
                $out .= $this->templater()->format('number', [
                    'url' => $this->generateUrl(['page' => $i], $options['model'], $options['url']),
                    'text' => $this->Number->format($i),
                ]);
            }
        } elseif ($params['page'] > 1 && is_string($first)) {
            $first = $options['escape'] ? h($first) : $first;
            $out .= $this->templater()->format('first', [
                'url' => $this->generateUrl(['page' => 1], $options['model']),
                'text' => $first,
            ]);
        }

        return $out;
    }

    /**
     * Returns a last or set of numbers for the last pages.
     *
     * ```
     * echo $this->Paginator->last('last >');
     * ```
     *
     * Creates a single link for the last page. Will output nothing if you are on the last page.
     *
     * ```
     * echo $this->Paginator->last(3);
     * ```
     *
     * Will create links for the last 3 pages. Once you enter the page range, no output will be created.
     *
     * ### Options:
     *
     * - `model` The model to use defaults to PaginatorHelper::defaultModel()
     * - `escape` Whether or not to HTML escape the text.
     * - `url` An array of additional URL options to use for link generation.
     *
     * @param string|int $last if string use as label for the link, if numeric print page numbers
     * @param array $options Array of options
<<<<<<< HEAD
     * @return string Numbers string.
     * @link https://book.cakephp.org/3.0/en/views/helpers/paginator.html#creating-jump-links
=======
     * @return string|false Numbers string.
     * @link https://book.cakephp.org/3/en/views/helpers/paginator.html#creating-jump-links
>>>>>>> d00bed09
     */
    public function last($last = 'last >>', array $options = []): string
    {
        $options += [
            'model' => $this->defaultModel(),
            'escape' => true,
            'url' => [],
        ];
        $params = $this->params($options['model']);

        if ($params['pageCount'] <= 1) {
            return '';
        }

        $out = '';
        $lower = (int)$params['pageCount'] - (int)$last + 1;

        if (is_int($last) && $params['page'] <= $lower) {
            for ($i = $lower; $i <= $params['pageCount']; $i++) {
                $out .= $this->templater()->format('number', [
                    'url' => $this->generateUrl(['page' => $i], $options['model'], $options['url']),
                    'text' => $this->Number->format($i),
                ]);
            }
        } elseif ($params['page'] < $params['pageCount'] && is_string($last)) {
            $last = $options['escape'] ? h($last) : $last;
            $out .= $this->templater()->format('last', [
                'url' => $this->generateUrl(['page' => $params['pageCount']], $options['model']),
                'text' => $last,
            ]);
        }

        return $out;
    }

    /**
     * Returns the meta-links for a paginated result set.
     *
     * ```
     * echo $this->Paginator->meta();
     * ```
     *
     * Echos the links directly, will output nothing if there is neither a previous nor next page.
     *
     * ```
     * $this->Paginator->meta(['block' => true]);
     * ```
     *
     * Will append the output of the meta function to the named block - if true is passed the "meta"
     * block is used.
     *
     * ### Options:
     *
     * - `model` The model to use defaults to PaginatorHelper::defaultModel()
     * - `block` The block name to append the output to, or false/absent to return as a string
     * - `prev` (default True) True to generate meta for previous page
     * - `next` (default True) True to generate meta for next page
     * - `first` (default False) True to generate meta for first page
     * - `last` (default False) True to generate meta for last page
     *
     * @param array $options Array of options
     * @return string|null Meta links
     */
    public function meta(array $options = []): ?string
    {
        $options += [
                'model' => null,
                'block' => false,
                'prev' => true,
                'next' => true,
                'first' => false,
                'last' => false,
            ];

        $model = $options['model'] ?? null;
        $params = $this->params($model);
        $links = [];

        if ($options['prev'] && $this->hasPrev()) {
            $links[] = $this->Html->meta(
                'prev',
                $this->generateUrl(['page' => $params['page'] - 1], null, [], ['escape' => false, 'fullBase' => true])
            );
        }

        if ($options['next'] && $this->hasNext()) {
            $links[] = $this->Html->meta(
                'next',
                $this->generateUrl(['page' => $params['page'] + 1], null, [], ['escape' => false, 'fullBase' => true])
            );
        }

        if ($options['first']) {
            $links[] = $this->Html->meta(
                'first',
                $this->generateUrl(['page' => 1], null, [], ['escape' => false, 'fullBase' => true])
            );
        }

        if ($options['last']) {
            $links[] = $this->Html->meta(
                'last',
                $this->generateUrl(['page' => $params['pageCount']], null, [], ['escape' => false, 'fullBase' => true])
            );
        }

        $out = implode($links);

        if ($options['block'] === true) {
            $options['block'] = __FUNCTION__;
        }

        if ($options['block']) {
            $this->_View->append($options['block'], $out);

            return null;
        }

        return $out;
    }

    /**
     * Event listeners.
     *
     * @return array
     */
    public function implementedEvents(): array
    {
        return [];
    }

    /**
     * Dropdown select for pagination limit.
     * This will generate a wrapping form.
     *
     * @param array $limits The options array.
     * @param int|null $default Default option for pagination limit. Defaults to `$this->param('perPage')`.
     * @param array $options Options for Select tag attributes like class, id or event
     * @return string html output.
     */
    public function limitControl(array $limits = [], ?int $default = null, array $options = []): string
    {
        $out = $this->Form->create(null, ['type' => 'get']);

        if (empty($default)) {
            $default = $this->param('perPage');
        }

        if (empty($limits)) {
            $limits = [
                '20' => '20',
                '50' => '50',
                '100' => '100',
            ];
        }

        $out .= $this->Form->control('limit', $options + [
                'type' => 'select',
                'label' => __('View'),
                'default' => $default,
                'value' => $this->_View->getRequest()->getQuery('limit'),
                'options' => $limits,
                'onChange' => 'this.form.submit()',
            ]);
        $out .= $this->Form->end();

        return $out;
    }
}<|MERGE_RESOLUTION|>--- conflicted
+++ resolved
@@ -505,15 +505,9 @@
      * @param string|null $model Which model to paginate on
      * @param array $url URL.
      * @param array $urlOptions Array of options
-<<<<<<< HEAD
      * @return string By default, returns a full pagination URL string for use
      *   in non-standard contexts (i.e. JavaScript)
-     * @link https://book.cakephp.org/3.0/en/views/helpers/paginator.html#generating-pagination-urls
-=======
-     * The bool version of this argument is *deprecated* and will be removed in 4.0.0
-     * @return string By default, returns a full pagination URL string for use in non-standard contexts (i.e. JavaScript)
      * @link https://book.cakephp.org/3/en/views/helpers/paginator.html#generating-pagination-urls
->>>>>>> d00bed09
      */
     public function generateUrl(
         array $options = [],
@@ -658,12 +652,8 @@
      * @param int $page The page number - if not set defaults to 1.
      * @param string|null $model Optional model name. Uses the default if none is specified.
      * @return bool True if the given result set has the specified page number.
-<<<<<<< HEAD
-     * @link https://book.cakephp.org/3.0/en/views/helpers/paginator.html#checking-the-pagination-state
      * @throws \InvalidArgumentException
-=======
      * @link https://book.cakephp.org/3/en/views/helpers/paginator.html#checking-the-pagination-state
->>>>>>> d00bed09
      */
     public function hasPage(int $page = 1, ?string $model = null): bool
     {
@@ -798,13 +788,8 @@
      * options and a modulus of 8, ellipsis content will be inserted after the first and last link sets.
      *
      * @param array $options Options for the numbers.
-<<<<<<< HEAD
      * @return string Numbers string.
-     * @link https://book.cakephp.org/3.0/en/views/helpers/paginator.html#creating-page-number-links
-=======
-     * @return string|false Numbers string.
      * @link https://book.cakephp.org/3/en/views/helpers/paginator.html#creating-page-number-links
->>>>>>> d00bed09
      */
     public function numbers(array $options = []): string
     {
@@ -1058,13 +1043,8 @@
      * @param string|int $first if string use as label for the link. If numeric, the number of page links
      *   you want at the beginning of the range.
      * @param array $options An array of options.
-<<<<<<< HEAD
      * @return string Numbers string.
-     * @link https://book.cakephp.org/3.0/en/views/helpers/paginator.html#creating-jump-links
-=======
-     * @return string|false Numbers string.
      * @link https://book.cakephp.org/3/en/views/helpers/paginator.html#creating-jump-links
->>>>>>> d00bed09
      */
     public function first($first = '<< first', array $options = []): string
     {
@@ -1123,13 +1103,8 @@
      *
      * @param string|int $last if string use as label for the link, if numeric print page numbers
      * @param array $options Array of options
-<<<<<<< HEAD
      * @return string Numbers string.
-     * @link https://book.cakephp.org/3.0/en/views/helpers/paginator.html#creating-jump-links
-=======
-     * @return string|false Numbers string.
      * @link https://book.cakephp.org/3/en/views/helpers/paginator.html#creating-jump-links
->>>>>>> d00bed09
      */
     public function last($last = 'last >>', array $options = []): string
     {
