--- conflicted
+++ resolved
@@ -484,10 +484,7 @@
     }
 
     /**
-<<<<<<< HEAD
-=======
      * Turns off CakePHP's conventional mode of applying layout files.
-
      * Layouts will not be automatically applied to rendered views.
      *
      * @return $this
@@ -500,30 +497,6 @@
     }
 
     /**
-     * Turns on or off CakePHP's conventional mode of applying layout files.
-     * On by default. Setting to off means that layouts will not be
-     * automatically applied to rendered templates.
-     *
-     * @deprecated 3.5.0 Use isAutoLayoutEnabled()/enableAutoLayout() instead.
-     * @param bool|null $autoLayout Boolean to turn on/off. If null returns current value.
-     * @return bool|null
-     */
-    public function autoLayout($autoLayout = null)
-    {
-        deprecationWarning(
-            'View::autoLayout() is deprecated. ' .
-            'Use isAutoLayoutEnabled()/enableAutoLayout() instead.'
-        );
-
-        if ($autoLayout === null) {
-            return $this->autoLayout;
-        }
-
-        $this->autoLayout = $autoLayout;
-    }
-
-    /**
->>>>>>> 9f0d448d
      * Get the current view theme.
      *
      * @return string|null
