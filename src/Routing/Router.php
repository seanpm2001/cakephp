<?php
declare(strict_types=1);

/**
 * CakePHP(tm) : Rapid Development Framework (https://cakephp.org)
 * Copyright (c) Cake Software Foundation, Inc. (https://cakefoundation.org)
 *
 * Licensed under The MIT License
 * For full copyright and license information, please see the LICENSE.txt
 * Redistributions of files must retain the above copyright notice.
 *
 * @copyright     Copyright (c) Cake Software Foundation, Inc. (https://cakefoundation.org)
 * @link          https://cakephp.org CakePHP(tm) Project
 * @since         0.2.9
 * @license       https://opensource.org/licenses/mit-license.php MIT License
 */
namespace Cake\Routing;

use Cake\Core\Configure;
use Cake\Http\ServerRequest;
use Cake\Routing\Exception\MissingRouteException;
use Cake\Routing\Route\Route;
use Closure;
use InvalidArgumentException;
use Psr\Http\Message\UriInterface;
use ReflectionFunction;
use RuntimeException;
use Throwable;

/**
 * Parses the request URL into controller, action, and parameters. Uses the connected routes
 * to match the incoming URL string to parameters that will allow the request to be dispatched. Also
 * handles converting parameter lists into URL strings, using the connected routes. Routing allows you to decouple
 * the way the world interacts with your application (URLs) and the implementation (controllers and actions).
 *
 * ### Connecting routes
 *
 * Connecting routes is done using Router::connect(). When parsing incoming requests or reverse matching
 * parameters, routes are enumerated in the order they were connected. For more information on routes and
 * how to connect them see Router::connect().
 */
class Router
{
    /**
     * Default route class.
     *
     * @var string
     */
    protected static string $_defaultRouteClass = Route::class;

    /**
     * Contains the base string that will be applied to all generated URLs
     * For example `https://example.com`
     *
     * @var string|null
     */
    protected static ?string $_fullBaseUrl = null;

    /**
     * Regular expression for action names
     *
     * @var string
     */
    public const ACTION = 'index|show|add|create|edit|update|remove|del|delete|view|item';

    /**
     * Regular expression for years
     *
     * @var string
     */
    public const YEAR = '[12][0-9]{3}';

    /**
     * Regular expression for months
     *
     * @var string
     */
    public const MONTH = '0[1-9]|1[012]';

    /**
     * Regular expression for days
     *
     * @var string
     */
    public const DAY = '0[1-9]|[12][0-9]|3[01]';

    /**
     * Regular expression for auto increment IDs
     *
     * @var string
     */
    public const ID = '[0-9]+';

    /**
     * Regular expression for UUIDs
     *
     * @var string
     */
    public const UUID = '[A-Fa-f0-9]{8}-[A-Fa-f0-9]{4}-[A-Fa-f0-9]{4}-[A-Fa-f0-9]{4}-[A-Fa-f0-9]{12}';

    /**
     * The route collection routes would be added to.
     *
     * @var \Cake\Routing\RouteCollection
     */
    protected static RouteCollection $_collection;

    /**
     * A hash of request context data.
     *
     * @var array
     */
    protected static array $_requestContext = [];

    /**
     * Named expressions
     *
     * @var array<string, string>
     */
    protected static array $_namedExpressions = [
        'Action' => Router::ACTION,
        'Year' => Router::YEAR,
        'Month' => Router::MONTH,
        'Day' => Router::DAY,
        'ID' => Router::ID,
        'UUID' => Router::UUID,
    ];

    /**
     * Maintains the request object reference.
     *
     * @var \Cake\Http\ServerRequest|null
     */
    protected static ?ServerRequest $_request;

    /**
     * Initial state is populated the first time reload() is called which is at the bottom
     * of this file. This is a cheat as get_class_vars() returns the value of static vars even if they
     * have changed.
     *
     * @var array
     */
    protected static array $_initialState = [];

    /**
     * The stack of URL filters to apply against routing URLs before passing the
     * parameters to the route collection.
     *
     * @var array<\Closure>
     */
    protected static array $_urlFilters = [];

    /**
     * Default extensions defined with Router::extensions()
     *
     * @var array<string>
     */
    protected static array $_defaultExtensions = [];

    /**
     * Cache of parsed route paths
     *
     * @var array
     */
    protected static array $_routePaths = [];

    /**
     * Get or set default route class.
     *
     * @param string|null $routeClass Class name.
     * @return string|null
     */
    public static function defaultRouteClass(?string $routeClass = null): ?string
    {
        if ($routeClass === null) {
            return static::$_defaultRouteClass;
        }
        static::$_defaultRouteClass = $routeClass;

        return null;
    }

    /**
     * Gets the named route patterns for use in config/routes.php
     *
     * @return array<string, string> Named route elements
     * @see \Cake\Routing\Router::$_namedExpressions
     */
    public static function getNamedExpressions(): array
    {
        return static::$_namedExpressions;
    }

    /**
<<<<<<< HEAD
=======
     * Connects a new Route in the router.
     *
     * Compatibility proxy to \Cake\Routing\RouteBuilder::connect() in the `/` scope.
     *
     * @param \Cake\Routing\Route\Route|string $route A string describing the template of the route
     * @param array|string $defaults An array describing the default route parameters.
     *   These parameters will be used by default and can supply routing parameters that are not dynamic. See above.
     * @param array<string, mixed> $options An array matching the named elements in the route to regular expressions which that
     *   element should match. Also contains additional parameters such as which routed parameters should be
     *   shifted into the passed arguments, supplying patterns for routing parameters and supplying the name of a
     *   custom routing class.
     * @return void
     * @throws \Cake\Core\Exception\CakeException
     * @see \Cake\Routing\RouteBuilder::connect()
     * @see \Cake\Routing\Router::scope()
     * @deprecated 4.3.0 Use the non-static method `RouteBuilder::connect()` instead.
     */
    public static function connect($route, $defaults = [], $options = []): void
    {
        deprecationWarning(
            '`Router::connect()` is deprecated, use the non-static method `RouteBuilder::connect()` instead.'
        );

        static::scope('/', function ($routes) use ($route, $defaults, $options): void {
            /** @var \Cake\Routing\RouteBuilder $routes */
            $routes->connect($route, $defaults, $options);
        });
    }

    /**
>>>>>>> 051da405
     * Get the routing parameters for the request is possible.
     *
     * @param \Cake\Http\ServerRequest $request The request to parse request data from.
     * @return array Parsed elements from URL.
     * @throws \Cake\Routing\Exception\MissingRouteException When a route cannot be handled
     */
    public static function parseRequest(ServerRequest $request): array
    {
        return static::$_collection->parseRequest($request);
    }

    /**
     * Set current request instance.
     *
     * @param \Cake\Http\ServerRequest $request request object.
     * @return void
     */
    public static function setRequest(ServerRequest $request): void
    {
        static::$_request = $request;

        static::$_requestContext['_base'] = $request->getAttribute('base');
        static::$_requestContext['params'] = $request->getAttribute('params', []);

        $uri = $request->getUri();
        static::$_requestContext += [
            '_scheme' => $uri->getScheme(),
            '_host' => $uri->getHost(),
            '_port' => $uri->getPort(),
        ];
    }

    /**
     * Get the current request object.
     *
     * @return \Cake\Http\ServerRequest|null
     */
    public static function getRequest(): ?ServerRequest
    {
        return static::$_request;
    }

    /**
     * Reloads default Router settings. Resets all class variables and
     * removes all connected routes.
     *
     * @return void
     */
    public static function reload(): void
    {
        if (empty(static::$_initialState)) {
            static::$_collection = new RouteCollection();
            static::$_initialState = get_class_vars(static::class);

            return;
        }
        foreach (static::$_initialState as $key => $val) {
            if ($key !== '_initialState' && $key !== '_collection') {
                static::${$key} = $val;
            }
        }
        static::$_collection = new RouteCollection();
    }

    /**
     * Reset routes and related state.
     *
     * Similar to reload() except that this doesn't reset all global state,
     * as that leads to incorrect behavior in some plugin test case scenarios.
     *
     * This method will reset:
     *
     * - routes
     * - URL Filters
     * - the initialized property
     *
     * Extensions and default route classes will not be modified
     *
     * @internal
     * @return void
     */
    public static function resetRoutes(): void
    {
        static::$_collection = new RouteCollection();
        static::$_urlFilters = [];
    }

    /**
     * Add a URL filter to Router.
     *
     * URL filter functions are applied to every array $url provided to
     * Router::url() before the URLs are sent to the route collection.
     *
     * Callback functions should expect the following parameters:
     *
     * - `$params` The URL params being processed.
     * - `$request` The current request.
     *
     * The URL filter function should *always* return the params even if unmodified.
     *
     * ### Usage
     *
     * URL filters allow you to easily implement features like persistent parameters.
     *
     * ```
     * Router::addUrlFilter(function ($params, $request) {
     *  if ($request->getParam('lang') && !isset($params['lang'])) {
     *    $params['lang'] = $request->getParam('lang');
     *  }
     *  return $params;
     * });
     * ```
     *
     * @param \Closure $function The function to add
     * @return void
     */
    public static function addUrlFilter(Closure $function): void
    {
        static::$_urlFilters[] = $function;
    }

    /**
     * Applies all the connected URL filters to the URL.
     *
     * @param array $url The URL array being modified.
     * @return array The modified URL.
     * @see \Cake\Routing\Router::url()
     * @see \Cake\Routing\Router::addUrlFilter()
     */
    protected static function _applyUrlFilters(array $url): array
    {
        $request = static::getRequest();
        foreach (static::$_urlFilters as $filter) {
            try {
                $url = $filter($url, $request);
            } catch (Throwable $e) {
                $ref = new ReflectionFunction($filter);
                $message = sprintf(
                    'URL filter defined in %s on line %s could not be applied. The filter failed with: %s',
                    $ref->getFileName(),
                    $ref->getStartLine(),
                    $e->getMessage()
                );
                throw new RuntimeException($message, (int)$e->getCode(), $e);
            }
        }

        return $url;
    }

    /**
     * Finds URL for specified action.
     *
     * Returns a URL pointing to a combination of controller and action.
     *
     * ### Usage
     *
     * - `Router::url('/posts/edit/1');` Returns the string with the base dir prepended.
     *   This usage does not use reverser routing.
     * - `Router::url(['controller' => 'Posts', 'action' => 'edit']);` Returns a URL
     *   generated through reverse routing.
     * - `Router::url(['_name' => 'custom-name', ...]);` Returns a URL generated
     *   through reverse routing. This form allows you to leverage named routes.
     *
     * There are a few 'special' parameters that can change the final URL string that is generated
     *
     * - `_base` - Set to false to remove the base path from the generated URL. If your application
     *   is not in the root directory, this can be used to generate URLs that are 'cake relative'.
     *   cake relative URLs are required when using requestAction.
     * - `_scheme` - Set to create links on different schemes like `webcal` or `ftp`. Defaults
     *   to the current scheme.
     * - `_host` - Set the host to use for the link. Defaults to the current host.
     * - `_port` - Set the port if you need to create links on non-standard ports.
     * - `_full` - If true output of `Router::fullBaseUrl()` will be prepended to generated URLs.
     * - `#` - Allows you to set URL hash fragments.
     * - `_ssl` - Set to true to convert the generated URL to https, or false to force http.
     * - `_name` - Name of route. If you have setup named routes you can use this key
     *   to specify it.
     *
     * @param \Psr\Http\Message\UriInterface|array|string|null $url An array specifying any of the following:
     *   'controller', 'action', 'plugin' additionally, you can provide routed
     *   elements or query string parameters. If string it can be name any valid url
     *   string or it can be an UriInterface instance.
     * @param bool $full If true, the full base URL will be prepended to the result.
     *   Default is false.
     * @return string Full translated URL with base path.
     * @throws \Cake\Core\Exception\CakeException When the route name is not found
     */
    public static function url(UriInterface|array|string|null $url = null, bool $full = false): string
    {
        $context = static::$_requestContext;
        $request = static::getRequest();

        $context['_base'] = $context['_base'] ?? Configure::read('App.base') ?: '';

        if (empty($url)) {
            $here = $request ? $request->getRequestTarget() : '/';
            $output = $context['_base'] . $here;
            if ($full) {
                $output = static::fullBaseUrl() . $output;
            }

            return $output;
        }

        $params = [
            'plugin' => null,
            'controller' => null,
            'action' => 'index',
            '_ext' => null,
        ];
        if (!empty($context['params'])) {
            $params = $context['params'];
        }

        $frag = '';

        if (is_array($url)) {
            if (isset($url['_path'])) {
                $url = self::unwrapShortString($url);
            }

            if (isset($url['_ssl'])) {
                $url['_scheme'] = $url['_ssl'] === true ? 'https' : 'http';
            }

            if (isset($url['_full']) && $url['_full'] === true) {
                $full = true;
            }
            if (isset($url['#'])) {
                $frag = '#' . $url['#'];
            }
            unset($url['_ssl'], $url['_full'], $url['#']);

            $url = static::_applyUrlFilters($url);

            if (!isset($url['_name'])) {
                // Copy the current action if the controller is the current one.
                if (
                    empty($url['action']) &&
                    (
                        empty($url['controller']) ||
                        $params['controller'] === $url['controller']
                    )
                ) {
                    $url['action'] = $params['action'];
                }

                // Keep the current prefix around if none set.
                if (isset($params['prefix']) && !isset($url['prefix'])) {
                    $url['prefix'] = $params['prefix'];
                }

                $url += [
                    'plugin' => $params['plugin'],
                    'controller' => $params['controller'],
                    'action' => 'index',
                    '_ext' => null,
                ];
            }

            // If a full URL is requested with a scheme the host should default
            // to App.fullBaseUrl to avoid corrupt URLs
            if ($full && isset($url['_scheme']) && !isset($url['_host'])) {
                $url['_host'] = $context['_host'];
            }
            $context['params'] = $params;

            $output = static::$_collection->match($url, $context);
        } else {
            $url = (string)$url;

            $plainString = (
                str_starts_with($url, 'javascript:') ||
                str_starts_with($url, 'mailto:') ||
                str_starts_with($url, 'tel:') ||
                str_starts_with($url, 'sms:') ||
                str_starts_with($url, '#') ||
                str_starts_with($url, '?') ||
                str_starts_with($url, '//') ||
                str_contains($url, '://')
            );

            if ($plainString) {
                return $url;
            }
            $output = $context['_base'] . $url;
        }

        $protocol = preg_match('#^[a-z][a-z0-9+\-.]*\://#i', $output);
        if ($protocol === 0) {
            $output = str_replace('//', '/', '/' . $output);
            if ($full) {
                $output = static::fullBaseUrl() . $output;
            }
        }

        return $output . $frag;
    }

    /**
     * Generate URL for route path.
     *
     * Route path examples:
     * - Bookmarks::view
     * - Admin/Bookmarks::view
     * - Cms.Articles::edit
     * - Vendor/Cms.Management/Admin/Articles::view
     *
     * @param string $path Route path specifying controller and action, optionally with plugin and prefix.
     * @param array $params An array specifying any additional parameters.
     *   Can be also any special parameters supported by `Router::url()`.
     * @param bool $full If true, the full base URL will be prepended to the result.
     *   Default is false.
     * @return string Full translated URL with base path.
     */
    public static function pathUrl(string $path, array $params = [], bool $full = false): string
    {
        return static::url(['_path' => $path] + $params, $full);
    }

    /**
     * Finds URL for specified action.
     *
     * Returns a bool if the url exists
     *
     * ### Usage
     *
     * @see Router::url()
     * @param array|string|null $url An array specifying any of the following:
     *   'controller', 'action', 'plugin' additionally, you can provide routed
     *   elements or query string parameters. If string it can be name any valid url
     *   string.
     * @param bool $full If true, the full base URL will be prepended to the result.
     *   Default is false.
     * @return bool
     */
    public static function routeExists(array|string|null $url = null, bool $full = false): bool
    {
        try {
            static::url($url, $full);

            return true;
        } catch (MissingRouteException) {
            return false;
        }
    }

    /**
     * Sets the full base URL that will be used as a prefix for generating
     * fully qualified URLs for this application. If no parameters are passed,
     * the currently configured value is returned.
     *
     * ### Note:
     *
     * If you change the configuration value `App.fullBaseUrl` during runtime
     * and expect the router to produce links using the new setting, you are
     * required to call this method passing such value again.
     *
     * @param string|null $base the prefix for URLs generated containing the domain.
     * For example: `http://example.com`
     * @return string
     */
    public static function fullBaseUrl(?string $base = null): string
    {
        if ($base === null && static::$_fullBaseUrl !== null) {
            return static::$_fullBaseUrl;
        }

        if ($base !== null) {
            static::$_fullBaseUrl = $base;
            Configure::write('App.fullBaseUrl', $base);
        } else {
            $base = (string)Configure::read('App.fullBaseUrl');

            // If App.fullBaseUrl is empty but context is set from request through setRequest()
            if (!$base && !empty(static::$_requestContext['_host'])) {
                $base = sprintf(
                    '%s://%s',
                    static::$_requestContext['_scheme'],
                    static::$_requestContext['_host']
                );
                if (!empty(static::$_requestContext['_port'])) {
                    $base .= ':' . static::$_requestContext['_port'];
                }

                Configure::write('App.fullBaseUrl', $base);

                return static::$_fullBaseUrl = $base;
            }

            static::$_fullBaseUrl = $base;
        }

        $parts = parse_url(static::$_fullBaseUrl);
        static::$_requestContext = [
            '_scheme' => $parts['scheme'] ?? null,
            '_host' => $parts['host'] ?? null,
            '_port' => $parts['port'] ?? null,
        ] + static::$_requestContext;

        return static::$_fullBaseUrl;
    }

    /**
     * Reverses a parsed parameter array into an array.
     *
     * Works similarly to Router::url(), but since parsed URL's contain additional
     * keys like 'pass', '_matchedRoute' etc. those keys need to be specially
     * handled in order to reverse a params array into a string URL.
     *
     * @param \Cake\Http\ServerRequest|array $params The params array or
     *     Cake\Http\ServerRequest object that needs to be reversed.
     * @return array The URL array ready to be used for redirect or HTML link.
     */
    public static function reverseToArray(ServerRequest|array $params): array
    {
        if ($params instanceof ServerRequest) {
            $queryString = $params->getQueryParams();
            $params = $params->getAttribute('params');
            $params['?'] = $queryString;
        }
        $pass = $params['pass'] ?? [];

        unset(
            $params['pass'],
            $params['_matchedRoute'],
            $params['_name']
        );
        $params = array_merge($params, $pass);

        return $params;
    }

    /**
     * Reverses a parsed parameter array into a string.
     *
     * Works similarly to Router::url(), but since parsed URL's contain additional
     * keys like 'pass', '_matchedRoute' etc. those keys need to be specially
     * handled in order to reverse a params array into a string URL.
     *
     * @param \Cake\Http\ServerRequest|array $params The params array or
     *     Cake\Http\ServerRequest object that needs to be reversed.
     * @param bool $full Set to true to include the full URL including the
     *     protocol when reversing the URL.
     * @return string The string that is the reversed result of the array
     */
    public static function reverse(ServerRequest|array $params, bool $full = false): string
    {
        $params = static::reverseToArray($params);

        return static::url($params, $full);
    }

    /**
     * Normalizes a URL for purposes of comparison.
     *
     * Will strip the base path off and replace any double /'s.
     * It will not unify the casing and underscoring of the input value.
     *
     * @param array|string $url URL to normalize Either an array or a string URL.
     * @return string Normalized URL
     */
    public static function normalize(array|string $url = '/'): string
    {
        if (is_array($url)) {
            $url = static::url($url);
        }
        if (preg_match('/^[a-z\-]+:\/\//', $url)) {
            return $url;
        }
        $request = static::getRequest();

        if ($request) {
            $base = $request->getAttribute('base', '');
            if ($base !== '' && stristr($url, $base)) {
                $url = preg_replace('/^' . preg_quote($base, '/') . '/', '', $url, 1);
            }
        }
        $url = '/' . $url;

        while (str_contains($url, '//')) {
            $url = str_replace('//', '/', $url);
        }
        $url = preg_replace('/(?:(\/$))/', '', $url);

        if (empty($url)) {
            return '/';
        }

        return $url;
    }

    /**
     * Get or set valid extensions for all routes connected later.
     *
     * Instructs the router to parse out file extensions
     * from the URL. For example, http://example.com/posts.rss would yield a file
     * extension of "rss". The file extension itself is made available in the
     * controller as `$this->request->getParam('_ext')`, and is used by the RequestHandler
     * component to automatically switch to alternate layouts and templates, and
     * load helpers corresponding to the given content, i.e. RssHelper. Switching
     * layouts and helpers requires that the chosen extension has a defined mime type
     * in `Cake\Http\Response`.
     *
     * A string or an array of valid extensions can be passed to this method.
     * If called without any parameters it will return current list of set extensions.
     *
     * @param array<string>|string|null $extensions List of extensions to be added.
     * @param bool $merge Whether to merge with or override existing extensions.
     *   Defaults to `true`.
     * @return array<string> Array of extensions Router is configured to parse.
     */
    public static function extensions(array|string|null $extensions = null, bool $merge = true): array
    {
        $collection = static::$_collection;
        if ($extensions === null) {
            return array_unique(array_merge(static::$_defaultExtensions, $collection->getExtensions()));
        }

        $extensions = (array)$extensions;
        if ($merge) {
            $extensions = array_unique(array_merge(static::$_defaultExtensions, $extensions));
        }

        return static::$_defaultExtensions = $extensions;
    }

    /**
     * Create a RouteBuilder for the provided path.
     *
     * @param string $path The path to set the builder to.
     * @param array<string, mixed> $options The options for the builder
     * @return \Cake\Routing\RouteBuilder
     */
    public static function createRouteBuilder(string $path, array $options = []): RouteBuilder
    {
        $defaults = [
            'routeClass' => static::defaultRouteClass(),
            'extensions' => static::$_defaultExtensions,
        ];
        $options += $defaults;

        return new RouteBuilder(static::$_collection, $path, [], [
            'routeClass' => $options['routeClass'],
            'extensions' => $options['extensions'],
        ]);
    }

    /**
<<<<<<< HEAD
=======
     * Create a routing scope.
     *
     * Routing scopes allow you to keep your routes DRY and avoid repeating
     * common path prefixes, and or parameter sets.
     *
     * Scoped collections will be indexed by path for faster route parsing. If you
     * re-open or re-use a scope the connected routes will be merged with the
     * existing ones.
     *
     * ### Options
     *
     * The `$params` array allows you to define options for the routing scope.
     * The options listed below *are not* available to be used as routing defaults
     *
     * - `routeClass` The route class to use in this scope. Defaults to
     *   `Router::defaultRouteClass()`
     * - `extensions` The extensions to enable in this scope. Defaults to the globally
     *   enabled extensions set with `Router::extensions()`
     *
     * ### Example
     *
     * ```
     * Router::scope('/blog', ['plugin' => 'Blog'], function ($routes) {
     *    $routes->connect('/', ['controller' => 'Articles']);
     * });
     * ```
     *
     * The above would result in a `/blog/` route being created, with both the
     * plugin & controller default parameters set.
     *
     * You can use `Router::plugin()` and `Router::prefix()` as shortcuts to creating
     * specific kinds of scopes.
     *
     * @param string $path The path prefix for the scope. This path will be prepended
     *   to all routes connected in the scoped collection.
     * @param callable|array $params An array of routing defaults to add to each connected route.
     *   If you have no parameters, this argument can be a callable.
     * @param callable|null $callback The callback to invoke with the scoped collection.
     * @throws \InvalidArgumentException When an invalid callable is provided.
     * @return void
     * @deprecated 4.3.0 Use the non-static method `RouteBuilder::scope()` instead.
     */
    public static function scope(string $path, $params = [], $callback = null): void
    {
        deprecationWarning(
            '`Router::scope()` is deprecated, use the non-static method `RouteBuilder::scope()` instead.'
        );

        $options = [];
        if (is_array($params)) {
            $options = $params;
            unset($params['routeClass'], $params['extensions']);
        }
        $builder = static::createRouteBuilder('/', $options);
        $builder->scope($path, $params, $callback);
    }

    /**
     * Create prefixed routes.
     *
     * This method creates a scoped route collection that includes
     * relevant prefix information.
     *
     * The path parameter is used to generate the routing parameter name.
     * For example a path of `admin` would result in `'prefix' => 'Admin'` being
     * applied to all connected routes.
     *
     * The prefix name will be inflected to the dasherized version to create
     * the routing path. If you want a custom path name, use the `path` option.
     *
     * You can re-open a prefix as many times as necessary, as well as nest prefixes.
     * Nested prefixes will result in prefix values like `Admin/Api` which translates
     * to the `Controller\Admin\Api\` namespace.
     *
     * @param string $name The prefix name to use.
     * @param callable|array $params An array of routing defaults to add to each connected route.
     *   If you have no parameters, this argument can be a callable.
     * @param callable|null $callback The callback to invoke that builds the prefixed routes.
     * @return void
     * @deprecated 4.3.0 Use the non-static method `RouteBuilder::prefix()` instead.
     */
    public static function prefix(string $name, $params = [], $callback = null): void
    {
        deprecationWarning(
            '`Router::prefix()` is deprecated, use the non-static method `RouteBuilder::prefix()` instead.'
        );

        if (!is_array($params)) {
            $callback = $params;
            $params = [];
        }

        $path = $params['path'] ?? '/' . Inflector::dasherize($name);
        unset($params['path']);

        $params = array_merge($params, ['prefix' => Inflector::camelize($name)]);
        static::scope($path, $params, $callback);
    }

    /**
     * Add plugin routes.
     *
     * This method creates a scoped route collection that includes
     * relevant plugin information.
     *
     * The plugin name will be inflected to the dasherized version to create
     * the routing path. If you want a custom path name, use the `path` option.
     *
     * Routes connected in the scoped collection will have the correct path segment
     * prepended, and have a matching plugin routing key set.
     *
     * @param string $name The plugin name to build routes for
     * @param callable|array $options Either the options to use, or a callback
     * @param callable|null $callback The callback to invoke that builds the plugin routes.
     *   Only required when $options is defined
     * @return void
     * @deprecated 4.3.0 Use the non-static method `RouteBuilder::plugin()` instead.
     */
    public static function plugin(string $name, $options = [], $callback = null): void
    {
        deprecationWarning(
            '`Router::plugin()` is deprecated, use the non-static method `RouteBuilder::plugin()` instead.'
        );

        if (!is_array($options)) {
            $callback = $options;
            $options = [];
        }
        $params = ['plugin' => $name];
        $path = $options['path'] ?? '/' . Inflector::dasherize($name);
        if (isset($options['_namePrefix'])) {
            $params['_namePrefix'] = $options['_namePrefix'];
        }
        static::scope($path, $params, $callback);
    }

    /**
>>>>>>> 051da405
     * Get the route scopes and their connected routes.
     *
     * @return array<\Cake\Routing\Route\Route>
     */
    public static function routes(): array
    {
        return static::$_collection->routes();
    }

    /**
     * Get the RouteCollection inside the Router
     *
     * @return \Cake\Routing\RouteCollection
     */
    public static function getRouteCollection(): RouteCollection
    {
        return static::$_collection;
    }

    /**
     * Set the RouteCollection inside the Router
     *
     * @param \Cake\Routing\RouteCollection $routeCollection route collection
     * @return void
     */
    public static function setRouteCollection(RouteCollection $routeCollection): void
    {
        static::$_collection = $routeCollection;
    }

    /**
     * Inject route defaults from `_path` key
     *
     * @param array $url Route array with `_path` key
     * @return array
     */
    protected static function unwrapShortString(array $url): array
    {
        foreach (['plugin', 'prefix', 'controller', 'action'] as $key) {
            if (array_key_exists($key, $url)) {
                throw new InvalidArgumentException(
                    "`$key` cannot be used when defining route targets with a string route path."
                );
            }
        }
        $url += static::parseRoutePath($url['_path']);
        $url += [
            'plugin' => false,
            'prefix' => false,
        ];
        unset($url['_path']);

        return $url;
    }

    /**
     * Parse a string route path
     *
     * String examples:
     * - Bookmarks::view
     * - Admin/Bookmarks::view
     * - Cms.Articles::edit
     * - Vendor/Cms.Management/Admin/Articles::view
     *
     * @param string $url Route path in [Plugin.][Prefix/]Controller::action format
     * @return array<string, string>
     */
    public static function parseRoutePath(string $url): array
    {
        if (isset(static::$_routePaths[$url])) {
            return static::$_routePaths[$url];
        }

        $regex = '#^
            (?:(?<plugin>[a-z0-9]+(?:/[a-z0-9]+)*)\.)?
            (?:(?<prefix>[a-z0-9]+(?:/[a-z0-9]+)*)/)?
            (?<controller>[a-z0-9]+)
            ::
            (?<action>[a-z0-9_]+)
            $#ix';

        if (!preg_match($regex, $url, $matches)) {
            throw new InvalidArgumentException("Could not parse a string route path `{$url}`.");
        }

        $defaults = [];

        if ($matches['plugin'] !== '') {
            $defaults['plugin'] = $matches['plugin'];
        }
        if ($matches['prefix'] !== '') {
            $defaults['prefix'] = $matches['prefix'];
        }
        $defaults['controller'] = $matches['controller'];
        $defaults['action'] = $matches['action'];

        static::$_routePaths[$url] = $defaults;

        return $defaults;
    }
}<|MERGE_RESOLUTION|>--- conflicted
+++ resolved
@@ -192,39 +192,6 @@
     }
 
     /**
-<<<<<<< HEAD
-=======
-     * Connects a new Route in the router.
-     *
-     * Compatibility proxy to \Cake\Routing\RouteBuilder::connect() in the `/` scope.
-     *
-     * @param \Cake\Routing\Route\Route|string $route A string describing the template of the route
-     * @param array|string $defaults An array describing the default route parameters.
-     *   These parameters will be used by default and can supply routing parameters that are not dynamic. See above.
-     * @param array<string, mixed> $options An array matching the named elements in the route to regular expressions which that
-     *   element should match. Also contains additional parameters such as which routed parameters should be
-     *   shifted into the passed arguments, supplying patterns for routing parameters and supplying the name of a
-     *   custom routing class.
-     * @return void
-     * @throws \Cake\Core\Exception\CakeException
-     * @see \Cake\Routing\RouteBuilder::connect()
-     * @see \Cake\Routing\Router::scope()
-     * @deprecated 4.3.0 Use the non-static method `RouteBuilder::connect()` instead.
-     */
-    public static function connect($route, $defaults = [], $options = []): void
-    {
-        deprecationWarning(
-            '`Router::connect()` is deprecated, use the non-static method `RouteBuilder::connect()` instead.'
-        );
-
-        static::scope('/', function ($routes) use ($route, $defaults, $options): void {
-            /** @var \Cake\Routing\RouteBuilder $routes */
-            $routes->connect($route, $defaults, $options);
-        });
-    }
-
-    /**
->>>>>>> 051da405
      * Get the routing parameters for the request is possible.
      *
      * @param \Cake\Http\ServerRequest $request The request to parse request data from.
@@ -775,146 +742,6 @@
     }
 
     /**
-<<<<<<< HEAD
-=======
-     * Create a routing scope.
-     *
-     * Routing scopes allow you to keep your routes DRY and avoid repeating
-     * common path prefixes, and or parameter sets.
-     *
-     * Scoped collections will be indexed by path for faster route parsing. If you
-     * re-open or re-use a scope the connected routes will be merged with the
-     * existing ones.
-     *
-     * ### Options
-     *
-     * The `$params` array allows you to define options for the routing scope.
-     * The options listed below *are not* available to be used as routing defaults
-     *
-     * - `routeClass` The route class to use in this scope. Defaults to
-     *   `Router::defaultRouteClass()`
-     * - `extensions` The extensions to enable in this scope. Defaults to the globally
-     *   enabled extensions set with `Router::extensions()`
-     *
-     * ### Example
-     *
-     * ```
-     * Router::scope('/blog', ['plugin' => 'Blog'], function ($routes) {
-     *    $routes->connect('/', ['controller' => 'Articles']);
-     * });
-     * ```
-     *
-     * The above would result in a `/blog/` route being created, with both the
-     * plugin & controller default parameters set.
-     *
-     * You can use `Router::plugin()` and `Router::prefix()` as shortcuts to creating
-     * specific kinds of scopes.
-     *
-     * @param string $path The path prefix for the scope. This path will be prepended
-     *   to all routes connected in the scoped collection.
-     * @param callable|array $params An array of routing defaults to add to each connected route.
-     *   If you have no parameters, this argument can be a callable.
-     * @param callable|null $callback The callback to invoke with the scoped collection.
-     * @throws \InvalidArgumentException When an invalid callable is provided.
-     * @return void
-     * @deprecated 4.3.0 Use the non-static method `RouteBuilder::scope()` instead.
-     */
-    public static function scope(string $path, $params = [], $callback = null): void
-    {
-        deprecationWarning(
-            '`Router::scope()` is deprecated, use the non-static method `RouteBuilder::scope()` instead.'
-        );
-
-        $options = [];
-        if (is_array($params)) {
-            $options = $params;
-            unset($params['routeClass'], $params['extensions']);
-        }
-        $builder = static::createRouteBuilder('/', $options);
-        $builder->scope($path, $params, $callback);
-    }
-
-    /**
-     * Create prefixed routes.
-     *
-     * This method creates a scoped route collection that includes
-     * relevant prefix information.
-     *
-     * The path parameter is used to generate the routing parameter name.
-     * For example a path of `admin` would result in `'prefix' => 'Admin'` being
-     * applied to all connected routes.
-     *
-     * The prefix name will be inflected to the dasherized version to create
-     * the routing path. If you want a custom path name, use the `path` option.
-     *
-     * You can re-open a prefix as many times as necessary, as well as nest prefixes.
-     * Nested prefixes will result in prefix values like `Admin/Api` which translates
-     * to the `Controller\Admin\Api\` namespace.
-     *
-     * @param string $name The prefix name to use.
-     * @param callable|array $params An array of routing defaults to add to each connected route.
-     *   If you have no parameters, this argument can be a callable.
-     * @param callable|null $callback The callback to invoke that builds the prefixed routes.
-     * @return void
-     * @deprecated 4.3.0 Use the non-static method `RouteBuilder::prefix()` instead.
-     */
-    public static function prefix(string $name, $params = [], $callback = null): void
-    {
-        deprecationWarning(
-            '`Router::prefix()` is deprecated, use the non-static method `RouteBuilder::prefix()` instead.'
-        );
-
-        if (!is_array($params)) {
-            $callback = $params;
-            $params = [];
-        }
-
-        $path = $params['path'] ?? '/' . Inflector::dasherize($name);
-        unset($params['path']);
-
-        $params = array_merge($params, ['prefix' => Inflector::camelize($name)]);
-        static::scope($path, $params, $callback);
-    }
-
-    /**
-     * Add plugin routes.
-     *
-     * This method creates a scoped route collection that includes
-     * relevant plugin information.
-     *
-     * The plugin name will be inflected to the dasherized version to create
-     * the routing path. If you want a custom path name, use the `path` option.
-     *
-     * Routes connected in the scoped collection will have the correct path segment
-     * prepended, and have a matching plugin routing key set.
-     *
-     * @param string $name The plugin name to build routes for
-     * @param callable|array $options Either the options to use, or a callback
-     * @param callable|null $callback The callback to invoke that builds the plugin routes.
-     *   Only required when $options is defined
-     * @return void
-     * @deprecated 4.3.0 Use the non-static method `RouteBuilder::plugin()` instead.
-     */
-    public static function plugin(string $name, $options = [], $callback = null): void
-    {
-        deprecationWarning(
-            '`Router::plugin()` is deprecated, use the non-static method `RouteBuilder::plugin()` instead.'
-        );
-
-        if (!is_array($options)) {
-            $callback = $options;
-            $options = [];
-        }
-        $params = ['plugin' => $name];
-        $path = $options['path'] ?? '/' . Inflector::dasherize($name);
-        if (isset($options['_namePrefix'])) {
-            $params['_namePrefix'] = $options['_namePrefix'];
-        }
-        static::scope($path, $params, $callback);
-    }
-
-    /**
->>>>>>> 051da405
      * Get the route scopes and their connected routes.
      *
      * @return array<\Cake\Routing\Route\Route>
