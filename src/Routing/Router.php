--- conflicted
+++ resolved
@@ -434,11 +434,7 @@
         }
 
         if (empty($url)) {
-<<<<<<< HEAD
-            $output = $base . ($here ?? '/');
-=======
-            $output = $context['_base'] . (isset($here) ? $here : '/');
->>>>>>> 50d16b6a
+            $output = $context['_base'] . ($here ?? '/');
             if ($full) {
                 $output = static::fullBaseUrl() . $output;
             }
