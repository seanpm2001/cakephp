<?php
declare(strict_types=1);

/**
 * CakePHP(tm) : Rapid Development Framework (https://cakephp.org)
 * Copyright (c) Cake Software Foundation, Inc. (https://cakefoundation.org)
 *
 * Licensed under The MIT License
 * For full copyright and license information, please see the LICENSE.txt
 * Redistributions of files must retain the above copyright notice.
 *
 * @copyright     Copyright (c) Cake Software Foundation, Inc. (https://cakefoundation.org)
 * @link          https://cakephp.org CakePHP(tm) Project
 * @since         3.0.0
 * @license       https://opensource.org/licenses/mit-license.php MIT License
 */
namespace Cake\Routing;

use Cake\Routing\Exception\DuplicateNamedRouteException;
use Cake\Routing\Exception\MissingRouteException;
use Cake\Routing\Route\Route;
use Psr\Http\Message\ServerRequestInterface;
use RuntimeException;

/**
 * Contains a collection of routes.
 *
 * Provides an interface for adding/removing routes
 * and parsing/generating URLs with the routes it contains.
 *
 * @internal
 */
class RouteCollection
{
    /**
     * The routes connected to this collection.
     *
     * @var array
     */
    protected $_routeTable = [];

    /**
     * The routes connected to this collection.
     *
     * @var \Cake\Routing\Route\Route[]
     */
    protected $_routes = [];

    /**
     * The hash map of named routes that are in this collection.
     *
     * @var \Cake\Routing\Route\Route[]
     */
    protected $_named = [];

    /**
     * Routes indexed by path prefix.
     *
     * @var array
     */
    protected $_paths = [];

    /**
     * A map of middleware names and the related objects.
     *
     * @var array
     */
    protected $_middleware = [];

    /**
     * A map of middleware group names and the related middleware names.
     *
     * @var array
     */
    protected $_middlewareGroups = [];

    /**
     * A map of paths and the list of applicable middleware.
     *
     * @var array
     */
    protected $_middlewarePaths = [];

    /**
     * Route extensions
     *
     * @var string[]
     */
    protected $_extensions = [];

    /**
     * Add a route to the collection.
     *
     * @param \Cake\Routing\Route\Route $route The route object to add.
     * @param array $options Additional options for the route. Primarily for the
     *   `_name` option, which enables named routes.
     * @return void
     */
    public function add(Route $route, array $options = []): void
    {
        $this->_routes[] = $route;

        // Explicit names
        if (isset($options['_name'])) {
            if (isset($this->_named[$options['_name']])) {
                $matched = $this->_named[$options['_name']];
                throw new DuplicateNamedRouteException([
                    'name' => $options['_name'],
                    'url' => $matched->template,
                    'duplicate' => $matched,
                ]);
            }
            $this->_named[$options['_name']] = $route;
        }

        // Generated names.
        $name = $route->getName();
        if (!isset($this->_routeTable[$name])) {
            $this->_routeTable[$name] = [];
        }
        $this->_routeTable[$name][] = $route;

        // Index path prefixes (for parsing)
        $path = $route->staticPath();
        $this->_paths[$path][] = $route;

        $extensions = $route->getExtensions();
        if (count($extensions) > 0) {
            $this->setExtensions($extensions);
        }
    }

    /**
     * Takes the URL string and iterates the routes until one is able to parse the route.
     *
     * @param string $url URL to parse.
     * @param string $method The HTTP method to use.
     * @return array An array of request parameters parsed from the URL.
     * @throws \Cake\Routing\Exception\MissingRouteException When a URL has no matching route.
     */
    public function parse(string $url, string $method = ''): array
    {
        $decoded = urldecode($url);

        // Sort path segments matching longest paths first.
        $paths = array_keys($this->_paths);
        rsort($paths);

        foreach ($paths as $path) {
            if (strpos($decoded, $path) !== 0) {
                continue;
            }

            $queryParameters = null;
            if (strpos($url, '?') !== false) {
                [$url, $queryParameters] = explode('?', $url, 2);
                parse_str($queryParameters, $queryParameters);
            }
            /** @var \Cake\Routing\Route\Route $route */
            foreach ($this->_paths[$path] as $route) {
                $r = $route->parse($url, $method);
                if ($r === null) {
                    continue;
                }
                if ($queryParameters) {
                    $r['?'] = $queryParameters;
                }

                return $r;
            }
        }

        $exceptionProperties = ['url' => $url];
        if ($method !== '') {
            // Ensure that if the method is included, it is the first element of
            // the array, to match the order that the strings are printed in the
            // MissingRouteException error message, $_messageTemplateWithMethod.
            $exceptionProperties = array_merge(['method' => $method], $exceptionProperties);
        }
        throw new MissingRouteException($exceptionProperties);
    }

    /**
     * Takes the ServerRequestInterface, iterates the routes until one is able to parse the route.
     *
     * @param \Psr\Http\Message\ServerRequestInterface $request The request to parse route data from.
     * @return array An array of request parameters parsed from the URL.
     * @throws \Cake\Routing\Exception\MissingRouteException When a URL has no matching route.
     */
    public function parseRequest(ServerRequestInterface $request): array
    {
        $uri = $request->getUri();
        $urlPath = urldecode($uri->getPath());

        // Sort path segments matching longest paths first.
        $paths = array_keys($this->_paths);
        rsort($paths);

        foreach ($paths as $path) {
            if (strpos($urlPath, $path) !== 0) {
                continue;
            }

            /** @var \Cake\Routing\Route\Route $route */
            foreach ($this->_paths[$path] as $route) {
                $r = $route->parseRequest($request);
                if ($r === null) {
                    continue;
                }
                if ($uri->getQuery()) {
                    parse_str($uri->getQuery(), $queryParameters);
                    $r['?'] = $queryParameters;
                }

                return $r;
            }
        }
        throw new MissingRouteException(['url' => $urlPath]);
    }

    /**
     * Get the set of names from the $url. Accepts both older style array urls,
     * and newer style urls containing '_name'
     *
     * @param array $url The url to match.
     * @return string[] The set of names of the url
     */
    protected function _getNames(array $url): array
    {
        $plugin = false;
        if (isset($url['plugin']) && $url['plugin'] !== false) {
            $plugin = strtolower($url['plugin']);
        }
        $prefix = false;
        if (isset($url['prefix']) && $url['prefix'] !== false) {
            $prefix = strtolower($url['prefix']);
        }
        $controller = isset($url['controller']) ? strtolower($url['controller']) : null;
        $action = strtolower($url['action']);

        $names = [
            "${controller}:${action}",
            "${controller}:_action",
            "_controller:${action}",
            '_controller:_action',
        ];

        // No prefix, no plugin
        if ($prefix === false && $plugin === false) {
            return $names;
        }

        // Only a plugin
        if ($prefix === false) {
            return [
                "${plugin}.${controller}:${action}",
                "${plugin}.${controller}:_action",
                "${plugin}._controller:${action}",
                "${plugin}._controller:_action",
                "_plugin.${controller}:${action}",
                "_plugin.${controller}:_action",
                "_plugin._controller:${action}",
                '_plugin._controller:_action',
            ];
        }

        // Only a prefix
        if ($plugin === false) {
            return [
                "${prefix}:${controller}:${action}",
                "${prefix}:${controller}:_action",
                "${prefix}:_controller:${action}",
                "${prefix}:_controller:_action",
                "_prefix:${controller}:${action}",
                "_prefix:${controller}:_action",
                "_prefix:_controller:${action}",
                '_prefix:_controller:_action',
            ];
        }

        // Prefix and plugin has the most options
        // as there are 4 factors.
        return [
            "${prefix}:${plugin}.${controller}:${action}",
            "${prefix}:${plugin}.${controller}:_action",
            "${prefix}:${plugin}._controller:${action}",
            "${prefix}:${plugin}._controller:_action",
            "${prefix}:_plugin.${controller}:${action}",
            "${prefix}:_plugin.${controller}:_action",
            "${prefix}:_plugin._controller:${action}",
            "${prefix}:_plugin._controller:_action",
            "_prefix:${plugin}.${controller}:${action}",
            "_prefix:${plugin}.${controller}:_action",
            "_prefix:${plugin}._controller:${action}",
            "_prefix:${plugin}._controller:_action",
            "_prefix:_plugin.${controller}:${action}",
            "_prefix:_plugin.${controller}:_action",
            "_prefix:_plugin._controller:${action}",
            '_prefix:_plugin._controller:_action',
        ];
    }

    /**
     * Reverse route or match a $url array with the connected routes.
     *
     * Returns either the URL string generated by the route,
     * or throws an exception on failure.
     *
     * @param array $url The URL to match.
     * @param array $context The request context to use. Contains _base, _port,
     *    _host, _scheme and params keys.
     * @return string The URL string on match.
     * @throws \Cake\Routing\Exception\MissingRouteException When no route could be matched.
     */
    public function match(array $url, array $context): string
    {
        // Named routes support optimization.
        if (isset($url['_name'])) {
            $name = $url['_name'];
            unset($url['_name']);
            if (isset($this->_named[$name])) {
                $route = $this->_named[$name];
                $out = $route->match($url + $route->defaults, $context);
                if ($out) {
                    return $out;
                }
                throw new MissingRouteException([
                    'url' => $name,
                    'context' => $context,
                    'message' => 'A named route was found for "%s", but matching failed.',
                ]);
            }
            throw new MissingRouteException(['url' => $name, 'context' => $context]);
        }

        foreach ($this->_getNames($url) as $name) {
            if (empty($this->_routeTable[$name])) {
                continue;
            }
            /** @var \Cake\Routing\Route\Route $route */
            foreach ($this->_routeTable[$name] as $route) {
                $match = $route->match($url, $context);
                if ($match) {
                    return strlen($match) > 1 ? trim($match, '/') : $match;
                }
            }
        }
        throw new MissingRouteException(['url' => var_export($url, true), 'context' => $context]);
    }

    /**
     * Get all the connected routes as a flat list.
     *
     * @return \Cake\Routing\Route\Route[]
     */
    public function routes(): array
    {
        return $this->_routes;
    }

    /**
     * Get the connected named routes.
     *
     * @return \Cake\Routing\Route\Route[]
     */
    public function named(): array
    {
        return $this->_named;
    }

    /**
<<<<<<< HEAD
=======
     * Get/set the extensions that the route collection could handle.
     *
     * @param null|string|string[] $extensions Either the list of extensions to set,
     *   or null to get.
     * @param bool $merge Whether to merge with or override existing extensions.
     *   Defaults to `true`.
     * @return string[] The valid extensions.
     * @deprecated 3.5.0 Use getExtensions()/setExtensions() instead.
     */
    public function extensions($extensions = null, $merge = true)
    {
        deprecationWarning(
            'RouteCollection::extensions() is deprecated. ' .
            'Use RouteCollection::setExtensions()/getExtensions() instead.'
        );
        if ($extensions !== null) {
            $this->setExtensions((array)$extensions, $merge);
        }

        return $this->getExtensions();
    }

    /**
>>>>>>> b9b9a38b
     * Get the extensions that can be handled.
     *
     * @return string[] The valid extensions.
     */
    public function getExtensions(): array
    {
        return $this->_extensions;
    }

    /**
     * Set the extensions that the route collection can handle.
     *
     * @param string[] $extensions The list of extensions to set.
     * @param bool $merge Whether to merge with or override existing extensions.
     *   Defaults to `true`.
     * @return $this
     */
    public function setExtensions(array $extensions, bool $merge = true)
    {
        if ($merge) {
            $extensions = array_unique(array_merge(
                $this->_extensions,
                $extensions
            ));
        }
        $this->_extensions = $extensions;

        return $this;
    }

    /**
     * Register a middleware with the RouteCollection.
     *
     * Once middleware has been registered, it can be applied to the current routing
     * scope or any child scopes that share the same RouteCollection.
     *
     * @param string $name The name of the middleware. Used when applying middleware to a scope.
     * @param callable|string $middleware The middleware callable or class name to register.
     * @return $this
     * @throws \RuntimeException
     */
    public function registerMiddleware(string $name, $middleware)
    {
        $this->_middleware[$name] = $middleware;

        return $this;
    }

    /**
     * Add middleware to a middleware group
     *
     * @param string $name Name of the middleware group
     * @param string[] $middlewareNames Names of the middleware
     * @return $this
     * @throws \RuntimeException
     */
    public function middlewareGroup(string $name, array $middlewareNames)
    {
        if ($this->hasMiddleware($name)) {
            $message = "Cannot add middleware group '$name'. A middleware by this name has already been registered.";
            throw new RuntimeException($message);
        }

        foreach ($middlewareNames as $middlewareName) {
            if (!$this->hasMiddleware($middlewareName)) {
                $message = "Cannot add '$middlewareName' middleware to group '$name'. It has not been registered.";
                throw new RuntimeException($message);
            }
        }

        $this->_middlewareGroups[$name] = $middlewareNames;

        return $this;
    }

    /**
     * Check if the named middleware group has been created.
     *
     * @param string $name The name of the middleware group to check.
     * @return bool
     */
    public function hasMiddlewareGroup(string $name): bool
    {
        return array_key_exists($name, $this->_middlewareGroups);
    }

    /**
     * Check if the named middleware has been registered.
     *
     * @param string $name The name of the middleware to check.
     * @return bool
     */
    public function hasMiddleware(string $name): bool
    {
        return isset($this->_middleware[$name]);
    }

    /**
     * Check if the named middleware or middleware group has been registered.
     *
     * @param string $name The name of the middleware to check.
     * @return bool
     */
    public function middlewareExists(string $name): bool
    {
        return $this->hasMiddleware($name) || $this->hasMiddlewareGroup($name);
    }

    /**
     * Apply a registered middleware(s) for the provided path
     *
     * @param string $path The URL path to register middleware for.
     * @param string[] $middleware The middleware names to add for the path.
     * @return $this
     */
    public function applyMiddleware(string $path, array $middleware)
    {
        foreach ($middleware as $name) {
            if (!$this->hasMiddleware($name) && !$this->hasMiddlewareGroup($name)) {
                throw new RuntimeException(sprintf(
                    "Cannot apply '%s' middleware or middleware group to path '%s'. It has not been registered.",
                    $name,
                    $path
                ));
            }
        }
        // Matches route element pattern in Cake\Routing\Route
        $path = '#^' . preg_quote($path, '#') . '#';
        $path = preg_replace('/\\\\:([a-z0-9-_]+(?<![-_]))/i', '[^/]+', $path);

        if (!isset($this->_middlewarePaths[$path])) {
            $this->_middlewarePaths[$path] = [];
        }
        $this->_middlewarePaths[$path] = array_merge($this->_middlewarePaths[$path], $middleware);

        return $this;
    }

    /**
     * Get an array of middleware given a list of names
     *
     * @param string[] $names The names of the middleware or groups to fetch
     * @return array An array of middleware. If any of the passed names are groups,
     *   the groups middleware will be flattened into the returned list.
     * @throws \RuntimeException when a requested middleware does not exist.
     */
    public function getMiddleware(array $names): array
    {
        $out = [];
        foreach ($names as $name) {
            if ($this->hasMiddlewareGroup($name)) {
                $out = array_merge($out, $this->getMiddleware($this->_middlewareGroups[$name]));
                continue;
            }
            if (!$this->hasMiddleware($name)) {
                throw new RuntimeException(sprintf(
                    "The middleware named '%s' has not been registered. Use registerMiddleware() to define it.",
                    $name
                ));
            }
            $out[] = $this->_middleware[$name];
        }

        return $out;
    }
}<|MERGE_RESOLUTION|>--- conflicted
+++ resolved
@@ -369,32 +369,6 @@
     }
 
     /**
-<<<<<<< HEAD
-=======
-     * Get/set the extensions that the route collection could handle.
-     *
-     * @param null|string|string[] $extensions Either the list of extensions to set,
-     *   or null to get.
-     * @param bool $merge Whether to merge with or override existing extensions.
-     *   Defaults to `true`.
-     * @return string[] The valid extensions.
-     * @deprecated 3.5.0 Use getExtensions()/setExtensions() instead.
-     */
-    public function extensions($extensions = null, $merge = true)
-    {
-        deprecationWarning(
-            'RouteCollection::extensions() is deprecated. ' .
-            'Use RouteCollection::setExtensions()/getExtensions() instead.'
-        );
-        if ($extensions !== null) {
-            $this->setExtensions((array)$extensions, $merge);
-        }
-
-        return $this->getExtensions();
-    }
-
-    /**
->>>>>>> b9b9a38b
      * Get the extensions that can be handled.
      *
      * @return string[] The valid extensions.
