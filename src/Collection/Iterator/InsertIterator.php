<?php
declare(strict_types=1);

/**
 * CakePHP(tm) : Rapid Development Framework (https://cakephp.org)
 * Copyright (c) Cake Software Foundation, Inc. (https://cakefoundation.org)
 *
 * Licensed under The MIT License
 * For full copyright and license information, please see the LICENSE.txt
 * Redistributions of files must retain the above copyright notice.
 *
 * @copyright     Copyright (c) Cake Software Foundation, Inc. (https://cakefoundation.org)
 * @link          https://cakephp.org CakePHP(tm) Project
 * @since         3.0.0
 * @license       https://opensource.org/licenses/mit-license.php MIT License
 */
namespace Cake\Collection\Iterator;

use Cake\Collection\Collection;

/**
 * This iterator will insert values into a property of each of the records returned.
 * The values to be inserted come out of another traversal object. This is useful
 * when you have two separate collections and want to merge them together by placing
 * each of the values from one collection into a property inside the other collection.
 */
class InsertIterator extends Collection
{
    /**
     * The collection from which to extract the values to be inserted
     *
     * @var \Cake\Collection\Collection
     */
    protected Collection $_values;

    /**
     * Holds whether the values collection is still valid. (has more records)
     *
     * @var bool
     */
    protected bool $_validValues = true;

    /**
     * An array containing each of the properties to be traversed to reach the
     * point where the values should be inserted.
     *
     * @var array<string>
     */
    protected array $_path;

    /**
     * The property name to which values will be assigned
     *
     * @var string
     */
    protected string $_target;

    /**
     * Constructs a new collection that will dynamically add properties to it out of
     * the values found in $values.
     *
     * @param iterable $into The target collection to which the values will
     * be inserted at the specified path.
     * @param string $path A dot separated list of properties that need to be traversed
     * to insert the value into the target collection.
     * @param iterable $values The source collection from which the values will
     * be inserted at the specified path.
     */
    public function __construct(iterable $into, string $path, iterable $values)
    {
        parent::__construct($into);

        if (!($values instanceof Collection)) {
            $values = new Collection($values);
        }

        $path = explode('.', $path);
        $target = array_pop($path);
        $this->_path = $path;
        $this->_target = $target;
        $this->_values = $values;
    }

    /**
     * Advances the cursor to the next record
     *
     * @return void
     */
    public function next(): void
    {
        parent::next();
        if ($this->_validValues) {
            $this->_values->next();
        }
        $this->_validValues = $this->_values->valid();
    }

    /**
     * Returns the current element in the target collection after inserting
     * the value from the source collection into the specified path.
     *
     * @return mixed
     */
<<<<<<< HEAD
    public function current(): mixed
=======
    #[\ReturnTypeWillChange]
    public function current()
>>>>>>> 9aafc71e
    {
        $row = parent::current();

        if (!$this->_validValues) {
            return $row;
        }

        $pointer = &$row;
        foreach ($this->_path as $step) {
            if (!isset($pointer[$step])) {
                return $row;
            }
            $pointer = &$pointer[$step];
        }

        $pointer[$this->_target] = $this->_values->current();

        return $row;
    }

    /**
     * Resets the collection pointer.
     *
     * @return void
     */
    public function rewind(): void
    {
        parent::rewind();
        $this->_values->rewind();
        $this->_validValues = $this->_values->valid();
    }
}<|MERGE_RESOLUTION|>--- conflicted
+++ resolved
@@ -101,12 +101,7 @@
      *
      * @return mixed
      */
-<<<<<<< HEAD
     public function current(): mixed
-=======
-    #[\ReturnTypeWillChange]
-    public function current()
->>>>>>> 9aafc71e
     {
         $row = parent::current();
 
