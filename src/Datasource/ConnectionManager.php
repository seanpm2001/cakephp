<?php
declare(strict_types=1);

/**
 * CakePHP(tm) : Rapid Development Framework (https://cakephp.org)
 * Copyright (c) Cake Software Foundation, Inc. (https://cakefoundation.org)
 *
 * Licensed under The MIT License
 * For full copyright and license information, please see the LICENSE.txt
 * Redistributions of files must retain the above copyright notice.
 *
 * @copyright     Copyright (c) Cake Software Foundation, Inc. (https://cakefoundation.org)
 * @link          https://cakephp.org CakePHP(tm) Project
 * @since         0.10.0
 * @license       https://opensource.org/licenses/mit-license.php MIT License
 */
namespace Cake\Datasource;

use Cake\Core\StaticConfigTrait;
use Cake\Database\Connection;
use Cake\Database\Driver\Mysql;
use Cake\Database\Driver\Postgres;
use Cake\Database\Driver\Sqlite;
use Cake\Database\Driver\Sqlserver;
use Cake\Datasource\Exception\MissingDatasourceConfigException;
use Closure;

/**
 * Manages and loads instances of Connection
 *
 * Provides an interface to loading and creating connection objects. Acts as
 * a registry for the connections defined in an application.
 *
 * Provides an interface for loading and enumerating connections defined in
 * config/app.php
 */
class ConnectionManager
{
    use StaticConfigTrait {
        setConfig as protected _setConfig;
        parseDsn as protected _parseDsn;
    }

    /**
     * A map of connection aliases.
     *
     * @var array<string>
     */
    protected static array $_aliasMap = [];

    /**
     * An array mapping url schemes to fully qualified driver class names
     *
     * @var array<string, string>
     * @psalm-var array<string, class-string>
     */
    protected static array $_dsnClassMap = [
        'mysql' => Mysql::class,
        'postgres' => Postgres::class,
        'sqlite' => Sqlite::class,
        'sqlserver' => Sqlserver::class,
    ];

    /**
     * The ConnectionRegistry used by the manager.
     *
     * @var \Cake\Datasource\ConnectionRegistry|null
     */
    protected static ?ConnectionRegistry $_registry = null;

    /**
     * Configure a new connection object.
     *
     * The connection will not be constructed until it is first used.
     *
<<<<<<< HEAD
     * @param array|string $key The name of the connection config, or an array of multiple configs.
     * @param \Cake\Datasource\ConnectionInterface|\Closure|array|null $config An array of name => config data for adapter.
=======
     * @param array<string, mixed>|string $key The name of the connection config, or an array of multiple configs.
     * @param array<string, mixed>|null $config An array of name => config data for adapter.
>>>>>>> 051da405
     * @return void
     * @throws \Cake\Core\Exception\CakeException When trying to modify an existing config.
     * @see \Cake\Core\StaticConfigTrait::config()
     */
    public static function setConfig(array|string $key, ConnectionInterface|Closure|array|null $config = null): void
    {
        if (is_array($config)) {
            $config['name'] = $key;
        }

        static::_setConfig($key, $config);
    }

    /**
     * Parses a DSN into a valid connection configuration
     *
     * This method allows setting a DSN using formatting similar to that used by PEAR::DB.
     * The following is an example of its usage:
     *
     * ```
     * $dsn = 'mysql://user:pass@localhost/database';
     * $config = ConnectionManager::parseDsn($dsn);
     *
     * $dsn = 'Cake\Database\Driver\Mysql://localhost:3306/database?className=Cake\Database\Connection';
     * $config = ConnectionManager::parseDsn($dsn);
     *
     * $dsn = 'Cake\Database\Connection://localhost:3306/database?driver=Cake\Database\Driver\Mysql';
     * $config = ConnectionManager::parseDsn($dsn);
     * ```
     *
     * For all classes, the value of `scheme` is set as the value of both the `className` and `driver`
     * unless they have been otherwise specified.
     *
     * Note that query-string arguments are also parsed and set as values in the returned configuration.
     *
     * @param string $config The DSN string to convert to a configuration array
     * @return array<string, mixed> The configuration array to be stored after parsing the DSN
     */
    public static function parseDsn(string $config): array
    {
        $config = static::_parseDsn($config);

        if (isset($config['path']) && empty($config['database'])) {
            $config['database'] = substr($config['path'], 1);
        }

        if (empty($config['driver'])) {
            $config['driver'] = $config['className'];
            $config['className'] = Connection::class;
        }

        unset($config['path']);

        return $config;
    }

    /**
     * Set one or more connection aliases.
     *
     * Connection aliases allow you to rename active connections without overwriting
     * the aliased connection. This is most useful in the test-suite for replacing
     * connections with their test variant.
     *
     * Defined aliases will take precedence over normal connection names. For example,
     * if you alias 'default' to 'test', fetching 'default' will always return the 'test'
     * connection as long as the alias is defined.
     *
     * You can remove aliases with ConnectionManager::dropAlias().
     *
     * ### Usage
     *
     * ```
     * // Make 'things' resolve to 'test_things' connection
     * ConnectionManager::alias('test_things', 'things');
     * ```
     *
     * @param string $source The existing connection to alias.
     * @param string $alias The alias name that resolves to `$source`.
     * @return void
     */
    public static function alias(string $source, string $alias): void
    {
        static::$_aliasMap[$alias] = $source;
    }

    /**
     * Drop an alias.
     *
     * Removes an alias from ConnectionManager. Fetching the aliased
     * connection may fail if there is no other connection with that name.
     *
     * @param string $alias The connection alias to drop
     * @return void
     */
    public static function dropAlias(string $alias): void
    {
        unset(static::$_aliasMap[$alias]);
    }

    /**
     * Get a connection.
     *
     * If the connection has not been constructed an instance will be added
     * to the registry. This method will use any aliases that have been
     * defined. If you want the original unaliased connections pass `false`
     * as second parameter.
     *
     * @param string $name The connection name.
     * @param bool $useAliases Set to false to not use aliased connections.
     * @return \Cake\Datasource\ConnectionInterface A connection object.
     * @throws \Cake\Datasource\Exception\MissingDatasourceConfigException When config
     * data is missing.
     */
    public static function get(string $name, bool $useAliases = true): ConnectionInterface
    {
        if ($useAliases && isset(static::$_aliasMap[$name])) {
            $name = static::$_aliasMap[$name];
        }
        if (empty(static::$_config[$name])) {
            throw new MissingDatasourceConfigException(['name' => $name]);
        }
        if (static::$_registry === null) {
            static::$_registry = new ConnectionRegistry();
        }

        return static::$_registry->{$name}
            ?? static::$_registry->load($name, static::$_config[$name]);
    }
}<|MERGE_RESOLUTION|>--- conflicted
+++ resolved
@@ -73,13 +73,8 @@
      *
      * The connection will not be constructed until it is first used.
      *
-<<<<<<< HEAD
-     * @param array|string $key The name of the connection config, or an array of multiple configs.
-     * @param \Cake\Datasource\ConnectionInterface|\Closure|array|null $config An array of name => config data for adapter.
-=======
      * @param array<string, mixed>|string $key The name of the connection config, or an array of multiple configs.
-     * @param array<string, mixed>|null $config An array of name => config data for adapter.
->>>>>>> 051da405
+     * @param \Cake\Datasource\ConnectionInterface|\Closure|array<string, mixed>|null $config An array of name => config data for adapter.
      * @return void
      * @throws \Cake\Core\Exception\CakeException When trying to modify an existing config.
      * @see \Cake\Core\StaticConfigTrait::config()
