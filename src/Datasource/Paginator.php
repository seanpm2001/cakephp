--- conflicted
+++ resolved
@@ -366,20 +366,7 @@
             'completeSort' => $order,
         ];
 
-<<<<<<< HEAD
         return $params;
-=======
-        $this->_pagingParams = [$alias => $paging];
-
-        if ($requestedPage > $page) {
-            throw new PageOutOfBoundsException([
-                'requestedPage' => $requestedPage,
-                'pagingParams' => $this->_pagingParams,
-            ]);
-        }
-
-        return $results;
->>>>>>> c24643b7
     }
 
     /**
