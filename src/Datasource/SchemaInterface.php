--- conflicted
+++ resolved
@@ -52,11 +52,7 @@
      * - `comment` The comment for the column.
      *
      * @param string $name The name of the column
-<<<<<<< HEAD
      * @param string|array $attrs The attributes for the column or the type name.
-=======
-     * @param array|string $attrs The attributes for the column.
->>>>>>> 6dfc5a43
      * @return $this
      */
     public function addColumn(string $name, $attrs);
