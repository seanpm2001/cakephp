<?php
/**
 * CakePHP(tm) : Rapid Development Framework (https://cakephp.org)
 * Copyright (c) Cake Software Foundation, Inc. (https://cakefoundation.org)
 *
 * Licensed under The MIT License
 * For full copyright and license information, please see the LICENSE.txt
 * Redistributions of files must retain the above copyright notice.
 *
 * @copyright     Copyright (c) Cake Software Foundation, Inc. (https://cakefoundation.org)
 * @link          https://cakephp.org CakePHP(tm) Project
 * @since         3.0.0
 * @license       https://opensource.org/licenses/mit-license.php MIT License
 */
namespace Cake\Form;

use Cake\Event\Event;
use Cake\Event\EventDispatcherInterface;
use Cake\Event\EventDispatcherTrait;
use Cake\Event\EventListenerInterface;
use Cake\Event\EventManager;
use Cake\Form\Schema;
use Cake\Validation\Validator;
use Cake\Validation\ValidatorAwareInterface;
use Cake\Validation\ValidatorAwareTrait;

/**
 * Form abstraction used to create forms not tied to ORM backed models,
 * or to other permanent datastores. Ideal for implementing forms on top of
 * API services, or contact forms.
 *
 * ### Building a form
 *
 * This class is most useful when subclassed. In a subclass you
 * should define the `_buildSchema`, `_buildValidator` and optionally,
 * the `_execute` methods. These allow you to declare your form's
 * fields, validation and primary action respectively.
 *
 * You can also define the validation and schema by chaining method
 * calls off of `$form->schema()` and `$form->validator()`.
 *
 * Forms are conventionally placed in the `App\Form` namespace.
 */
class Form implements EventListenerInterface, EventDispatcherInterface, ValidatorAwareInterface
{
    /**
     * Schema class.
     *
     * @var string
     */
    protected $_schemaClass = Schema::class;

    use EventDispatcherTrait;
    use ValidatorAwareTrait;

    /**
     * The alias this object is assigned to validators as.
     *
     * @var string
     */
    const VALIDATOR_PROVIDER_NAME = 'form';

    /**
     * The name of the event dispatched when a validator has been built.
     *
     * @var string
     */
    const BUILD_VALIDATOR_EVENT = 'Form.buildValidator';

    /**
     * The schema used by this form.
     *
     * @var \Cake\Form\Schema
     */
    protected $_schema;

    /**
     * The errors if any
     *
     * @var array
     */
    protected $_errors = [];

    /**
     * The validator used by this form.
     *
     * @var \Cake\Validation\Validator
     */
    protected $_validator;

    /**
     * Constructor
     *
     * @param \Cake\Event\EventManager|null $eventManager The event manager.
     *  Defaults to a new instance.
     */
    public function __construct(EventManager $eventManager = null)
    {
        if ($eventManager !== null) {
            $this->setEventManager($eventManager);
        }

        $this->getEventManager()->on($this);
    }

    /**
     * Get the Form callbacks this form is interested in.
     *
     * The conventional method map is:
     *
     * - Form.buildValidator => buildValidator
     *
     * @return array
     */
    public function implementedEvents()
    {
        return [
            'Form.buildValidator' => 'buildValidator',
        ];
    }

    /**
     * Get/Set the schema for this form.
     *
     * This method will call `_buildSchema()` when the schema
     * is first built. This hook method lets you configure the
     * schema or load a pre-defined one.
     *
     * @param \Cake\Form\Schema|null $schema The schema to set, or null.
     * @return \Cake\Form\Schema the schema instance.
     */
    public function schema(Schema $schema = null)
    {
        if ($schema === null && empty($this->_schema)) {
            $schema = $this->_buildSchema(new $this->_schemaClass);
        }
        if ($schema) {
            $this->_schema = $schema;
        }

        return $this->_schema;
    }

    /**
     * A hook method intended to be implemented by subclasses.
     *
     * You can use this method to define the schema using
     * the methods on Cake\Form\Schema, or loads a pre-defined
     * schema from a concrete class.
     *
     * @param \Cake\Form\Schema $schema The schema to customize.
     * @return \Cake\Form\Schema The schema to use.
     */
    protected function _buildSchema(Schema $schema)
    {
        return $schema;
    }

    /**
     * Get/Set the validator for this form.
     *
     * This method will call `_buildValidator()` when the validator
     * is first built. This hook method lets you configure the
     * validator or load a pre-defined one.
     *
     * @param \Cake\Validation\Validator|null $validator The validator to set, or null.
     * @return \Cake\Validation\Validator the validator instance.
     * @deprecated 3.6.0 Use Form::getValidator()/setValidator() instead.
     */
    public function validator(Validator $validator = null)
    {
        deprecationWarning(
            'Form::validator() is deprecated. ' .
            'Use Form::getValidator()/setValidator() instead.'
        );

        if ($validator === null && empty($this->_validator)) {
            $validator = $this->_buildValidator(new $this->_validatorClass);
        }
        if ($validator) {
            $this->_validator = $validator;
            $this->setValidator('default', $validator);
        }

        return $this->getValidator();
    }

    /**
     * A hook method intended to be implemented by subclasses.
     *
     * You can use this method to define the validator using
     * the methods on Cake\Validation\Validator or loads a pre-defined
     * validator from a concrete class.
     *
     * @param \Cake\Validation\Validator $validator The validator to customize.
     * @return \Cake\Validation\Validator The validator to use.
     * @deprecated 3.6.0 Use Form::getValidator()/setValidator() and buildValidator() instead.
     */
    protected function _buildValidator(Validator $validator)
    {
        return $validator;
    }

    /**
     * Callback method for Form.buildValidator event.
     *
     * @param \Cake\Event\Event $event The Form.buildValidator event instance.
     * @param \Cake\Validation\Validator $validator The validator to customize.
     * @param string $name Validator name
     * @return void
     */
    public function buildValidator(Event $event, Validator $validator, $name)
    {
        $this->_buildValidator($validator);
    }

    /**
     * Used to check if $data passes this form's validation.
     *
     * @param array $data The data to check.
     * @return bool Whether or not the data is valid.
     */
    public function validate(array $data)
    {
        $validator = $this->getValidator();
<<<<<<< HEAD
=======
        if (!$validator->count()) {
            $validator = $this->validator();
        }
>>>>>>> 4d00d70e
        $this->_errors = $validator->errors($data);

        return count($this->_errors) === 0;
    }

    /**
     * Get the errors in the form
     *
     * Will return the errors from the last call
     * to `validate()` or `execute()`.
     *
     * @return array Last set validation errors.
     */
    public function errors()
    {
        return $this->_errors;
    }

    /**
     * Set the errors in the form.
     *
     * ```
     * $errors = [
     *      'field_name' => ['rule_name' => 'message']
     * ];
     *
     * $form->setErrors($errors);
     * ```
     *
     * @since 3.5.1
     * @param array $errors Errors list.
     * @return $this
     */
    public function setErrors(array $errors)
    {
        $this->_errors = $errors;

        return $this;
    }

    /**
     * Execute the form if it is valid.
     *
     * First validates the form, then calls the `_execute()` hook method.
     * This hook method can be implemented in subclasses to perform
     * the action of the form. This may be sending email, interacting
     * with a remote API, or anything else you may need.
     *
     * @param array $data Form data.
     * @return bool False on validation failure, otherwise returns the
     *   result of the `_execute()` method.
     */
    public function execute(array $data)
    {
        if (!$this->validate($data)) {
            return false;
        }

        return $this->_execute($data);
    }

    /**
     * Hook method to be implemented in subclasses.
     *
     * Used by `execute()` to execute the form's action.
     *
     * @param array $data Form data.
     * @return bool
     */
    protected function _execute(array $data)
    {
        return true;
    }

    /**
     * Get the printable version of a Form instance.
     *
     * @return array
     */
    public function __debugInfo()
    {
        $special = [
            '_schema' => $this->schema()->__debugInfo(),
            '_errors' => $this->errors(),
            '_validator' => $this->getValidator()->__debugInfo()
        ];

        return $special + get_object_vars($this);
    }
}<|MERGE_RESOLUTION|>--- conflicted
+++ resolved
@@ -223,12 +223,9 @@
     public function validate(array $data)
     {
         $validator = $this->getValidator();
-<<<<<<< HEAD
-=======
         if (!$validator->count()) {
             $validator = $this->validator();
         }
->>>>>>> 4d00d70e
         $this->_errors = $validator->errors($data);
 
         return count($this->_errors) === 0;
