--- conflicted
+++ resolved
@@ -120,10 +120,6 @@
     /**
      * Constructor.
      *
-<<<<<<< HEAD
-     * @param array $config Configuration array.
-=======
->>>>>>> 793d4249
      * ### Available options:
      * - `driver` Sort name or FCQN for driver.
      * - `log` Boolean indicating whether to use query logging.
@@ -131,11 +127,8 @@
      * - `cacheMetaData` Boolean indicating whether metadata (datasource schemas) should be cached.
      *    If set to a string it will be used as the name of cache config to use.
      * - `cacheKeyPrefix` Custom prefix to use when generation cache keys. Defaults to connection name.
-<<<<<<< HEAD
-=======
      *
      * @param array $config Configuration array.
->>>>>>> 793d4249
      */
     public function __construct(array $config)
     {
