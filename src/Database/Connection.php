<?php
declare(strict_types=1);

/**
 * CakePHP(tm) : Rapid Development Framework (https://cakephp.org)
 * Copyright (c) Cake Software Foundation, Inc. (https://cakefoundation.org)
 *
 * Licensed under The MIT License
 * For full copyright and license information, please see the LICENSE.txt
 * Redistributions of files must retain the above copyright notice.
 *
 * @copyright     Copyright (c) Cake Software Foundation, Inc. (https://cakefoundation.org)
 * @link          https://cakephp.org CakePHP(tm) Project
 * @since         3.0.0
 * @license       https://opensource.org/licenses/mit-license.php MIT License
 */
namespace Cake\Database;

use Cake\Cache\Cache;
use Cake\Core\App;
use Cake\Core\Retry\CommandRetry;
use Cake\Database\Exception\MissingConnectionException;
use Cake\Database\Exception\MissingDriverException;
use Cake\Database\Exception\MissingExtensionException;
use Cake\Database\Exception\NestedTransactionRollbackException;
use Cake\Database\Log\LoggedQuery;
use Cake\Database\Log\LoggingStatement;
use Cake\Database\Log\QueryLogger;
use Cake\Database\Retry\ReconnectStrategy;
use Cake\Database\Schema\CachedCollection;
use Cake\Database\Schema\Collection as SchemaCollection;
use Cake\Database\Schema\CollectionInterface as SchemaCollectionInterface;
use Cake\Datasource\ConnectionInterface;
use Cake\Log\Log;
use Exception;
<<<<<<< HEAD
use Psr\SimpleCache\CacheInterface;
=======
use Psr\Log\LoggerInterface;
>>>>>>> 7ad163bd

/**
 * Represents a connection with a database server.
 */
class Connection implements ConnectionInterface
{
    use TypeConverterTrait;

    /**
     * Contains the configuration params for this connection.
     *
     * @var array
     */
    protected $_config;

    /**
     * Driver object, responsible for creating the real connection
     * and provide specific SQL dialect.
     *
     * @var \Cake\Database\DriverInterface
     */
    protected $_driver;

    /**
     * Contains how many nested transactions have been started.
     *
     * @var int
     */
    protected $_transactionLevel = 0;

    /**
     * Whether a transaction is active in this connection.
     *
     * @var bool
     */
    protected $_transactionStarted = false;

    /**
     * Whether this connection can and should use savepoints for nested
     * transactions.
     *
     * @var bool
     */
    protected $_useSavePoints = false;

    /**
     * Whether to log queries generated during this connection.
     *
     * @var bool
     */
    protected $_logQueries = false;

    /**
     * Logger object instance.
     *
     * @var \Psr\Log\LoggerInterface|null
     */
    protected $_logger;

    /**
     * Cacher object instance.
     *
     * @var \Psr\SimpleCache\CacheInterface|null
     */
    protected $cacher;

    /**
     * The schema collection object
     *
     * @var \Cake\Database\Schema\CollectionInterface|null
     */
    protected $_schemaCollection;

    /**
     * NestedTransactionRollbackException object instance, will be stored if
     * the rollback method is called in some nested transaction.
     *
     * @var \Cake\Database\Exception\NestedTransactionRollbackException|null
     */
    protected $nestedTransactionRollbackException;

    /**
     * Constructor.
     *
     * @param array $config configuration for connecting to database
     */
    public function __construct(array $config)
    {
        $this->_config = $config;

        $driver = '';
        if (!empty($config['driver'])) {
            $driver = $config['driver'];
        }
        $this->setDriver($driver, $config);

        if (!empty($config['log'])) {
            $this->enableQueryLogging((bool)$config['log']);
        }
    }

    /**
     * Destructor
     *
     * Disconnects the driver to release the connection.
     */
    public function __destruct()
    {
        if ($this->_transactionStarted && class_exists('Cake\Log\Log')) {
            Log::warning('The connection is going to be closed but there is an active transaction.');
        }
    }

    /**
     * @inheritDoc
     */
    public function config(): array
    {
        return $this->_config;
    }

    /**
     * @inheritDoc
     */
    public function configName(): string
    {
        if (empty($this->_config['name'])) {
            return '';
        }

        return $this->_config['name'];
    }

    /**
     * Sets the driver instance. If a string is passed it will be treated
     * as a class name and will be instantiated.
     *
     * @param \Cake\Database\DriverInterface|string $driver The driver instance to use.
     * @param array $config Config for a new driver.
     * @throws \Cake\Database\Exception\MissingDriverException When a driver class is missing.
     * @throws \Cake\Database\Exception\MissingExtensionException When a driver's PHP extension is missing.
     * @return $this
     */
    public function setDriver($driver, $config = [])
    {
        if (is_string($driver)) {
            $className = App::className($driver, 'Database/Driver');
            if ($className === null) {
                throw new MissingDriverException(['driver' => $driver]);
            }
            $driver = new $className($config);
        }
        if (!$driver->enabled()) {
            throw new MissingExtensionException(['driver' => get_class($driver)]);
        }

        $this->_driver = $driver;

        return $this;
    }

    /**
     * Get the retry wrapper object that is allows recovery from server disconnects
     * while performing certain database actions, such as executing a query.
     *
     * @return \Cake\Core\Retry\CommandRetry The retry wrapper
     */
    public function getDisconnectRetry(): CommandRetry
    {
        return new CommandRetry(new ReconnectStrategy($this));
    }

    /**
     * Gets the driver instance.
     *
     * @return \Cake\Database\DriverInterface
     */
    public function getDriver(): DriverInterface
    {
        return $this->_driver;
    }

    /**
     * Connects to the configured database.
     *
     * @throws \Cake\Database\Exception\MissingConnectionException if credentials are invalid.
     * @return bool true, if the connection was already established or the attempt was successful.
     */
    public function connect(): bool
    {
        try {
            return $this->_driver->connect();
        } catch (Exception $e) {
            throw new MissingConnectionException(['reason' => $e->getMessage()], null, $e);
        }
    }

    /**
     * Disconnects from database server.
     *
     * @return void
     */
    public function disconnect(): void
    {
        $this->_driver->disconnect();
    }

    /**
     * Returns whether connection to database server was already established.
     *
     * @return bool
     */
    public function isConnected(): bool
    {
        return $this->_driver->isConnected();
    }

    /**
     * Prepares a SQL statement to be executed.
     *
     * @param string|\Cake\Database\Query $sql The SQL to convert into a prepared statement.
     * @return \Cake\Database\StatementInterface
     */
    public function prepare($sql): StatementInterface
    {
        return $this->getDisconnectRetry()->run(function () use ($sql) {
            $statement = $this->_driver->prepare($sql);

            if ($this->_logQueries) {
                $statement = $this->_newLogger($statement);
            }

            return $statement;
        });
    }

    /**
     * Executes a query using $params for interpolating values and $types as a hint for each
     * those params.
     *
     * @param string $query SQL to be executed and interpolated with $params
     * @param array $params list or associative array of params to be interpolated in $query as values
     * @param array $types list or associative array of types to be used for casting values in query
     * @return \Cake\Database\StatementInterface executed statement
     */
    public function execute(string $query, array $params = [], array $types = []): StatementInterface
    {
        return $this->getDisconnectRetry()->run(function () use ($query, $params, $types) {
            if (!empty($params)) {
                $statement = $this->prepare($query);
                $statement->bind($params, $types);
                $statement->execute();
            } else {
                $statement = $this->query($query);
            }

            return $statement;
        });
    }

    /**
     * Compiles a Query object into a SQL string according to the dialect for this
     * connection's driver
     *
     * @param \Cake\Database\Query $query The query to be compiled
     * @param \Cake\Database\ValueBinder $generator The placeholder generator to use
     * @return string
     */
    public function compileQuery(Query $query, ValueBinder $generator): string
    {
        return $this->getDriver()->compileQuery($query, $generator)[1];
    }

    /**
     * Executes the provided query after compiling it for the specific driver
     * dialect and returns the executed Statement object.
     *
     * @param \Cake\Database\Query $query The query to be executed
     * @return \Cake\Database\StatementInterface executed statement
     */
    public function run(Query $query): StatementInterface
    {
        return $this->getDisconnectRetry()->run(function () use ($query) {
            $statement = $this->prepare($query);
            $query->getValueBinder()->attachTo($statement);
            $statement->execute();

            return $statement;
        });
    }

    /**
     * Executes a SQL statement and returns the Statement object as result.
     *
     * @param string $sql The SQL query to execute.
     * @return \Cake\Database\StatementInterface
     */
    public function query(string $sql): StatementInterface
    {
        return $this->getDisconnectRetry()->run(function () use ($sql) {
            $statement = $this->prepare($sql);
            $statement->execute();

            return $statement;
        });
    }

    /**
     * Create a new Query instance for this connection.
     *
     * @return \Cake\Database\Query
     */
    public function newQuery(): Query
    {
        return new Query($this);
    }

    /**
     * Sets a Schema\Collection object for this connection.
     *
     * @param \Cake\Database\Schema\CollectionInterface $collection The schema collection object
     * @return $this
     */
    public function setSchemaCollection(SchemaCollectionInterface $collection)
    {
        $this->_schemaCollection = $collection;

        return $this;
    }

    /**
     * Gets a Schema\Collection object for this connection.
     *
     * @return \Cake\Database\Schema\CollectionInterface
     */
    public function getSchemaCollection(): SchemaCollectionInterface
    {
        if ($this->_schemaCollection !== null) {
            return $this->_schemaCollection;
        }

        if (!empty($this->_config['cacheMetadata'])) {
            return $this->_schemaCollection = new CachedCollection(
                new SchemaCollection($this),
                $this->configName(),
                $this->getCacher()
            );
        }

        return $this->_schemaCollection = new SchemaCollection($this);
    }

    /**
     * Executes an INSERT query on the specified table.
     *
     * @param string $table the table to insert values in
     * @param array $data values to be inserted
     * @param array $types list of associative array containing the types to be used for casting
     * @return \Cake\Database\StatementInterface
     */
    public function insert(string $table, array $data, array $types = []): StatementInterface
    {
        return $this->getDisconnectRetry()->run(function () use ($table, $data, $types) {
            $columns = array_keys($data);

            return $this->newQuery()->insert($columns, $types)
                ->into($table)
                ->values($data)
                ->execute();
        });
    }

    /**
     * Executes an UPDATE statement on the specified table.
     *
     * @param string $table the table to update rows from
     * @param array $data values to be updated
     * @param array $conditions conditions to be set for update statement
     * @param array $types list of associative array containing the types to be used for casting
     * @return \Cake\Database\StatementInterface
     */
    public function update(string $table, array $data, array $conditions = [], array $types = []): StatementInterface
    {
        return $this->getDisconnectRetry()->run(function () use ($table, $data, $conditions, $types) {
            return $this->newQuery()->update($table)
                ->set($data, $types)
                ->where($conditions, $types)
                ->execute();
        });
    }

    /**
     * Executes a DELETE statement on the specified table.
     *
     * @param string $table the table to delete rows from
     * @param array $conditions conditions to be set for delete statement
     * @param array $types list of associative array containing the types to be used for casting
     * @return \Cake\Database\StatementInterface
     */
    public function delete(string $table, array $conditions = [], array $types = []): StatementInterface
    {
        return $this->getDisconnectRetry()->run(function () use ($table, $conditions, $types) {
            return $this->newQuery()->delete($table)
                ->where($conditions, $types)
                ->execute();
        });
    }

    /**
     * Starts a new transaction.
     *
     * @return void
     */
    public function begin(): void
    {
        if (!$this->_transactionStarted) {
            if ($this->_logQueries) {
                $this->log('BEGIN');
            }

            $this->getDisconnectRetry()->run(function (): void {
                $this->_driver->beginTransaction();
            });

            $this->_transactionLevel = 0;
            $this->_transactionStarted = true;
            $this->nestedTransactionRollbackException = null;

            return;
        }

        $this->_transactionLevel++;
        if ($this->isSavePointsEnabled()) {
            $this->createSavePoint((string)$this->_transactionLevel);
        }
    }

    /**
     * Commits current transaction.
     *
     * @return bool true on success, false otherwise
     */
    public function commit(): bool
    {
        if (!$this->_transactionStarted) {
            return false;
        }

        if ($this->_transactionLevel === 0) {
            if ($this->wasNestedTransactionRolledback()) {
                /** @var \Cake\Database\Exception\NestedTransactionRollbackException $e */
                $e = $this->nestedTransactionRollbackException;
                $this->nestedTransactionRollbackException = null;
                throw $e;
            }

            $this->_transactionStarted = false;
            $this->nestedTransactionRollbackException = null;
            if ($this->_logQueries) {
                $this->log('COMMIT');
            }

            return $this->_driver->commitTransaction();
        }
        if ($this->isSavePointsEnabled()) {
            $this->releaseSavePoint((string)$this->_transactionLevel);
        }

        $this->_transactionLevel--;

        return true;
    }

    /**
     * Rollback current transaction.
     *
     * @param bool|null $toBeginning Whether or not the transaction should be rolled back to the
     * beginning of it. Defaults to false if using savepoints, or true if not.
     * @return bool
     */
    public function rollback(?bool $toBeginning = null): bool
    {
        if (!$this->_transactionStarted) {
            return false;
        }

        $useSavePoint = $this->isSavePointsEnabled();
        if ($toBeginning === null) {
            $toBeginning = !$useSavePoint;
        }
        if ($this->_transactionLevel === 0 || $toBeginning) {
            $this->_transactionLevel = 0;
            $this->_transactionStarted = false;
            $this->nestedTransactionRollbackException = null;
            if ($this->_logQueries) {
                $this->log('ROLLBACK');
            }
            $this->_driver->rollbackTransaction();

            return true;
        }

        $savePoint = $this->_transactionLevel--;
        if ($useSavePoint) {
            $this->rollbackSavepoint($savePoint);
        } elseif ($this->nestedTransactionRollbackException === null) {
            $this->nestedTransactionRollbackException = new NestedTransactionRollbackException();
        }

        return true;
    }

    /**
     * Enables/disables the usage of savepoints, enables only if driver the allows it.
     *
     * If you are trying to enable this feature, make sure you check the return value of this
     * function to verify it was enabled successfully.
     *
     * ### Example:
     *
     * `$connection->enableSavePoints(true)` Returns true if drivers supports save points, false otherwise
     * `$connection->enableSavePoints(false)` Disables usage of savepoints and returns false
     *
     * @param bool $enable Whether or not save points should be used.
     * @return $this
     */
    public function enableSavePoints(bool $enable)
    {
        if ($enable === false) {
            $this->_useSavePoints = false;
        } else {
            $this->_useSavePoints = $this->_driver->supportsSavePoints();
        }

        return $this;
    }

    /**
     * Disables the usage of savepoints.
     *
     * @return $this
     */
    public function disableSavePoints()
    {
        $this->_useSavePoints = false;

        return $this;
    }

    /**
     * Returns whether this connection is using savepoints for nested transactions
     *
     * @return bool true if enabled, false otherwise
     */
    public function isSavePointsEnabled(): bool
    {
        return $this->_useSavePoints;
    }

    /**
     * Creates a new save point for nested transactions.
     *
     * @param string|int $name The save point name.
     * @return void
     */
    public function createSavePoint($name): void
    {
        $this->execute($this->_driver->savePointSQL($name))->closeCursor();
    }

    /**
     * Releases a save point by its name.
     *
     * @param string|int $name The save point name.
     * @return void
     */
    public function releaseSavePoint($name): void
    {
        $this->execute($this->_driver->releaseSavePointSQL($name))->closeCursor();
    }

    /**
     * Rollback a save point by its name.
     *
     * @param string|int $name The save point name.
     * @return void
     */
    public function rollbackSavepoint($name): void
    {
        $this->execute($this->_driver->rollbackSavePointSQL($name))->closeCursor();
    }

    /**
     * Run driver specific SQL to disable foreign key checks.
     *
     * @return void
     */
    public function disableForeignKeys(): void
    {
        $this->getDisconnectRetry()->run(function (): void {
            $this->execute($this->_driver->disableForeignKeySQL())->closeCursor();
        });
    }

    /**
     * Run driver specific SQL to enable foreign key checks.
     *
     * @return void
     */
    public function enableForeignKeys(): void
    {
        $this->getDisconnectRetry()->run(function (): void {
            $this->execute($this->_driver->enableForeignKeySQL())->closeCursor();
        });
    }

    /**
     * Returns whether the driver supports adding or dropping constraints
     * to already created tables.
     *
     * @return bool true if driver supports dynamic constraints
     */
    public function supportsDynamicConstraints(): bool
    {
        return $this->_driver->supportsDynamicConstraints();
    }

    /**
     * {@inheritDoc}
     *
     * ### Example:
     *
     * ```
     * $connection->transactional(function ($connection) {
     *   $connection->newQuery()->delete('users')->execute();
     * });
     * ```
     */
    public function transactional(callable $callback)
    {
        $this->begin();

        try {
            $result = $callback($this);
        } catch (Exception $e) {
            $this->rollback(false);
            throw $e;
        }

        if ($result === false) {
            $this->rollback(false);

            return false;
        }

        try {
            $this->commit();
        } catch (NestedTransactionRollbackException $e) {
            $this->rollback(false);
            throw $e;
        }

        return $result;
    }

    /**
     * Returns whether some nested transaction has been already rolled back.
     *
     * @return bool
     */
    protected function wasNestedTransactionRolledback(): bool
    {
        return $this->nestedTransactionRollbackException instanceof NestedTransactionRollbackException;
    }

    /**
     * {@inheritDoc}
     *
     * ### Example:
     *
     * ```
     * $connection->disableConstraints(function ($connection) {
     *   $connection->newQuery()->delete('users')->execute();
     * });
     * ```
     */
    public function disableConstraints(callable $callback)
    {
        return $this->getDisconnectRetry()->run(function () use ($callback) {
            $this->disableForeignKeys();

            try {
                $result = $callback($this);
            } catch (Exception $e) {
                $this->enableForeignKeys();
                throw $e;
            }

            $this->enableForeignKeys();

            return $result;
        });
    }

    /**
     * Checks if a transaction is running.
     *
     * @return bool True if a transaction is running else false.
     */
    public function inTransaction(): bool
    {
        return $this->_transactionStarted;
    }

    /**
     * Quotes value to be used safely in database query.
     *
     * @param mixed $value The value to quote.
     * @param string|null $type Type to be used for determining kind of quoting to perform
     * @return string Quoted value
     */
    public function quote($value, $type = null): string
    {
        [$value, $type] = $this->cast($value, $type);

        return $this->_driver->quote($value, $type);
    }

    /**
     * Checks if the driver supports quoting.
     *
     * @return bool
     */
    public function supportsQuoting(): bool
    {
        return $this->_driver->supportsQuoting();
    }

    /**
     * Quotes a database identifier (a column name, table name, etc..) to
     * be used safely in queries without the risk of using reserved words.
     *
     * @param string $identifier The identifier to quote.
     * @return string
     */
    public function quoteIdentifier(string $identifier): string
    {
        return $this->_driver->quoteIdentifier($identifier);
    }

    /**
     * Enables or disables metadata caching for this connection
     *
     * Changing this setting will not modify existing schema collections objects.
     *
     * @param bool|string $cache Either boolean false to disable metadata caching, or
     *   true to use `_cake_model_` or the name of the cache config to use.
     * @return void
     */
    public function cacheMetadata($cache): void
    {
        $this->_schemaCollection = null;
        $this->_config['cacheMetadata'] = $cache;
    }

    /**
     * @inheritDoc
     */
    public function setCacher(CacheInterface $cacher)
    {
        $this->cacher = $cacher;

        return $this;
    }

    /**
     * @inheritDoc
     */
    public function getCacher(): CacheInterface
    {
        if ($this->cacher === null) {
            $configName = $this->_config['cacheMetadata'] ?? '_cake_model_';
            if (!is_string($configName)) {
                $configName = '_cake_model_';
            }

            $this->cacher = Cache::pool($configName);
        }

        return $this->cacher;
    }

    /**
     * Enable/disable query logging
     *
     * @param bool $value Enable/disable query logging
     * @return $this
     */
    public function enableQueryLogging(bool $value)
    {
        $this->_logQueries = $value;

        return $this;
    }

    /**
     * Disable query logging
     *
     * @return $this
     */
    public function disableQueryLogging()
    {
        $this->_logQueries = false;

        return $this;
    }

    /**
     * Check if query logging is enabled.
     *
     * @return bool
     */
    public function isQueryLoggingEnabled(): bool
    {
        return $this->_logQueries;
    }

    /**
     * Sets a logger
     *
     * @param \Psr\Log\LoggerInterface $logger Logger object
     * @return $this
     * @psalm-suppress ImplementedReturnTypeMismatch
     */
    public function setLogger(LoggerInterface $logger)
    {
        $this->_logger = $logger;

        return $this;
    }

    /**
     * Gets the logger object
     *
     * @return \Psr\Log\LoggerInterface logger instance
     */
    public function getLogger(): LoggerInterface
    {
        if ($this->_logger === null) {
            $this->_logger = new QueryLogger();
        }

        return $this->_logger;
    }

    /**
     * Logs a Query string using the configured logger object.
     *
     * @param string $sql string to be logged
     * @return void
     */
    public function log(string $sql): void
    {
        $query = new LoggedQuery();
        $query->query = $sql;
        $this->getLogger()->debug((string)$query, ['query' => $query]);
    }

    /**
     * Returns a new statement object that will log the activity
     * for the passed original statement instance.
     *
     * @param \Cake\Database\StatementInterface $statement the instance to be decorated
     * @return \Cake\Database\Log\LoggingStatement
     */
    protected function _newLogger(StatementInterface $statement): LoggingStatement
    {
        $log = new LoggingStatement($statement, $this->_driver);
        $log->setLogger($this->getLogger());

        return $log;
    }

    /**
     * Returns an array that can be used to describe the internal state of this
     * object.
     *
     * @return array
     */
    public function __debugInfo(): array
    {
        $secrets = [
            'password' => '*****',
            'username' => '*****',
            'host' => '*****',
            'database' => '*****',
            'port' => '*****',
        ];
        $replace = array_intersect_key($secrets, $this->_config);
        $config = $replace + $this->_config;

        return [
            'config' => $config,
            'driver' => $this->_driver,
            'transactionLevel' => $this->_transactionLevel,
            'transactionStarted' => $this->_transactionStarted,
            'useSavePoints' => $this->_useSavePoints,
            'logQueries' => $this->_logQueries,
            'logger' => $this->_logger,
        ];
    }
}<|MERGE_RESOLUTION|>--- conflicted
+++ resolved
@@ -33,11 +33,8 @@
 use Cake\Datasource\ConnectionInterface;
 use Cake\Log\Log;
 use Exception;
-<<<<<<< HEAD
+use Psr\Log\LoggerInterface;
 use Psr\SimpleCache\CacheInterface;
-=======
-use Psr\Log\LoggerInterface;
->>>>>>> 7ad163bd
 
 /**
  * Represents a connection with a database server.
