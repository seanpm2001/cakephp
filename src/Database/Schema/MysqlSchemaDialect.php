<?php
declare(strict_types=1);

/**
 * CakePHP(tm) : Rapid Development Framework (https://cakephp.org)
 * Copyright (c) Cake Software Foundation, Inc. (https://cakefoundation.org)
 *
 * Licensed under The MIT License
 * For full copyright and license information, please see the LICENSE.txt
 * Redistributions of files must retain the above copyright notice.
 *
 * @copyright     Copyright (c) Cake Software Foundation, Inc. (https://cakefoundation.org)
 * @link          https://cakephp.org CakePHP(tm) Project
 * @since         3.0.0
 * @license       https://opensource.org/licenses/mit-license.php MIT License
 */
namespace Cake\Database\Schema;

use Cake\Database\DriverInterface;
use Cake\Database\Exception\DatabaseException;

/**
 * Schema generation/reflection features for MySQL
 *
 * @internal
 */
class MysqlSchemaDialect extends SchemaDialect
{
    /**
     * @inheritDoc
     */
    public function listTablesSql(array $config): array
    {
        return ['SHOW TABLES FROM ' . $this->_driver->quoteIdentifier($config['database']), []];
    }

    /**
     * @inheritDoc
     */
    public function describeColumnSql(string $tableName, array $config): array
    {
        return ['SHOW FULL COLUMNS FROM ' . $this->_driver->quoteIdentifier($tableName), []];
    }

    /**
     * @inheritDoc
     */
    public function describeIndexSql(string $tableName, array $config): array
    {
        return ['SHOW INDEXES FROM ' . $this->_driver->quoteIdentifier($tableName), []];
    }

    /**
     * @inheritDoc
     */
    public function describeOptionsSql(string $tableName, array $config): array
    {
        return ['SHOW TABLE STATUS WHERE Name = ?', [$tableName]];
    }

    /**
     * @inheritDoc
     */
    public function convertOptionsDescription(TableSchema $schema, array $row): void
    {
        $schema->setOptions([
            'engine' => $row['Engine'],
            'collation' => $row['Collation'],
        ]);
    }

    /**
     * Convert a MySQL column type into an abstract type.
     *
     * The returned type will be a type that Cake\Database\TypeFactory can handle.
     *
     * @param string $column The column type + length
     * @return array Array of column information.
     * @throws \Cake\Database\Exception\DatabaseException When column type cannot be parsed.
     */
    protected function _convertColumn(string $column): array
    {
        preg_match('/([a-z]+)(?:\(([0-9,]+)\))?\s*([a-z]+)?/i', $column, $matches);
        if (empty($matches)) {
            throw new DatabaseException(sprintf('Unable to parse column type from "%s"', $column));
        }

        $col = strtolower($matches[1]);
        $length = $precision = $scale = null;
        if (isset($matches[2]) && strlen($matches[2])) {
            $length = $matches[2];
            if (strpos($matches[2], ',') !== false) {
                [$length, $precision] = explode(',', $length);
            }
            $length = (int)$length;
            $precision = (int)$precision;
        }

        $type = $this->_applyTypeSpecificColumnConversion(
            $col,
            compact('length', 'precision', 'scale')
        );
        if ($type !== null) {
            return $type;
        }

        if (in_array($col, ['date', 'time'])) {
            return ['type' => $col, 'length' => null];
        }
        if (in_array($col, ['datetime', 'timestamp'])) {
            $typeName = $col;
            if ($length > 0) {
                $typeName = $col . 'fractional';
            }

            return ['type' => $typeName, 'length' => null, 'precision' => $length];
        }

        if (($col === 'tinyint' && $length === 1) || $col === 'boolean') {
            return ['type' => TableSchema::TYPE_BOOLEAN, 'length' => null];
        }

        $unsigned = (isset($matches[3]) && strtolower($matches[3]) === 'unsigned');
        if (strpos($col, 'bigint') !== false || $col === 'bigint') {
            return ['type' => TableSchema::TYPE_BIGINTEGER, 'length' => null, 'unsigned' => $unsigned];
        }
        if ($col === 'tinyint') {
            return ['type' => TableSchema::TYPE_TINYINTEGER, 'length' => null, 'unsigned' => $unsigned];
        }
        if ($col === 'smallint') {
            return ['type' => TableSchema::TYPE_SMALLINTEGER, 'length' => null, 'unsigned' => $unsigned];
        }
        if (in_array($col, ['int', 'integer', 'mediumint'])) {
            return ['type' => TableSchema::TYPE_INTEGER, 'length' => null, 'unsigned' => $unsigned];
        }
        if ($col === 'char' && $length === 36) {
            return ['type' => TableSchema::TYPE_UUID, 'length' => null];
        }
        if ($col === 'char') {
            return ['type' => TableSchema::TYPE_CHAR, 'length' => $length];
        }
        if (strpos($col, 'char') !== false) {
            return ['type' => TableSchema::TYPE_STRING, 'length' => $length];
        }
        if (strpos($col, 'text') !== false) {
            $lengthName = substr($col, 0, -4);
            $length = TableSchema::$columnLengths[$lengthName] ?? null;

            return ['type' => TableSchema::TYPE_TEXT, 'length' => $length];
        }
        if ($col === 'binary' && $length === 16) {
            return ['type' => TableSchema::TYPE_BINARY_UUID, 'length' => null];
        }
        if (strpos($col, 'blob') !== false || in_array($col, ['binary', 'varbinary'])) {
            $lengthName = substr($col, 0, -4);
            $length = TableSchema::$columnLengths[$lengthName] ?? $length;

            return ['type' => TableSchema::TYPE_BINARY, 'length' => $length];
        }
        if (strpos($col, 'float') !== false || strpos($col, 'double') !== false) {
            return [
                'type' => TableSchema::TYPE_FLOAT,
                'length' => $length,
                'precision' => $precision,
                'unsigned' => $unsigned,
            ];
        }
        if (strpos($col, 'decimal') !== false) {
            return [
                'type' => TableSchema::TYPE_DECIMAL,
                'length' => $length,
                'precision' => $precision,
                'unsigned' => $unsigned,
            ];
        }

        if (strpos($col, 'json') !== false) {
            return ['type' => TableSchema::TYPE_JSON, 'length' => null];
        }

        return ['type' => TableSchema::TYPE_STRING, 'length' => null];
    }

    /**
     * @inheritDoc
     */
    public function convertColumnDescription(TableSchema $schema, array $row): void
    {
        $field = $this->_convertColumn($row['Type']);
        $field += [
            'null' => $row['Null'] === 'YES',
            'default' => $row['Default'],
            'collate' => $row['Collation'],
            'comment' => $row['Comment'],
        ];
        if (isset($row['Extra']) && $row['Extra'] === 'auto_increment') {
            $field['autoIncrement'] = true;
        }
        $schema->addColumn($row['Field'], $field);
    }

    /**
     * @inheritDoc
     */
    public function convertIndexDescription(TableSchema $schema, array $row): void
    {
        $type = null;
        $columns = $length = [];

        $name = $row['Key_name'];
        if ($name === 'PRIMARY') {
            $name = $type = TableSchema::CONSTRAINT_PRIMARY;
        }

        $columns[] = $row['Column_name'];

        if ($row['Index_type'] === 'FULLTEXT') {
            $type = TableSchema::INDEX_FULLTEXT;
        } elseif ((int)$row['Non_unique'] === 0 && $type !== 'primary') {
            $type = TableSchema::CONSTRAINT_UNIQUE;
        } elseif ($type !== 'primary') {
            $type = TableSchema::INDEX_INDEX;
        }

        if (!empty($row['Sub_part'])) {
            $length[$row['Column_name']] = $row['Sub_part'];
        }
        $isIndex = (
            $type === TableSchema::INDEX_INDEX ||
            $type === TableSchema::INDEX_FULLTEXT
        );
        if ($isIndex) {
            $existing = $schema->getIndex($name);
        } else {
            $existing = $schema->getConstraint($name);
        }

        // MySQL multi column indexes come back as multiple rows.
        if (!empty($existing)) {
            $columns = array_merge($existing['columns'], $columns);
            $length = array_merge($existing['length'], $length);
        }
        if ($isIndex) {
            $schema->addIndex($name, [
                'type' => $type,
                'columns' => $columns,
                'length' => $length,
            ]);
        } else {
            $schema->addConstraint($name, [
                'type' => $type,
                'columns' => $columns,
                'length' => $length,
            ]);
        }
    }

    /**
     * @inheritDoc
     */
    public function describeForeignKeySql(string $tableName, array $config): array
    {
        $sql = 'SELECT * FROM information_schema.key_column_usage AS kcu
            INNER JOIN information_schema.referential_constraints AS rc
            ON (
                kcu.CONSTRAINT_NAME = rc.CONSTRAINT_NAME
                AND kcu.CONSTRAINT_SCHEMA = rc.CONSTRAINT_SCHEMA
            )
            WHERE kcu.TABLE_SCHEMA = ? AND kcu.TABLE_NAME = ? AND rc.TABLE_NAME = ?
            ORDER BY kcu.ORDINAL_POSITION ASC';

        return [$sql, [$config['database'], $tableName, $tableName]];
    }

    /**
     * @inheritDoc
     */
    public function convertForeignKeyDescription(TableSchema $schema, array $row): void
    {
        $data = [
            'type' => TableSchema::CONSTRAINT_FOREIGN,
            'columns' => [$row['COLUMN_NAME']],
            'references' => [$row['REFERENCED_TABLE_NAME'], $row['REFERENCED_COLUMN_NAME']],
            'update' => $this->_convertOnClause($row['UPDATE_RULE']),
            'delete' => $this->_convertOnClause($row['DELETE_RULE']),
        ];
        $name = $row['CONSTRAINT_NAME'];
        $schema->addConstraint($name, $data);
    }

    /**
     * @inheritDoc
     */
    public function truncateTableSql(TableSchema $schema): array
    {
        return [sprintf('TRUNCATE TABLE `%s`', $schema->name())];
    }

    /**
     * @inheritDoc
     */
    public function createTableSql(TableSchema $schema, array $columns, array $constraints, array $indexes): array
    {
        $content = implode(",\n", array_merge($columns, $constraints, $indexes));
        $temporary = $schema->isTemporary() ? ' TEMPORARY ' : ' ';
        $content = sprintf("CREATE%sTABLE `%s` (\n%s\n)", $temporary, $schema->name(), $content);
        $options = $schema->getOptions();
        if (isset($options['engine'])) {
            $content .= sprintf(' ENGINE=%s', $options['engine']);
        }
        if (isset($options['charset'])) {
            $content .= sprintf(' DEFAULT CHARSET=%s', $options['charset']);
        }
        if (isset($options['collate'])) {
            $content .= sprintf(' COLLATE=%s', $options['collate']);
        }

        return [$content];
    }

    /**
     * @inheritDoc
     */
    public function columnSql(TableSchema $schema, string $name): string
    {
        /** @var array $data */
        $data = $schema->getColumn($name);

        $sql = $this->_getTypeSpecificColumnSql($data['type'], $schema, $name);
        if ($sql !== null) {
            return $sql;
        }

        $out = $this->_driver->quoteIdentifier($name);
<<<<<<< HEAD

        /** @var \Cake\Database\Driver\Mysql $driver */
        $driver = $this->_driver;
        $nativeJson = $driver->supportsNativeJson();
=======
        $nativeJson = $this->_driver->supports(DriverInterface::FEATURE_JSON);
>>>>>>> e7af2724

        $typeMap = [
            TableSchema::TYPE_TINYINTEGER => ' TINYINT',
            TableSchema::TYPE_SMALLINTEGER => ' SMALLINT',
            TableSchema::TYPE_INTEGER => ' INTEGER',
            TableSchema::TYPE_BIGINTEGER => ' BIGINT',
            TableSchema::TYPE_BINARY_UUID => ' BINARY(16)',
            TableSchema::TYPE_BOOLEAN => ' BOOLEAN',
            TableSchema::TYPE_FLOAT => ' FLOAT',
            TableSchema::TYPE_DECIMAL => ' DECIMAL',
            TableSchema::TYPE_DATE => ' DATE',
            TableSchema::TYPE_TIME => ' TIME',
            TableSchema::TYPE_DATETIME => ' DATETIME',
            TableSchema::TYPE_DATETIME_FRACTIONAL => ' DATETIME',
            TableSchema::TYPE_TIMESTAMP => ' TIMESTAMP',
            TableSchema::TYPE_TIMESTAMP_FRACTIONAL => ' TIMESTAMP',
            TableSchema::TYPE_TIMESTAMP_TIMEZONE => ' TIMESTAMP',
            TableSchema::TYPE_CHAR => ' CHAR',
            TableSchema::TYPE_UUID => ' CHAR(36)',
            TableSchema::TYPE_JSON => $nativeJson ? ' JSON' : ' LONGTEXT',
        ];
        $specialMap = [
            'string' => true,
            'text' => true,
            'char' => true,
            'binary' => true,
        ];
        if (isset($typeMap[$data['type']])) {
            $out .= $typeMap[$data['type']];
        }
        if (isset($specialMap[$data['type']])) {
            switch ($data['type']) {
                case TableSchema::TYPE_STRING:
                    $out .= ' VARCHAR';
                    if (!isset($data['length'])) {
                        $data['length'] = 255;
                    }
                    break;
                case TableSchema::TYPE_TEXT:
                    $isKnownLength = in_array($data['length'], TableSchema::$columnLengths);
                    if (empty($data['length']) || !$isKnownLength) {
                        $out .= ' TEXT';
                        break;
                    }

                    /** @var string $length */
                    $length = array_search($data['length'], TableSchema::$columnLengths);
                    $out .= ' ' . strtoupper($length) . 'TEXT';

                    break;
                case TableSchema::TYPE_BINARY:
                    $isKnownLength = in_array($data['length'], TableSchema::$columnLengths);
                    if ($isKnownLength) {
                        /** @var string $length */
                        $length = array_search($data['length'], TableSchema::$columnLengths);
                        $out .= ' ' . strtoupper($length) . 'BLOB';
                        break;
                    }

                    if (empty($data['length'])) {
                        $out .= ' BLOB';
                        break;
                    }

                    if ($data['length'] > 2) {
                        $out .= ' VARBINARY(' . $data['length'] . ')';
                    } else {
                        $out .= ' BINARY(' . $data['length'] . ')';
                    }
                    break;
            }
        }
        $hasLength = [
            TableSchema::TYPE_INTEGER,
            TableSchema::TYPE_CHAR,
            TableSchema::TYPE_SMALLINTEGER,
            TableSchema::TYPE_TINYINTEGER,
            TableSchema::TYPE_STRING,
        ];
        if (in_array($data['type'], $hasLength, true) && isset($data['length'])) {
            $out .= '(' . $data['length'] . ')';
        }

        $lengthAndPrecisionTypes = [TableSchema::TYPE_FLOAT, TableSchema::TYPE_DECIMAL];
        if (in_array($data['type'], $lengthAndPrecisionTypes, true) && isset($data['length'])) {
            if (isset($data['precision'])) {
                $out .= '(' . (int)$data['length'] . ',' . (int)$data['precision'] . ')';
            } else {
                $out .= '(' . (int)$data['length'] . ')';
            }
        }

        $precisionTypes = [TableSchema::TYPE_DATETIME_FRACTIONAL, TableSchema::TYPE_TIMESTAMP_FRACTIONAL];
        if (in_array($data['type'], $precisionTypes, true) && isset($data['precision'])) {
            $out .= '(' . (int)$data['precision'] . ')';
        }

        $hasUnsigned = [
            TableSchema::TYPE_TINYINTEGER,
            TableSchema::TYPE_SMALLINTEGER,
            TableSchema::TYPE_INTEGER,
            TableSchema::TYPE_BIGINTEGER,
            TableSchema::TYPE_FLOAT,
            TableSchema::TYPE_DECIMAL,
        ];
        if (
            in_array($data['type'], $hasUnsigned, true) &&
            isset($data['unsigned']) &&
            $data['unsigned'] === true
        ) {
            $out .= ' UNSIGNED';
        }

        $hasCollate = [
            TableSchema::TYPE_TEXT,
            TableSchema::TYPE_CHAR,
            TableSchema::TYPE_STRING,
        ];
        if (in_array($data['type'], $hasCollate, true) && isset($data['collate']) && $data['collate'] !== '') {
            $out .= ' COLLATE ' . $data['collate'];
        }

        if (isset($data['null']) && $data['null'] === false) {
            $out .= ' NOT NULL';
        }
        $addAutoIncrement = (
            $schema->getPrimaryKey() === [$name] &&
            !$schema->hasAutoincrement() &&
            !isset($data['autoIncrement'])
        );
        if (
            in_array($data['type'], [TableSchema::TYPE_INTEGER, TableSchema::TYPE_BIGINTEGER]) &&
            (
                $data['autoIncrement'] === true ||
                $addAutoIncrement
            )
        ) {
            $out .= ' AUTO_INCREMENT';
        }

        $timestampTypes = [
            TableSchema::TYPE_TIMESTAMP,
            TableSchema::TYPE_TIMESTAMP_FRACTIONAL,
            TableSchema::TYPE_TIMESTAMP_TIMEZONE,
        ];
        if (isset($data['null']) && $data['null'] === true && in_array($data['type'], $timestampTypes, true)) {
            $out .= ' NULL';
            unset($data['default']);
        }

        $dateTimeTypes = [
            TableSchema::TYPE_DATETIME,
            TableSchema::TYPE_DATETIME_FRACTIONAL,
            TableSchema::TYPE_TIMESTAMP,
            TableSchema::TYPE_TIMESTAMP_FRACTIONAL,
            TableSchema::TYPE_TIMESTAMP_TIMEZONE,
        ];
        if (
            isset($data['default']) &&
            in_array($data['type'], $dateTimeTypes) &&
            strpos(strtolower($data['default']), 'current_timestamp') !== false
        ) {
            $out .= ' DEFAULT CURRENT_TIMESTAMP';
            if (isset($data['precision'])) {
                $out .= '(' . $data['precision'] . ')';
            }
            unset($data['default']);
        }
        if (isset($data['default'])) {
            $out .= ' DEFAULT ' . $this->_driver->schemaValue($data['default']);
            unset($data['default']);
        }
        if (isset($data['comment']) && $data['comment'] !== '') {
            $out .= ' COMMENT ' . $this->_driver->schemaValue($data['comment']);
        }

        return $out;
    }

    /**
     * @inheritDoc
     */
    public function constraintSql(TableSchema $schema, string $name): string
    {
        /** @var array $data */
        $data = $schema->getConstraint($name);
        if ($data['type'] === TableSchema::CONSTRAINT_PRIMARY) {
            $columns = array_map(
                [$this->_driver, 'quoteIdentifier'],
                $data['columns']
            );

            return sprintf('PRIMARY KEY (%s)', implode(', ', $columns));
        }

        $out = '';
        if ($data['type'] === TableSchema::CONSTRAINT_UNIQUE) {
            $out = 'UNIQUE KEY ';
        }
        if ($data['type'] === TableSchema::CONSTRAINT_FOREIGN) {
            $out = 'CONSTRAINT ';
        }
        $out .= $this->_driver->quoteIdentifier($name);

        return $this->_keySql($out, $data);
    }

    /**
     * @inheritDoc
     */
    public function addConstraintSql(TableSchema $schema): array
    {
        $sqlPattern = 'ALTER TABLE %s ADD %s;';
        $sql = [];

        foreach ($schema->constraints() as $name) {
            /** @var array $constraint */
            $constraint = $schema->getConstraint($name);
            if ($constraint['type'] === TableSchema::CONSTRAINT_FOREIGN) {
                $tableName = $this->_driver->quoteIdentifier($schema->name());
                $sql[] = sprintf($sqlPattern, $tableName, $this->constraintSql($schema, $name));
            }
        }

        return $sql;
    }

    /**
     * @inheritDoc
     */
    public function dropConstraintSql(TableSchema $schema): array
    {
        $sqlPattern = 'ALTER TABLE %s DROP FOREIGN KEY %s;';
        $sql = [];

        foreach ($schema->constraints() as $name) {
            /** @var array $constraint */
            $constraint = $schema->getConstraint($name);
            if ($constraint['type'] === TableSchema::CONSTRAINT_FOREIGN) {
                $tableName = $this->_driver->quoteIdentifier($schema->name());
                $constraintName = $this->_driver->quoteIdentifier($name);
                $sql[] = sprintf($sqlPattern, $tableName, $constraintName);
            }
        }

        return $sql;
    }

    /**
     * @inheritDoc
     */
    public function indexSql(TableSchema $schema, string $name): string
    {
        /** @var array $data */
        $data = $schema->getIndex($name);
        $out = '';
        if ($data['type'] === TableSchema::INDEX_INDEX) {
            $out = 'KEY ';
        }
        if ($data['type'] === TableSchema::INDEX_FULLTEXT) {
            $out = 'FULLTEXT KEY ';
        }
        $out .= $this->_driver->quoteIdentifier($name);

        return $this->_keySql($out, $data);
    }

    /**
     * Helper method for generating key SQL snippets.
     *
     * @param string $prefix The key prefix
     * @param array $data Key data.
     * @return string
     */
    protected function _keySql(string $prefix, array $data): string
    {
        $columns = array_map(
            [$this->_driver, 'quoteIdentifier'],
            $data['columns']
        );
        foreach ($data['columns'] as $i => $column) {
            if (isset($data['length'][$column])) {
                $columns[$i] .= sprintf('(%d)', $data['length'][$column]);
            }
        }
        if ($data['type'] === TableSchema::CONSTRAINT_FOREIGN) {
            return $prefix . sprintf(
                ' FOREIGN KEY (%s) REFERENCES %s (%s) ON UPDATE %s ON DELETE %s',
                implode(', ', $columns),
                $this->_driver->quoteIdentifier($data['references'][0]),
                $this->_convertConstraintColumns($data['references'][1]),
                $this->_foreignOnClause($data['update']),
                $this->_foreignOnClause($data['delete'])
            );
        }

        return $prefix . ' (' . implode(', ', $columns) . ')';
    }
}<|MERGE_RESOLUTION|>--- conflicted
+++ resolved
@@ -332,14 +332,7 @@
         }
 
         $out = $this->_driver->quoteIdentifier($name);
-<<<<<<< HEAD
-
-        /** @var \Cake\Database\Driver\Mysql $driver */
-        $driver = $this->_driver;
-        $nativeJson = $driver->supportsNativeJson();
-=======
         $nativeJson = $this->_driver->supports(DriverInterface::FEATURE_JSON);
->>>>>>> e7af2724
 
         $typeMap = [
             TableSchema::TYPE_TINYINTEGER => ' TINYINT',
