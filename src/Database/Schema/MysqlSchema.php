<?php
declare(strict_types=1);

/**
 * CakePHP(tm) : Rapid Development Framework (https://cakephp.org)
 * Copyright (c) Cake Software Foundation, Inc. (https://cakefoundation.org)
 *
 * Licensed under The MIT License
 * For full copyright and license information, please see the LICENSE.txt
 * Redistributions of files must retain the above copyright notice.
 *
 * @copyright     Copyright (c) Cake Software Foundation, Inc. (https://cakefoundation.org)
 * @link          https://cakephp.org CakePHP(tm) Project
 * @since         3.0.0
 * @license       https://opensource.org/licenses/mit-license.php MIT License
 */
namespace Cake\Database\Schema;

use Cake\Database\Exception;

/**
 * Schema generation/reflection features for MySQL
 */
class MysqlSchema extends BaseSchema
{
    /**
     * The driver instance being used.
     *
     * @var \Cake\Database\Driver\Mysql
     */
    protected $_driver;

    /**
     * @inheritDoc
     */
    public function listTablesSql(array $config): array
    {
        return ['SHOW TABLES FROM ' . $this->_driver->quoteIdentifier($config['database']), []];
    }

    /**
     * @inheritDoc
     */
    public function describeColumnSql(string $tableName, array $config): array
    {
        return ['SHOW FULL COLUMNS FROM ' . $this->_driver->quoteIdentifier($tableName), []];
    }

    /**
     * @inheritDoc
     */
    public function describeIndexSql(string $tableName, array $config): array
    {
        return ['SHOW INDEXES FROM ' . $this->_driver->quoteIdentifier($tableName), []];
    }

    /**
     * @inheritDoc
     */
    public function describeOptionsSql(string $tableName, array $config): array
    {
        return ['SHOW TABLE STATUS WHERE Name = ?', [$tableName]];
    }

    /**
     * @inheritDoc
     */
    public function convertOptionsDescription(TableSchema $schema, array $row): void
    {
        $schema->setOptions([
            'engine' => $row['Engine'],
            'collation' => $row['Collation'],
        ]);
    }

    /**
     * Convert a MySQL column type into an abstract type.
     *
     * The returned type will be a type that Cake\Database\TypeFactory can handle.
     *
     * @param string $column The column type + length
     * @return array Array of column information.
     * @throws \Cake\Database\Exception When column type cannot be parsed.
     */
    protected function _convertColumn(string $column): array
    {
        preg_match('/([a-z]+)(?:\(([0-9,]+)\))?\s*([a-z]+)?/i', $column, $matches);
        if (empty($matches)) {
            throw new Exception(sprintf('Unable to parse column type from "%s"', $column));
        }

        $col = strtolower($matches[1]);
        $length = $precision = null;
        if (isset($matches[2])) {
            $length = $matches[2];
            if (strpos($matches[2], ',') !== false) {
                [$length, $precision] = explode(',', $length);
            }
            $length = (int)$length;
            $precision = (int)$precision;
        }

        if (in_array($col, ['date', 'time', 'datetime', 'timestamp'])) {
            return ['type' => $col, 'length' => null];
        }
        if (($col === 'tinyint' && $length === 1) || $col === 'boolean') {
            return ['type' => TableSchema::TYPE_BOOLEAN, 'length' => null];
        }

        $unsigned = (isset($matches[3]) && strtolower($matches[3]) === 'unsigned');
        if (strpos($col, 'bigint') !== false || $col === 'bigint') {
            return ['type' => TableSchema::TYPE_BIGINTEGER, 'length' => $length, 'unsigned' => $unsigned];
        }
        if ($col === 'tinyint') {
            return ['type' => TableSchema::TYPE_TINYINTEGER, 'length' => $length, 'unsigned' => $unsigned];
        }
        if ($col === 'smallint') {
            return ['type' => TableSchema::TYPE_SMALLINTEGER, 'length' => $length, 'unsigned' => $unsigned];
        }
        if (in_array($col, ['int', 'integer', 'mediumint'])) {
            return ['type' => TableSchema::TYPE_INTEGER, 'length' => $length, 'unsigned' => $unsigned];
        }
        if ($col === 'char' && $length === 36) {
            return ['type' => TableSchema::TYPE_UUID, 'length' => null];
        }
        if ($col === 'char') {
            return ['type' => TableSchema::TYPE_STRING, 'fixed' => true, 'length' => $length];
        }
        if (strpos($col, 'char') !== false) {
            return ['type' => TableSchema::TYPE_STRING, 'length' => $length];
        }
        if (strpos($col, 'text') !== false) {
            $lengthName = substr($col, 0, -4);
            $length = TableSchema::$columnLengths[$lengthName] ?? null;

            return ['type' => TableSchema::TYPE_TEXT, 'length' => $length];
        }
        if ($col === 'binary' && $length === 16) {
            return ['type' => TableSchema::TYPE_BINARY_UUID, 'length' => null];
        }
        if (strpos($col, 'blob') !== false || in_array($col, ['binary', 'varbinary'])) {
            $lengthName = substr($col, 0, -4);
            $length = TableSchema::$columnLengths[$lengthName] ?? $length;

            return ['type' => TableSchema::TYPE_BINARY, 'length' => $length];
        }
        if (strpos($col, 'float') !== false || strpos($col, 'double') !== false) {
            return [
                'type' => TableSchema::TYPE_FLOAT,
                'length' => $length,
                'precision' => $precision,
                'unsigned' => $unsigned,
            ];
        }
        if (strpos($col, 'decimal') !== false) {
            return [
                'type' => TableSchema::TYPE_DECIMAL,
                'length' => $length,
                'precision' => $precision,
                'unsigned' => $unsigned,
            ];
        }

        if (strpos($col, 'json') !== false) {
            return ['type' => TableSchema::TYPE_JSON, 'length' => null];
        }

        return ['type' => TableSchema::TYPE_STRING, 'length' => null];
    }

    /**
     * @inheritDoc
     */
    public function convertColumnDescription(TableSchema $schema, array $row): void
    {
        $field = $this->_convertColumn($row['Type']);
        $field += [
            'null' => $row['Null'] === 'YES',
            'default' => $row['Default'],
            'collate' => $row['Collation'],
            'comment' => $row['Comment'],
        ];
        if (isset($row['Extra']) && $row['Extra'] === 'auto_increment') {
            $field['autoIncrement'] = true;
        }
        $schema->addColumn($row['Field'], $field);
    }

    /**
     * @inheritDoc
     */
    public function convertIndexDescription(TableSchema $schema, array $row): void
    {
        $type = null;
        $columns = $length = [];

        $name = $row['Key_name'];
        if ($name === 'PRIMARY') {
            $name = $type = TableSchema::CONSTRAINT_PRIMARY;
        }

        $columns[] = $row['Column_name'];

        if ($row['Index_type'] === 'FULLTEXT') {
            $type = TableSchema::INDEX_FULLTEXT;
        } elseif ((int)$row['Non_unique'] === 0 && $type !== 'primary') {
            $type = TableSchema::CONSTRAINT_UNIQUE;
        } elseif ($type !== 'primary') {
            $type = TableSchema::INDEX_INDEX;
        }

        if (!empty($row['Sub_part'])) {
            $length[$row['Column_name']] = $row['Sub_part'];
        }
        $isIndex = (
            $type === TableSchema::INDEX_INDEX ||
            $type === TableSchema::INDEX_FULLTEXT
        );
        if ($isIndex) {
            $existing = $schema->getIndex($name);
        } else {
            $existing = $schema->getConstraint($name);
        }

        // MySQL multi column indexes come back as multiple rows.
        if (!empty($existing)) {
            $columns = array_merge($existing['columns'], $columns);
            $length = array_merge($existing['length'], $length);
        }
        if ($isIndex) {
            $schema->addIndex($name, [
                'type' => $type,
                'columns' => $columns,
                'length' => $length,
            ]);
        } else {
            $schema->addConstraint($name, [
                'type' => $type,
                'columns' => $columns,
                'length' => $length,
            ]);
        }
    }

    /**
     * @inheritDoc
     */
    public function describeForeignKeySql(string $tableName, array $config): array
    {
        $sql = 'SELECT * FROM information_schema.key_column_usage AS kcu
            INNER JOIN information_schema.referential_constraints AS rc
            ON (
                kcu.CONSTRAINT_NAME = rc.CONSTRAINT_NAME
                AND kcu.CONSTRAINT_SCHEMA = rc.CONSTRAINT_SCHEMA
            )
            WHERE kcu.TABLE_SCHEMA = ? AND kcu.TABLE_NAME = ? AND rc.TABLE_NAME = ?';

        return [$sql, [$config['database'], $tableName, $tableName]];
    }

    /**
     * @inheritDoc
     */
    public function convertForeignKeyDescription(TableSchema $schema, array $row): void
    {
        $data = [
            'type' => TableSchema::CONSTRAINT_FOREIGN,
            'columns' => [$row['COLUMN_NAME']],
            'references' => [$row['REFERENCED_TABLE_NAME'], $row['REFERENCED_COLUMN_NAME']],
            'update' => $this->_convertOnClause($row['UPDATE_RULE']),
            'delete' => $this->_convertOnClause($row['DELETE_RULE']),
        ];
        $name = $row['CONSTRAINT_NAME'];
        $schema->addConstraint($name, $data);
    }

    /**
     * @inheritDoc
     */
    public function truncateTableSql(TableSchema $schema): array
    {
        return [sprintf('TRUNCATE TABLE `%s`', $schema->name())];
    }

    /**
     * @inheritDoc
     */
    public function createTableSql(TableSchema $schema, array $columns, array $constraints, array $indexes): array
    {
        $content = implode(",\n", array_merge($columns, $constraints, $indexes));
        $temporary = $schema->isTemporary() ? ' TEMPORARY ' : ' ';
        $content = sprintf("CREATE%sTABLE `%s` (\n%s\n)", $temporary, $schema->name(), $content);
        $options = $schema->getOptions();
        if (isset($options['engine'])) {
            $content .= sprintf(' ENGINE=%s', $options['engine']);
        }
        if (isset($options['charset'])) {
            $content .= sprintf(' DEFAULT CHARSET=%s', $options['charset']);
        }
        if (isset($options['collate'])) {
            $content .= sprintf(' COLLATE=%s', $options['collate']);
        }

        return [$content];
    }

    /**
     * @inheritDoc
     */
    public function columnSql(TableSchema $schema, string $name): string
    {
        /** @var array $data */
        $data = $schema->getColumn($name);
        $out = $this->_driver->quoteIdentifier($name);
        $nativeJson = $this->_driver->supportsNativeJson();

        $typeMap = [
            TableSchema::TYPE_TINYINTEGER => ' TINYINT',
            TableSchema::TYPE_SMALLINTEGER => ' SMALLINT',
            TableSchema::TYPE_INTEGER => ' INTEGER',
            TableSchema::TYPE_BIGINTEGER => ' BIGINT',
            TableSchema::TYPE_BINARY_UUID => ' BINARY(16)',
            TableSchema::TYPE_BOOLEAN => ' BOOLEAN',
            TableSchema::TYPE_FLOAT => ' FLOAT',
            TableSchema::TYPE_DECIMAL => ' DECIMAL',
            TableSchema::TYPE_DATE => ' DATE',
            TableSchema::TYPE_TIME => ' TIME',
            TableSchema::TYPE_DATETIME => ' DATETIME',
            TableSchema::TYPE_TIMESTAMP => ' TIMESTAMP',
            TableSchema::TYPE_UUID => ' CHAR(36)',
            TableSchema::TYPE_JSON => $nativeJson ? ' JSON' : ' LONGTEXT',
        ];
        $specialMap = [
            'string' => true,
            'text' => true,
            'binary' => true,
        ];
        if (isset($typeMap[$data['type']])) {
            $out .= $typeMap[$data['type']];
        }
        if (isset($specialMap[$data['type']])) {
            switch ($data['type']) {
                case TableSchema::TYPE_STRING:
                    $out .= !empty($data['fixed']) ? ' CHAR' : ' VARCHAR';
                    if (!isset($data['length'])) {
                        $data['length'] = 255;
                    }
                    break;
                case TableSchema::TYPE_TEXT:
                    $isKnownLength = in_array($data['length'], TableSchema::$columnLengths);
                    if (empty($data['length']) || !$isKnownLength) {
                        $out .= ' TEXT';
                        break;
                    }

                    /** @var string $length */
                    $length = array_search($data['length'], TableSchema::$columnLengths);
                    $out .= ' ' . strtoupper($length) . 'TEXT';

                    break;
                case TableSchema::TYPE_BINARY:
                    $isKnownLength = in_array($data['length'], TableSchema::$columnLengths);
                    if ($isKnownLength) {
                        /** @var string $length */
                        $length = array_search($data['length'], TableSchema::$columnLengths);
                        $out .= ' ' . strtoupper($length) . 'BLOB';
                        break;
                    }

                    if (empty($data['length'])) {
                        $out .= ' BLOB';
                        break;
                    }

                    if ($data['length'] > 2) {
                        $out .= ' VARBINARY(' . $data['length'] . ')';
                    } else {
                        $out .= ' BINARY(' . $data['length'] . ')';
                    }
                    break;
            }
        }
        $hasLength = [
            TableSchema::TYPE_INTEGER,
            TableSchema::TYPE_SMALLINTEGER,
            TableSchema::TYPE_TINYINTEGER,
            TableSchema::TYPE_STRING,
        ];
        if (in_array($data['type'], $hasLength, true) && isset($data['length'])) {
            $out .= '(' . (int)$data['length'] . ')';
        }

        $hasPrecision = [TableSchema::TYPE_FLOAT, TableSchema::TYPE_DECIMAL];
<<<<<<< HEAD
        if (
            in_array($data['type'], $hasPrecision, true) &&
            (
                isset($data['length']) ||
                isset($data['precision'])
            )
        ) {
            $out .= '(' . (int)$data['length'] . ',' . (int)$data['precision'] . ')';
=======
        if (in_array($data['type'], $hasPrecision, true) && isset($data['length'])) {
            if (isset($data['precision'])) {
                $out .= '(' . (int)$data['length'] . ',' . (int)$data['precision'] . ')';
            } else {
                $out .= '(' . (int)$data['length'] . ')';
            }
>>>>>>> aa9e2c0e
        }

        $hasUnsigned = [
            TableSchema::TYPE_TINYINTEGER,
            TableSchema::TYPE_SMALLINTEGER,
            TableSchema::TYPE_INTEGER,
            TableSchema::TYPE_BIGINTEGER,
            TableSchema::TYPE_FLOAT,
            TableSchema::TYPE_DECIMAL,
        ];
        if (
            in_array($data['type'], $hasUnsigned, true) &&
            isset($data['unsigned']) &&
            $data['unsigned'] === true
        ) {
            $out .= ' UNSIGNED';
        }

        $hasCollate = [
            TableSchema::TYPE_TEXT,
            TableSchema::TYPE_STRING,
        ];
        if (in_array($data['type'], $hasCollate, true) && isset($data['collate']) && $data['collate'] !== '') {
            $out .= ' COLLATE ' . $data['collate'];
        }

        if (isset($data['null']) && $data['null'] === false) {
            $out .= ' NOT NULL';
        }
        $addAutoIncrement = (
            (array)$schema->primaryKey() === [$name] &&
            !$schema->hasAutoincrement() &&
            !isset($data['autoIncrement'])
        );
        if (
            in_array($data['type'], [TableSchema::TYPE_INTEGER, TableSchema::TYPE_BIGINTEGER]) &&
            (
                $data['autoIncrement'] === true ||
                $addAutoIncrement
            )
        ) {
            $out .= ' AUTO_INCREMENT';
        }
        if (isset($data['null']) && $data['null'] === true && $data['type'] === TableSchema::TYPE_TIMESTAMP) {
            $out .= ' NULL';
            unset($data['default']);
        }
        if (
            isset($data['default']) &&
            in_array($data['type'], [TableSchema::TYPE_TIMESTAMP, TableSchema::TYPE_DATETIME]) &&
            in_array(strtolower($data['default']), ['current_timestamp', 'current_timestamp()'])
        ) {
            $out .= ' DEFAULT CURRENT_TIMESTAMP';
            unset($data['default']);
        }
        if (isset($data['default'])) {
            $out .= ' DEFAULT ' . $this->_driver->schemaValue($data['default']);
            unset($data['default']);
        }
        if (isset($data['comment']) && $data['comment'] !== '') {
            $out .= ' COMMENT ' . $this->_driver->schemaValue($data['comment']);
        }

        return $out;
    }

    /**
     * @inheritDoc
     */
    public function constraintSql(TableSchema $schema, string $name): string
    {
        /** @var array $data */
        $data = $schema->getConstraint($name);
        if ($data['type'] === TableSchema::CONSTRAINT_PRIMARY) {
            $columns = array_map(
                [$this->_driver, 'quoteIdentifier'],
                $data['columns']
            );

            return sprintf('PRIMARY KEY (%s)', implode(', ', $columns));
        }

        $out = '';
        if ($data['type'] === TableSchema::CONSTRAINT_UNIQUE) {
            $out = 'UNIQUE KEY ';
        }
        if ($data['type'] === TableSchema::CONSTRAINT_FOREIGN) {
            $out = 'CONSTRAINT ';
        }
        $out .= $this->_driver->quoteIdentifier($name);

        return $this->_keySql($out, $data);
    }

    /**
     * @inheritDoc
     */
    public function addConstraintSql(TableSchema $schema): array
    {
        $sqlPattern = 'ALTER TABLE %s ADD %s;';
        $sql = [];

        foreach ($schema->constraints() as $name) {
            /** @var array $constraint */
            $constraint = $schema->getConstraint($name);
            if ($constraint['type'] === TableSchema::CONSTRAINT_FOREIGN) {
                $tableName = $this->_driver->quoteIdentifier($schema->name());
                $sql[] = sprintf($sqlPattern, $tableName, $this->constraintSql($schema, $name));
            }
        }

        return $sql;
    }

    /**
     * @inheritDoc
     */
    public function dropConstraintSql(TableSchema $schema): array
    {
        $sqlPattern = 'ALTER TABLE %s DROP FOREIGN KEY %s;';
        $sql = [];

        foreach ($schema->constraints() as $name) {
            /** @var array $constraint */
            $constraint = $schema->getConstraint($name);
            if ($constraint['type'] === TableSchema::CONSTRAINT_FOREIGN) {
                $tableName = $this->_driver->quoteIdentifier($schema->name());
                $constraintName = $this->_driver->quoteIdentifier($name);
                $sql[] = sprintf($sqlPattern, $tableName, $constraintName);
            }
        }

        return $sql;
    }

    /**
     * @inheritDoc
     */
    public function indexSql(TableSchema $schema, string $name): string
    {
        /** @var array $data */
        $data = $schema->getIndex($name);
        $out = '';
        if ($data['type'] === TableSchema::INDEX_INDEX) {
            $out = 'KEY ';
        }
        if ($data['type'] === TableSchema::INDEX_FULLTEXT) {
            $out = 'FULLTEXT KEY ';
        }
        $out .= $this->_driver->quoteIdentifier($name);

        return $this->_keySql($out, $data);
    }

    /**
     * Helper method for generating key SQL snippets.
     *
     * @param string $prefix The key prefix
     * @param array $data Key data.
     * @return string
     */
    protected function _keySql(string $prefix, array $data): string
    {
        $columns = array_map(
            [$this->_driver, 'quoteIdentifier'],
            $data['columns']
        );
        foreach ($data['columns'] as $i => $column) {
            if (isset($data['length'][$column])) {
                $columns[$i] .= sprintf('(%d)', $data['length'][$column]);
            }
        }
        if ($data['type'] === TableSchema::CONSTRAINT_FOREIGN) {
            return $prefix . sprintf(
                ' FOREIGN KEY (%s) REFERENCES %s (%s) ON UPDATE %s ON DELETE %s',
                implode(', ', $columns),
                $this->_driver->quoteIdentifier($data['references'][0]),
                $this->_convertConstraintColumns($data['references'][1]),
                $this->_foreignOnClause($data['update']),
                $this->_foreignOnClause($data['delete'])
            );
        }

        return $prefix . ' (' . implode(', ', $columns) . ')';
    }
}<|MERGE_RESOLUTION|>--- conflicted
+++ resolved
@@ -391,23 +391,12 @@
         }
 
         $hasPrecision = [TableSchema::TYPE_FLOAT, TableSchema::TYPE_DECIMAL];
-<<<<<<< HEAD
-        if (
-            in_array($data['type'], $hasPrecision, true) &&
-            (
-                isset($data['length']) ||
-                isset($data['precision'])
-            )
-        ) {
-            $out .= '(' . (int)$data['length'] . ',' . (int)$data['precision'] . ')';
-=======
         if (in_array($data['type'], $hasPrecision, true) && isset($data['length'])) {
             if (isset($data['precision'])) {
                 $out .= '(' . (int)$data['length'] . ',' . (int)$data['precision'] . ')';
             } else {
                 $out .= '(' . (int)$data['length'] . ')';
             }
->>>>>>> aa9e2c0e
         }
 
         $hasUnsigned = [
