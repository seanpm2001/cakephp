--- conflicted
+++ resolved
@@ -17,15 +17,11 @@
 namespace Cake\Database;
 
 use Cake\Database\Schema\BaseSchema;
+use Cake\Database\Schema\TableSchemaInterface;
 
 /**
  * Interface for database driver.
-<<<<<<< HEAD
-=======
  *
- * @method $this disableAutoQuoting()
- * @method \Cake\Database\Schema\TableSchemaInterface newTableSchema()
->>>>>>> aa9e2c0e
  */
 interface DriverInterface
 {
@@ -268,4 +264,13 @@
      * @return \Cake\Database\QueryCompiler
      */
     public function newCompiler(): QueryCompiler;
+
+    /**
+     * Constructs new TableSchema.
+     *
+     * @param string $table The table name.
+     * @param array $columns The list of columns for the schema.
+     * @return \Cake\Database\Schema\TableSchemaInterface
+     */
+    public function newTableSchema(string $table, array $columns = []): TableSchemaInterface;
 }