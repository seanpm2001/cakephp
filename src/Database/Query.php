<?php
/**
 * CakePHP(tm) : Rapid Development Framework (https://cakephp.org)
 * Copyright (c) Cake Software Foundation, Inc. (https://cakefoundation.org)
 *
 * Licensed under The MIT License
 * For full copyright and license information, please see the LICENSE.txt
 * Redistributions of files must retain the above copyright notice.
 *
 * @copyright     Copyright (c) Cake Software Foundation, Inc. (https://cakefoundation.org)
 * @link          https://cakephp.org CakePHP(tm) Project
 * @since         3.0.0
 * @license       https://opensource.org/licenses/mit-license.php MIT License
 */
namespace Cake\Database;

use Cake\Database\Expression\OrderByExpression;
use Cake\Database\Expression\OrderClauseExpression;
use Cake\Database\Expression\QueryExpression;
use Cake\Database\Expression\ValuesExpression;
use Cake\Database\Statement\CallbackStatement;
use InvalidArgumentException;
use IteratorAggregate;
use RuntimeException;

/**
 * This class represents a Relational database SQL Query. A query can be of
 * different types like select, update, insert and delete. Exposes the methods
 * for dynamically constructing each query part, execute it and transform it
 * to a specific SQL dialect.
 */
class Query implements ExpressionInterface, IteratorAggregate
{

    use TypeMapTrait;

    /**
     * Connection instance to be used to execute this query.
     *
     * @var \Cake\Database\Connection
     */
    protected $_connection;

    /**
     * Type of this query (select, insert, update, delete).
     *
     * @var string
     */
    protected $_type = 'select';

    /**
     * List of SQL parts that will be used to build this query.
     *
     * @var array
     */
    protected $_parts = [
        'delete' => true,
        'update' => [],
        'set' => [],
        'insert' => [],
        'values' => [],
        'select' => [],
        'distinct' => false,
        'modifier' => [],
        'from' => [],
        'join' => [],
        'where' => null,
        'group' => [],
        'having' => null,
        'order' => null,
        'limit' => null,
        'offset' => null,
        'union' => [],
        'epilog' => null
    ];

    /**
     * Indicates whether internal state of this query was changed, this is used to
     * discard internal cached objects such as the transformed query or the reference
     * to the executed statement.
     *
     * @var bool
     */
    protected $_dirty = false;

    /**
     * A list of callback functions to be called to alter each row from resulting
     * statement upon retrieval. Each one of the callback function will receive
     * the row array as first argument.
     *
     * @var array
     */
    protected $_resultDecorators = [];

    /**
     * Statement object resulting from executing this query.
     *
     * @var \Cake\Database\StatementInterface|null
     */
    protected $_iterator;

    /**
     * The object responsible for generating query placeholders and temporarily store values
     * associated to each of those.
     *
     * @var \Cake\Database\ValueBinder|null
     */
    protected $_valueBinder;

    /**
     * Instance of functions builder object used for generating arbitrary SQL functions.
     *
     * @var \Cake\Database\FunctionsBuilder|null
     */
    protected $_functionsBuilder;

    /**
     * Boolean for tracking whether or not buffered results
     * are enabled.
     *
     * @var bool
     */
    protected $_useBufferedResults = true;

    /**
     * The Type map for fields in the select clause
     *
     * @var \Cake\Database\TypeMap
     */
    protected $_selectTypeMap;

    /**
     * Tracking flag to ensure only one type caster is appended.
     *
     * @var bool
     */
    protected $_typeCastAttached = false;

    /**
     * Constructor.
     *
     * @param \Cake\Database\Connection $connection The connection
     * object to be used for transforming and executing this query
     */
    public function __construct($connection)
    {
        $this->setConnection($connection);
    }

    /**
     * Sets the connection instance to be used for executing and transforming this query.
     *
     * @param \Cake\Database\Connection $connection Connection instance
     * @return $this
     */
    public function setConnection($connection)
    {
        $this->_dirty();
        $this->_connection = $connection;

        return $this;
    }

    /**
     * Gets the connection instance to be used for executing and transforming this query.
     *
     * @return \Cake\Database\Connection
     */
    public function getConnection()
    {
        return $this->_connection;
    }

    /**
     * Sets the connection instance to be used for executing and transforming this query
     * When called with a null argument, it will return the current connection instance.
     *
     * @deprecated 3.4.0 Use setConnection()/getConnection() instead.
     * @param \Cake\Database\Connection|null $connection Connection instance
     * @return $this|\Cake\Database\Connection
     */
    public function connection($connection = null)
    {
        if ($connection !== null) {
            return $this->setConnection($connection);
        }

        return $this->getConnection();
    }

    /**
     * Compiles the SQL representation of this query and executes it using the
     * configured connection object. Returns the resulting statement object.
     *
     * Executing a query internally executes several steps, the first one is
     * letting the connection transform this object to fit its particular dialect,
     * this might result in generating a different Query object that will be the one
     * to actually be executed. Immediately after, literal values are passed to the
     * connection so they are bound to the query in a safe way. Finally, the resulting
     * statement is decorated with custom objects to execute callbacks for each row
     * retrieved if necessary.
     *
     * Resulting statement is traversable, so it can be used in any loop as you would
     * with an array.
     *
     * This method can be overridden in query subclasses to decorate behavior
     * around query execution.
     *
     * @return \Cake\Database\StatementInterface
     */
    public function execute()
    {
        $statement = $this->_connection->run($this);
<<<<<<< HEAD
        $driver = $this->_connection->getDriver();
=======
>>>>>>> 9f4308ae
        $typeMap = $this->getSelectTypeMap();

        if ($typeMap->toArray() && $this->_typeCastAttached === false) {
            $driver = $this->_connection->getDriver();
            $this->decorateResults(new FieldTypeConverter($typeMap, $driver));
            $this->_typeCastAttached = true;
        }

        $this->_iterator = $this->_decorateStatement($statement);
        $this->_dirty = false;

        return $this->_iterator;
    }

    /**
     * Executes the SQL of this query and immediately closes the statement before returning the row count of records
     * changed.
     *
     * This method can be used with UPDATE and DELETE queries, but is not recommended for SELECT queries and is not
     * used to count records.
     *
     * ## Example
     *
     * ```
     * $rowCount = $query->update('articles')
     *                 ->set(['published'=>true])
     *                 ->where(['published'=>false])
     *                 ->rowCountAndClose();
     * ```
     *
     * The above example will change the published column to true for all false records, and return the number of
     * records that were updated.
     *
     * @return int
     */
    public function rowCountAndClose()
    {
        $statement = $this->execute();
        try {
            return $statement->rowCount();
        } finally {
            $statement->closeCursor();
        }
    }

    /**
     * Returns the SQL representation of this object.
     *
     * This function will compile this query to make it compatible
     * with the SQL dialect that is used by the connection, This process might
     * add, remove or alter any query part or internal expression to make it
     * executable in the target platform.
     *
     * The resulting query may have placeholders that will be replaced with the actual
     * values when the query is executed, hence it is most suitable to use with
     * prepared statements.
     *
     * @param \Cake\Database\ValueBinder|null $generator A placeholder object that will hold
     * associated values for expressions
     * @return string
     */
    public function sql(ValueBinder $generator = null)
    {
        if (!$generator) {
            $generator = $this->getValueBinder();
            $generator->resetCount();
        }

        return $this->getConnection()->compileQuery($this, $generator);
    }

    /**
     * Will iterate over every specified part. Traversing functions can aggregate
     * results using variables in the closure or instance variables. This function
     * is commonly used as a way for traversing all query parts that
     * are going to be used for constructing a query.
     *
     * The callback will receive 2 parameters, the first one is the value of the query
     * part that is being iterated and the second the name of such part.
     *
     * ### Example:
     * ```
     * $query->select(['title'])->from('articles')->traverse(function ($value, $clause) {
     *     if ($clause === 'select') {
     *         var_dump($value);
     *     }
     * }, ['select', 'from']);
     * ```
     *
     * @param callable $visitor A function or callable to be executed for each part
     * @param array $parts The query clauses to traverse
     * @return $this
     */
    public function traverse(callable $visitor, array $parts = [])
    {
        $parts = $parts ?: array_keys($this->_parts);
        foreach ($parts as $name) {
            $visitor($this->_parts[$name], $name);
        }

        return $this;
    }

    /**
     * Adds new fields to be returned by a SELECT statement when this query is
     * executed. Fields can be passed as an array of strings, array of expression
     * objects, a single expression or a single string.
     *
     * If an array is passed, keys will be used to alias fields using the value as the
     * real field to be aliased. It is possible to alias strings, Expression objects or
     * even other Query objects.
     *
     * If a callable function is passed, the returning array of the function will
     * be used as the list of fields.
     *
     * By default this function will append any passed argument to the list of fields
     * to be selected, unless the second argument is set to true.
     *
     * ### Examples:
     *
     * ```
     * $query->select(['id', 'title']); // Produces SELECT id, title
     * $query->select(['author' => 'author_id']); // Appends author: SELECT id, title, author_id as author
     * $query->select('id', true); // Resets the list: SELECT id
     * $query->select(['total' => $countQuery]); // SELECT id, (SELECT ...) AS total
     * $query->select(function ($query) {
     *     return ['article_id', 'total' => $query->count('*')];
     * })
     * ```
     *
     * By default no fields are selected, if you have an instance of `Cake\ORM\Query` and try to append
     * fields you should also call `Cake\ORM\Query::enableAutoFields()` to select the default fields
     * from the table.
     *
     * @param array|\Cake\Database\ExpressionInterface|string|callable $fields fields to be added to the list.
     * @param bool $overwrite whether to reset fields with passed list or not
     * @return $this
     */
    public function select($fields = [], $overwrite = false)
    {
        if (!is_string($fields) && is_callable($fields)) {
            $fields = $fields($this);
        }

        if (!is_array($fields)) {
            $fields = [$fields];
        }

        if ($overwrite) {
            $this->_parts['select'] = $fields;
        } else {
            $this->_parts['select'] = array_merge($this->_parts['select'], $fields);
        }

        $this->_dirty();
        $this->_type = 'select';

        return $this;
    }

    /**
     * Adds a DISTINCT clause to the query to remove duplicates from the result set.
     * This clause can only be used for select statements.
     *
     * If you wish to filter duplicates based of those rows sharing a particular field
     * or set of fields, you may pass an array of fields to filter on. Beware that
     * this option might not be fully supported in all database systems.
     *
     * ### Examples:
     *
     * ```
     * // Filters products with the same name and city
     * $query->select(['name', 'city'])->from('products')->distinct();
     *
     * // Filters products in the same city
     * $query->distinct(['city']);
     * $query->distinct('city');
     *
     * // Filter products with the same name
     * $query->distinct(['name'], true);
     * $query->distinct('name', true);
     * ```
     *
     * @param array|\Cake\Database\ExpressionInterface|string|bool $on Enable/disable distinct class
     * or list of fields to be filtered on
     * @param bool $overwrite whether to reset fields with passed list or not
     * @return $this
     */
    public function distinct($on = [], $overwrite = false)
    {
        if ($on === []) {
            $on = true;
        } elseif (is_string($on)) {
            $on = [$on];
        }

        if (is_array($on)) {
            $merge = [];
            if (is_array($this->_parts['distinct'])) {
                $merge = $this->_parts['distinct'];
            }
            $on = $overwrite ? array_values($on) : array_merge($merge, array_values($on));
        }

        $this->_parts['distinct'] = $on;
        $this->_dirty();

        return $this;
    }

    /**
     * Adds a single or multiple SELECT modifiers to be used in the SELECT.
     *
     * By default this function will append any passed argument to the list of modifiers
     * to be applied, unless the second argument is set to true.
     *
     * ### Example:
     *
     * ```
     * // Ignore cache query in MySQL
     * $query->select(['name', 'city'])->from('products')->modifier('SQL_NO_CACHE');
     * // It will produce the SQL: SELECT SQL_NO_CACHE name, city FROM products
     *
     * // Or with multiple modifiers
     * $query->select(['name', 'city'])->from('products')->modifier(['HIGH_PRIORITY', 'SQL_NO_CACHE']);
     * // It will produce the SQL: SELECT HIGH_PRIORITY SQL_NO_CACHE name, city FROM products
     * ```
     *
     * @param array|\Cake\Database\ExpressionInterface|string $modifiers modifiers to be applied to the query
     * @param bool $overwrite whether to reset order with field list or not
     * @return $this
     */
    public function modifier($modifiers, $overwrite = false)
    {
        $this->_dirty();
        if ($overwrite) {
            $this->_parts['modifier'] = [];
        }
        $this->_parts['modifier'] = array_merge($this->_parts['modifier'], (array)$modifiers);

        return $this;
    }

    /**
     * Adds a single or multiple tables to be used in the FROM clause for this query.
     * Tables can be passed as an array of strings, array of expression
     * objects, a single expression or a single string.
     *
     * If an array is passed, keys will be used to alias tables using the value as the
     * real field to be aliased. It is possible to alias strings, ExpressionInterface objects or
     * even other Query objects.
     *
     * By default this function will append any passed argument to the list of tables
     * to be selected from, unless the second argument is set to true.
     *
     * This method can be used for select, update and delete statements.
     *
     * ### Examples:
     *
     * ```
     * $query->from(['p' => 'posts']); // Produces FROM posts p
     * $query->from('authors'); // Appends authors: FROM posts p, authors
     * $query->from(['products'], true); // Resets the list: FROM products
     * $query->from(['sub' => $countQuery]); // FROM (SELECT ...) sub
     * ```
     *
     * @param array|string $tables tables to be added to the list. This argument, can be
     *  passed as an array of strings, array of expression objects, or a single string. See
     *  the examples above for the valid call types.
     * @param bool $overwrite whether to reset tables with passed list or not
     * @return $this|array
     */
    public function from($tables = [], $overwrite = false)
    {
        if (empty($tables)) {
            return $this->_parts['from'];
        }

        $tables = (array)$tables;

        if ($overwrite) {
            $this->_parts['from'] = $tables;
        } else {
            $this->_parts['from'] = array_merge($this->_parts['from'], $tables);
        }

        $this->_dirty();

        return $this;
    }

    /**
     * Adds a single or multiple tables to be used as JOIN clauses to this query.
     * Tables can be passed as an array of strings, an array describing the
     * join parts, an array with multiple join descriptions, or a single string.
     *
     * By default this function will append any passed argument to the list of tables
     * to be joined, unless the third argument is set to true.
     *
     * When no join type is specified an INNER JOIN is used by default:
     * `$query->join(['authors'])` will produce `INNER JOIN authors ON 1 = 1`
     *
     * It is also possible to alias joins using the array key:
     * `$query->join(['a' => 'authors'])`` will produce `INNER JOIN authors a ON 1 = 1`
     *
     * A join can be fully described and aliased using the array notation:
     *
     * ```
     * $query->join([
     *     'a' => [
     *         'table' => 'authors',
     *         'type' => 'LEFT',
     *         'conditions' => 'a.id = b.author_id'
     *     ]
     * ]);
     * // Produces LEFT JOIN authors a ON a.id = b.author_id
     * ```
     *
     * You can even specify multiple joins in an array, including the full description:
     *
     * ```
     * $query->join([
     *     'a' => [
     *         'table' => 'authors',
     *         'type' => 'LEFT',
     *         'conditions' => 'a.id = b.author_id'
     *     ],
     *     'p' => [
     *         'table' => 'publishers',
     *         'type' => 'INNER',
     *         'conditions' => 'p.id = b.publisher_id AND p.name = "Cake Software Foundation"'
     *     ]
     * ]);
     * // LEFT JOIN authors a ON a.id = b.author_id
     * // INNER JOIN publishers p ON p.id = b.publisher_id AND p.name = "Cake Software Foundation"
     * ```
     *
     * ### Using conditions and types
     *
     * Conditions can be expressed, as in the examples above, using a string for comparing
     * columns, or string with already quoted literal values. Additionally it is
     * possible to use conditions expressed in arrays or expression objects.
     *
     * When using arrays for expressing conditions, it is often desirable to convert
     * the literal values to the correct database representation. This is achieved
     * using the second parameter of this function.
     *
     * ```
     * $query->join(['a' => [
     *     'table' => 'articles',
     *     'conditions' => [
     *         'a.posted >=' => new DateTime('-3 days'),
     *         'a.published' => true,
     *         'a.author_id = authors.id'
     *     ]
     * ]], ['a.posted' => 'datetime', 'a.published' => 'boolean'])
     * ```
     *
     * ### Overwriting joins
     *
     * When creating aliased joins using the array notation, you can override
     * previous join definitions by using the same alias in consequent
     * calls to this function or you can replace all previously defined joins
     * with another list if the third parameter for this function is set to true.
     *
     * ```
     * $query->join(['alias' => 'table']); // joins table with as alias
     * $query->join(['alias' => 'another_table']); // joins another_table with as alias
     * $query->join(['something' => 'different_table'], [], true); // resets joins list
     * ```
     *
     * @param array|string|null $tables list of tables to be joined in the query
     * @param array $types associative array of type names used to bind values to query
     * @param bool $overwrite whether to reset joins with passed list or not
     * @see \Cake\Database\Type
     * @return $this|array
     */
    public function join($tables = null, $types = [], $overwrite = false)
    {
        if ($tables === null) {
            return $this->_parts['join'];
        }

        if (is_string($tables) || isset($tables['table'])) {
            $tables = [$tables];
        }

        $joins = [];
        $i = count($this->_parts['join']);
        foreach ($tables as $alias => $t) {
            if (!is_array($t)) {
                $t = ['table' => $t, 'conditions' => $this->newExpr()];
            }

            if (!is_string($t['conditions']) && is_callable($t['conditions'])) {
                $t['conditions'] = $t['conditions']($this->newExpr(), $this);
            }

            if (!($t['conditions'] instanceof ExpressionInterface)) {
                $t['conditions'] = $this->newExpr()->add($t['conditions'], $types);
            }
            $alias = is_string($alias) ? $alias : null;
            $joins[$alias ?: $i++] = $t + ['type' => 'INNER', 'alias' => $alias];
        }

        if ($overwrite) {
            $this->_parts['join'] = $joins;
        } else {
            $this->_parts['join'] = array_merge($this->_parts['join'], $joins);
        }

        $this->_dirty();

        return $this;
    }

    /**
     * Remove a join if it has been defined.
     *
     * Useful when you are redefining joins or want to re-order
     * the join clauses.
     *
     * @param string $name The alias/name of the join to remove.
     * @return $this
     */
    public function removeJoin($name)
    {
        unset($this->_parts['join'][$name]);
        $this->_dirty();

        return $this;
    }

    /**
     * Adds a single LEFT JOIN clause to the query.
     *
     * This is a shorthand method for building joins via `join()`.
     *
     * The table name can be passed as a string, or as an array in case it needs to
     * be aliased:
     *
     * ```
     * // LEFT JOIN authors ON authors.id = posts.author_id
     * $query->leftJoin('authors', 'authors.id = posts.author_id');
     *
     * // LEFT JOIN authors a ON a.id = posts.author_id
     * $query->leftJoin(['a' => 'authors'], 'a.id = posts.author_id');
     * ```
     *
     * Conditions can be passed as strings, arrays, or expression objects. When
     * using arrays it is possible to combine them with the `$types` parameter
     * in order to define how to convert the values:
     *
     * ```
     * $query->leftJoin(['a' => 'articles'], [
     *      'a.posted >=' => new DateTime('-3 days'),
     *      'a.published' => true,
     *      'a.author_id = authors.id'
     * ], ['a.posted' => 'datetime', 'a.published' => 'boolean']);
     * ```
     *
     * See `join()` for further details on conditions and types.
     *
     * @param string|array $table The table to join with
     * @param string|array|\Cake\Database\ExpressionInterface $conditions The conditions
     * to use for joining.
     * @param array $types a list of types associated to the conditions used for converting
     * values to the corresponding database representation.
     * @return $this
     */
    public function leftJoin($table, $conditions = [], $types = [])
    {
        return $this->join($this->_makeJoin($table, $conditions, 'LEFT'), $types);
    }

    /**
     * Adds a single RIGHT JOIN clause to the query.
     *
     * This is a shorthand method for building joins via `join()`.
     *
     * The arguments of this method are identical to the `leftJoin()` shorthand, please refer
     * to that methods description for further details.
     *
     * @param string|array $table The table to join with
     * @param string|array|\Cake\Database\ExpressionInterface $conditions The conditions
     * to use for joining.
     * @param array $types a list of types associated to the conditions used for converting
     * values to the corresponding database representation.
     * @return $this
     */
    public function rightJoin($table, $conditions = [], $types = [])
    {
        return $this->join($this->_makeJoin($table, $conditions, 'RIGHT'), $types);
    }

    /**
     * Adds a single INNER JOIN clause to the query.
     *
     * This is a shorthand method for building joins via `join()`.
     *
     * The arguments of this method are identical to the `leftJoin()` shorthand, please refer
     * to that methods description for further details.
     *
     * @param string|array $table The table to join with
     * @param string|array|\Cake\Database\ExpressionInterface $conditions The conditions
     * to use for joining.
     * @param array $types a list of types associated to the conditions used for converting
     * values to the corresponding database representation.
     * @return $this
     */
    public function innerJoin($table, $conditions = [], $types = [])
    {
        return $this->join($this->_makeJoin($table, $conditions, 'INNER'), $types);
    }

    /**
     * Returns an array that can be passed to the join method describing a single join clause
     *
     * @param string|array $table The table to join with
     * @param string|array|\Cake\Database\ExpressionInterface $conditions The conditions
     * to use for joining.
     * @param string $type the join type to use
     * @return array
     */
    protected function _makeJoin($table, $conditions, $type)
    {
        $alias = $table;

        if (is_array($table)) {
            $alias = key($table);
            $table = current($table);
        }

        return [
            $alias => [
                'table' => $table,
                'conditions' => $conditions,
                'type' => $type
            ]
        ];
    }

    /**
     * Adds a condition or set of conditions to be used in the WHERE clause for this
     * query. Conditions can be expressed as an array of fields as keys with
     * comparison operators in it, the values for the array will be used for comparing
     * the field to such literal. Finally, conditions can be expressed as a single
     * string or an array of strings.
     *
     * When using arrays, each entry will be joined to the rest of the conditions using
     * an AND operator. Consecutive calls to this function will also join the new
     * conditions specified using the AND operator. Additionally, values can be
     * expressed using expression objects which can include other query objects.
     *
     * Any conditions created with this methods can be used with any SELECT, UPDATE
     * and DELETE type of queries.
     *
     * ### Conditions using operators:
     *
     * ```
     * $query->where([
     *     'posted >=' => new DateTime('3 days ago'),
     *     'title LIKE' => 'Hello W%',
     *     'author_id' => 1,
     * ], ['posted' => 'datetime']);
     * ```
     *
     * The previous example produces:
     *
     * `WHERE posted >= 2012-01-27 AND title LIKE 'Hello W%' AND author_id = 1`
     *
     * Second parameter is used to specify what type is expected for each passed
     * key. Valid types can be used from the mapped with Database\Type class.
     *
     * ### Nesting conditions with conjunctions:
     *
     * ```
     * $query->where([
     *     'author_id !=' => 1,
     *     'OR' => ['published' => true, 'posted <' => new DateTime('now')],
     *     'NOT' => ['title' => 'Hello']
     * ], ['published' => boolean, 'posted' => 'datetime']
     * ```
     *
     * The previous example produces:
     *
     * `WHERE author_id = 1 AND (published = 1 OR posted < '2012-02-01') AND NOT (title = 'Hello')`
     *
     * You can nest conditions using conjunctions as much as you like. Sometimes, you
     * may want to define 2 different options for the same key, in that case, you can
     * wrap each condition inside a new array:
     *
     * `$query->where(['OR' => [['published' => false], ['published' => true]])`
     *
     * Keep in mind that every time you call where() with the third param set to false
     * (default), it will join the passed conditions to the previous stored list using
     * the AND operator. Also, using the same array key twice in consecutive calls to
     * this method will not override the previous value.
     *
     * ### Using expressions objects:
     *
     * ```
     * $exp = $query->newExpr()->add(['id !=' => 100, 'author_id' != 1])->tieWith('OR');
     * $query->where(['published' => true], ['published' => 'boolean'])->where($exp);
     * ```
     *
     * The previous example produces:
     *
     * `WHERE (id != 100 OR author_id != 1) AND published = 1`
     *
     * Other Query objects that be used as conditions for any field.
     *
     * ### Adding conditions in multiple steps:
     *
     * You can use callable functions to construct complex expressions, functions
     * receive as first argument a new QueryExpression object and this query instance
     * as second argument. Functions must return an expression object, that will be
     * added the list of conditions for the query using the AND operator.
     *
     * ```
     * $query
     *   ->where(['title !=' => 'Hello World'])
     *   ->where(function ($exp, $query) {
     *     $or = $exp->or_(['id' => 1]);
     *     $and = $exp->and_(['id >' => 2, 'id <' => 10]);
     *    return $or->add($and);
     *   });
     * ```
     *
     * * The previous example produces:
     *
     * `WHERE title != 'Hello World' AND (id = 1 OR (id > 2 AND id < 10))`
     *
     * ### Conditions as strings:
     *
     * ```
     * $query->where(['articles.author_id = authors.id', 'modified IS NULL']);
     * ```
     *
     * The previous example produces:
     *
     * `WHERE articles.author_id = authors.id AND modified IS NULL`
     *
     * Please note that when using the array notation or the expression objects, all
     * values will be correctly quoted and transformed to the correspondent database
     * data type automatically for you, thus securing your application from SQL injections.
     * If you use string conditions make sure that your values are correctly quoted.
     * The safest thing you can do is to never use string conditions.
     *
     * @param string|array|\Cake\Database\ExpressionInterface|callable|null $conditions The conditions to filter on.
     * @param array $types associative array of type names used to bind values to query
     * @param bool $overwrite whether to reset conditions with passed list or not
     * @see \Cake\Database\Type
     * @see \Cake\Database\Expression\QueryExpression
     * @return $this
     */
    public function where($conditions = null, $types = [], $overwrite = false)
    {
        if ($overwrite) {
            $this->_parts['where'] = $this->newExpr();
        }
        $this->_conjugate('where', $conditions, 'AND', $types);

        return $this;
    }

    /**
     * Connects any previously defined set of conditions to the provided list
     * using the AND operator. This function accepts the conditions list in the same
     * format as the method `where` does, hence you can use arrays, expression objects
     * callback functions or strings.
     *
     * It is important to notice that when calling this function, any previous set
     * of conditions defined for this query will be treated as a single argument for
     * the AND operator. This function will not only operate the most recently defined
     * condition, but all the conditions as a whole.
     *
     * When using an array for defining conditions, creating constraints form each
     * array entry will use the same logic as with the `where()` function. This means
     * that each array entry will be joined to the other using the AND operator, unless
     * you nest the conditions in the array using other operator.
     *
     * ### Examples:
     *
     * ```
     * $query->where(['title' => 'Hello World')->andWhere(['author_id' => 1]);
     * ```
     *
     * Will produce:
     *
     * `WHERE title = 'Hello World' AND author_id = 1`
     *
     * ```
     * $query
     *   ->where(['OR' => ['published' => false, 'published is NULL']])
     *   ->andWhere(['author_id' => 1, 'comments_count >' => 10])
     * ```
     *
     * Produces:
     *
     * `WHERE (published = 0 OR published IS NULL) AND author_id = 1 AND comments_count > 10`
     *
     * ```
     * $query
     *   ->where(['title' => 'Foo'])
     *   ->andWhere(function ($exp, $query) {
     *     return $exp
     *       ->or_(['author_id' => 1])
     *       ->add(['author_id' => 2]);
     *   });
     * ```
     *
     * Generates the following conditions:
     *
     * `WHERE (title = 'Foo') AND (author_id = 1 OR author_id = 2)`
     *
     * @param string|array|\Cake\Database\ExpressionInterface|callable $conditions The conditions to add with AND.
     * @param array $types associative array of type names used to bind values to query
     * @see \Cake\Database\Query::where()
     * @see \Cake\Database\Type
     * @return $this
     */
    public function andWhere($conditions, $types = [])
    {
        $this->_conjugate('where', $conditions, 'AND', $types);

        return $this;
    }

    /**
     * Connects any previously defined set of conditions to the provided list
     * using the OR operator. This function accepts the conditions list in the same
     * format as the method `where` does, hence you can use arrays, expression objects
     * callback functions or strings.
     *
     * It is important to notice that when calling this function, any previous set
     * of conditions defined for this query will be treated as a single argument for
     * the OR operator. This function will not only operate the most recently defined
     * condition, but all the conditions as a whole.
     *
     * When using an array for defining conditions, creating constraints form each
     * array entry will use the same logic as with the `where()` function. This means
     * that each array entry will be joined to the other using the OR operator, unless
     * you nest the conditions in the array using other operator.
     *
     * ### Examples:
     *
     * ```
     * $query->where(['title' => 'Hello World')->orWhere(['title' => 'Foo']);
     * ```
     *
     * Will produce:
     *
     * `WHERE title = 'Hello World' OR title = 'Foo'`
     *
     * ```
     * $query
     *   ->where(['OR' => ['published' => false, 'published is NULL']])
     *   ->orWhere(['author_id' => 1, 'comments_count >' => 10])
     * ```
     *
     * Produces:
     *
     * `WHERE (published = 0 OR published IS NULL) OR (author_id = 1 AND comments_count > 10)`
     *
     * ```
     * $query
     *   ->where(['title' => 'Foo'])
     *   ->orWhere(function ($exp, $query) {
     *     return $exp
     *       ->or_(['author_id' => 1])
     *       ->add(['author_id' => 2]);
     *   });
     * ```
     *
     * Generates the following conditions:
     *
     * `WHERE (title = 'Foo') OR (author_id = 1 OR author_id = 2)`
     *
     * @param string|array|\Cake\Database\ExpressionInterface|callable $conditions The conditions to add with OR.
     * @param array $types associative array of type names used to bind values to query
     * @see \Cake\Database\Query::where()
     * @see \Cake\Database\Type
     * @return $this
     * @deprecated 3.5.0 This method creates hard to predict SQL based on the current query state.
     *   Use `Query::where()` instead as it has more predicatable and easier to understand behavior.
     */
    public function orWhere($conditions, $types = [])
    {
        $this->_conjugate('where', $conditions, 'OR', $types);

        return $this;
    }

    /**
     * Adds a single or multiple fields to be used in the ORDER clause for this query.
     * Fields can be passed as an array of strings, array of expression
     * objects, a single expression or a single string.
     *
     * If an array is passed, keys will be used as the field itself and the value will
     * represent the order in which such field should be ordered. When called multiple
     * times with the same fields as key, the last order definition will prevail over
     * the others.
     *
     * By default this function will append any passed argument to the list of fields
     * to be selected, unless the second argument is set to true.
     *
     * ### Examples:
     *
     * ```
     * $query->order(['title' => 'DESC', 'author_id' => 'ASC']);
     * ```
     *
     * Produces:
     *
     * `ORDER BY title DESC, author_id ASC`
     *
     * ```
     * $query->order(['title' => 'DESC NULLS FIRST'])->order('author_id');
     * ```
     *
     * Will generate:
     *
     * `ORDER BY title DESC NULLS FIRST, author_id`
     *
     * ```
     * $expression = $query->newExpr()->add(['id % 2 = 0']);
     * $query->order($expression)->order(['title' => 'ASC']);
     * ```
     *
     * Will become:
     *
     * `ORDER BY (id %2 = 0), title ASC`
     *
     * If you need to set complex expressions as order conditions, you
     * should use `orderAsc()` or `orderDesc()`.
     *
     * @param array|\Cake\Database\ExpressionInterface|string $fields fields to be added to the list
     * @param bool $overwrite whether to reset order with field list or not
     * @return $this
     */
    public function order($fields, $overwrite = false)
    {
        if ($overwrite) {
            $this->_parts['order'] = null;
        }

        if (!$fields) {
            return $this;
        }

        if (!$this->_parts['order']) {
            $this->_parts['order'] = new OrderByExpression();
        }
        $this->_conjugate('order', $fields, '', []);

        return $this;
    }

    /**
     * Add an ORDER BY clause with an ASC direction.
     *
     * This method allows you to set complex expressions
     * as order conditions unlike order()
     *
     * @param string|\Cake\Database\Expression\QueryExpression $field The field to order on.
     * @param bool $overwrite Whether or not to reset the order clauses.
     * @return $this
     */
    public function orderAsc($field, $overwrite = false)
    {
        if ($overwrite) {
            $this->_parts['order'] = null;
        }
        if (!$field) {
            return $this;
        }

        if (!$this->_parts['order']) {
            $this->_parts['order'] = new OrderByExpression();
        }
        $this->_parts['order']->add(new OrderClauseExpression($field, 'ASC'));

        return $this;
    }

    /**
     * Add an ORDER BY clause with a DESC direction.
     *
     * This method allows you to set complex expressions
     * as order conditions unlike order()
     *
     * @param string|\Cake\Database\Expression\QueryExpression $field The field to order on.
     * @param bool $overwrite Whether or not to reset the order clauses.
     * @return $this
     */
    public function orderDesc($field, $overwrite = false)
    {
        if ($overwrite) {
            $this->_parts['order'] = null;
        }
        if (!$field) {
            return $this;
        }

        if (!$this->_parts['order']) {
            $this->_parts['order'] = new OrderByExpression();
        }
        $this->_parts['order']->add(new OrderClauseExpression($field, 'DESC'));

        return $this;
    }

    /**
     * Adds a single or multiple fields to be used in the GROUP BY clause for this query.
     * Fields can be passed as an array of strings, array of expression
     * objects, a single expression or a single string.
     *
     * By default this function will append any passed argument to the list of fields
     * to be grouped, unless the second argument is set to true.
     *
     * ### Examples:
     *
     * ```
     * // Produces GROUP BY id, title
     * $query->group(['id', 'title']);
     *
     * // Produces GROUP BY title
     * $query->group('title');
     * ```
     *
     * @param array|\Cake\Database\ExpressionInterface|string $fields fields to be added to the list
     * @param bool $overwrite whether to reset fields with passed list or not
     * @return $this
     */
    public function group($fields, $overwrite = false)
    {
        if ($overwrite) {
            $this->_parts['group'] = [];
        }

        if (!is_array($fields)) {
            $fields = [$fields];
        }

        $this->_parts['group'] = array_merge($this->_parts['group'], array_values($fields));
        $this->_dirty();

        return $this;
    }

    /**
     * Adds a condition or set of conditions to be used in the HAVING clause for this
     * query. This method operates in exactly the same way as the method `where()`
     * does. Please refer to its documentation for an insight on how to using each
     * parameter.
     *
     * @param string|array|\Cake\Database\ExpressionInterface|callable|null $conditions The having conditions.
     * @param array $types associative array of type names used to bind values to query
     * @param bool $overwrite whether to reset conditions with passed list or not
     * @see \Cake\Database\Query::where()
     * @return $this
     */
    public function having($conditions = null, $types = [], $overwrite = false)
    {
        if ($overwrite) {
            $this->_parts['having'] = $this->newExpr();
        }
        $this->_conjugate('having', $conditions, 'AND', $types);

        return $this;
    }

    /**
     * Connects any previously defined set of conditions to the provided list
     * using the AND operator in the HAVING clause. This method operates in exactly
     * the same way as the method `andWhere()` does. Please refer to its
     * documentation for an insight on how to using each parameter.
     *
     * @param string|array|\Cake\Database\ExpressionInterface|callable $conditions The AND conditions for HAVING.
     * @param array $types associative array of type names used to bind values to query
     * @see \Cake\Database\Query::andWhere()
     * @return $this
     */
    public function andHaving($conditions, $types = [])
    {
        $this->_conjugate('having', $conditions, 'AND', $types);

        return $this;
    }

    /**
     * Connects any previously defined set of conditions to the provided list
     * using the OR operator in the HAVING clause. This method operates in exactly
     * the same way as the method `orWhere()` does. Please refer to its
     * documentation for an insight on how to using each parameter.
     *
     * @param string|array|\Cake\Database\ExpressionInterface|callable $conditions The OR conditions for HAVING.
     * @param array $types associative array of type names used to bind values to query.
     * @see \Cake\Database\Query::orWhere()
     * @return $this
     * @deprecated 3.5.0 This method creates hard to predict SQL based on the current query state.
     *   Use `Query::having()` instead as it has more predicatable and easier to understand behavior.
     */
    public function orHaving($conditions, $types = [])
    {
        $this->_conjugate('having', $conditions, 'OR', $types);

        return $this;
    }

    /**
     * Set the page of results you want.
     *
     * This method provides an easier to use interface to set the limit + offset
     * in the record set you want as results. If empty the limit will default to
     * the existing limit clause, and if that too is empty, then `25` will be used.
     *
     * Pages should start at 1.
     *
     * @param int $num The page number you want.
     * @param int|null $limit The number of rows you want in the page. If null
     *  the current limit clause will be used.
     * @return $this
     */
    public function page($num, $limit = null)
    {
        if ($limit !== null) {
            $this->limit($limit);
        }
        $limit = $this->clause('limit');
        if ($limit === null) {
            $limit = 25;
            $this->limit($limit);
        }
        $offset = ($num - 1) * $limit;
        if (PHP_INT_MAX <= $offset) {
            $offset = PHP_INT_MAX;
        }
        $this->offset((int)$offset);

        return $this;
    }

    /**
     * Sets the number of records that should be retrieved from database,
     * accepts an integer or an expression object that evaluates to an integer.
     * In some databases, this operation might not be supported or will require
     * the query to be transformed in order to limit the result set size.
     *
     * ### Examples
     *
     * ```
     * $query->limit(10) // generates LIMIT 10
     * $query->limit($query->newExpr()->add(['1 + 1'])); // LIMIT (1 + 1)
     * ```
     *
     * @param int|\Cake\Database\ExpressionInterface $num number of records to be returned
     * @return $this
     */
    public function limit($num)
    {
        $this->_dirty();
        if ($num !== null && !is_object($num)) {
            $num = (int)$num;
        }
        $this->_parts['limit'] = $num;

        return $this;
    }

    /**
     * Sets the number of records that should be skipped from the original result set
     * This is commonly used for paginating large results. Accepts an integer or an
     * expression object that evaluates to an integer.
     *
     * In some databases, this operation might not be supported or will require
     * the query to be transformed in order to limit the result set size.
     *
     * ### Examples
     *
     * ```
     * $query->offset(10) // generates OFFSET 10
     * $query->offset($query->newExpr()->add(['1 + 1'])); // OFFSET (1 + 1)
     * ```
     *
     * @param int|\Cake\Database\ExpressionInterface $num number of records to be skipped
     * @return $this
     */
    public function offset($num)
    {
        $this->_dirty();
        if ($num !== null && !is_object($num)) {
            $num = (int)$num;
        }
        $this->_parts['offset'] = $num;

        return $this;
    }

    /**
     * Adds a complete query to be used in conjunction with an UNION operator with
     * this query. This is used to combine the result set of this query with the one
     * that will be returned by the passed query. You can add as many queries as you
     * required by calling multiple times this method with different queries.
     *
     * By default, the UNION operator will remove duplicate rows, if you wish to include
     * every row for all queries, use unionAll().
     *
     * ### Examples
     *
     * ```
     * $union = (new Query($conn))->select(['id', 'title'])->from(['a' => 'articles']);
     * $query->select(['id', 'name'])->from(['d' => 'things'])->union($union);
     * ```
     *
     * Will produce:
     *
     * `SELECT id, name FROM things d UNION SELECT id, title FROM articles a`
     *
     * @param string|\Cake\Database\Query $query full SQL query to be used in UNION operator
     * @param bool $overwrite whether to reset the list of queries to be operated or not
     * @return $this
     */
    public function union($query, $overwrite = false)
    {
        if ($overwrite) {
            $this->_parts['union'] = [];
        }
        $this->_parts['union'][] = [
            'all' => false,
            'query' => $query
        ];
        $this->_dirty();

        return $this;
    }

    /**
     * Adds a complete query to be used in conjunction with the UNION ALL operator with
     * this query. This is used to combine the result set of this query with the one
     * that will be returned by the passed query. You can add as many queries as you
     * required by calling multiple times this method with different queries.
     *
     * Unlike UNION, UNION ALL will not remove duplicate rows.
     *
     * ```
     * $union = (new Query($conn))->select(['id', 'title'])->from(['a' => 'articles']);
     * $query->select(['id', 'name'])->from(['d' => 'things'])->unionAll($union);
     * ```
     *
     * Will produce:
     *
     * `SELECT id, name FROM things d UNION ALL SELECT id, title FROM articles a`
     *
     * @param string|\Cake\Database\Query $query full SQL query to be used in UNION operator
     * @param bool $overwrite whether to reset the list of queries to be operated or not
     * @return $this
     */
    public function unionAll($query, $overwrite = false)
    {
        if ($overwrite) {
            $this->_parts['union'] = [];
        }
        $this->_parts['union'][] = [
            'all' => true,
            'query' => $query
        ];
        $this->_dirty();

        return $this;
    }

    /**
     * Create an insert query.
     *
     * Note calling this method will reset any data previously set
     * with Query::values().
     *
     * @param array $columns The columns to insert into.
     * @param array $types A map between columns & their datatypes.
     * @return $this
     * @throws \RuntimeException When there are 0 columns.
     */
    public function insert(array $columns, array $types = [])
    {
        if (empty($columns)) {
            throw new RuntimeException('At least 1 column is required to perform an insert.');
        }
        $this->_dirty();
        $this->_type = 'insert';
        $this->_parts['insert'][1] = $columns;
        if (!$this->_parts['values']) {
            $this->_parts['values'] = new ValuesExpression($columns, $this->getTypeMap()->setTypes($types));
        } else {
            $this->_parts['values']->setColumns($columns);
        }

        return $this;
    }

    /**
     * Set the table name for insert queries.
     *
     * @param string $table The table name to insert into.
     * @return $this
     */
    public function into($table)
    {
        $this->_dirty();
        $this->_type = 'insert';
        $this->_parts['insert'][0] = $table;

        return $this;
    }

    /**
     * Set the values for an insert query.
     *
     * Multi inserts can be performed by calling values() more than one time,
     * or by providing an array of value sets. Additionally $data can be a Query
     * instance to insert data from another SELECT statement.
     *
     * @param array|\Cake\Database\Query $data The data to insert.
     * @return $this
     * @throws \Cake\Database\Exception if you try to set values before declaring columns.
     *   Or if you try to set values on non-insert queries.
     */
    public function values($data)
    {
        if ($this->_type !== 'insert') {
            throw new Exception(
                'You cannot add values before defining columns to use.'
            );
        }
        if (empty($this->_parts['insert'])) {
            throw new Exception(
                'You cannot add values before defining columns to use.'
            );
        }

        $this->_dirty();
        if ($data instanceof ValuesExpression) {
            $this->_parts['values'] = $data;

            return $this;
        }

        $this->_parts['values']->add($data);

        return $this;
    }

    /**
     * Create an update query.
     *
     * Can be combined with set() and where() methods to create update queries.
     *
     * @param string|\Cake\Database\ExpressionInterface $table The table you want to update.
     * @return $this
     */
    public function update($table)
    {
        if (!is_string($table) && !($table instanceof ExpressionInterface)) {
            $text = 'Table must be of type string or "%s", got "%s"';
            $message = sprintf($text, ExpressionInterface::class, gettype($table));
            throw new InvalidArgumentException($message);
        }

        $this->_dirty();
        $this->_type = 'update';
        $this->_parts['update'][0] = $table;

        return $this;
    }

    /**
     * Set one or many fields to update.
     *
     * ### Examples
     *
     * Passing a string:
     *
     * ```
     * $query->update('articles')->set('title', 'The Title');
     * ```
     *
     * Passing an array:
     *
     * ```
     * $query->update('articles')->set(['title' => 'The Title'], ['title' => 'string']);
     * ```
     *
     * Passing a callable:
     *
     * ```
     * $query->update('articles')->set(function ($exp) {
     *   return $exp->eq('title', 'The title', 'string');
     * });
     * ```
     *
     * @param string|array|callable|\Cake\Database\Expression\QueryExpression $key The column name or array of keys
     *    + values to set. This can also be a QueryExpression containing a SQL fragment.
     *    It can also be a callable, that is required to return an expression object.
     * @param mixed $value The value to update $key to. Can be null if $key is an
     *    array or QueryExpression. When $key is an array, this parameter will be
     *    used as $types instead.
     * @param array $types The column types to treat data as.
     * @return $this
     */
    public function set($key, $value = null, $types = [])
    {
        if (empty($this->_parts['set'])) {
            $this->_parts['set'] = $this->newExpr()->setConjunction(',');
        }

        if ($this->_parts['set']->isCallable($key)) {
            $exp = $this->newExpr()->setConjunction(',');
            $this->_parts['set']->add($key($exp));

            return $this;
        }

        if (is_array($key) || $key instanceof ExpressionInterface) {
            $types = (array)$value;
            $this->_parts['set']->add($key, $types);

            return $this;
        }

        if (is_string($types) && is_string($key)) {
            $types = [$key => $types];
        }
        $this->_parts['set']->eq($key, $value, $types);

        return $this;
    }

    /**
     * Create a delete query.
     *
     * Can be combined with from(), where() and other methods to
     * create delete queries with specific conditions.
     *
     * @param string|null $table The table to use when deleting.
     * @return $this
     */
    public function delete($table = null)
    {
        $this->_dirty();
        $this->_type = 'delete';
        if ($table !== null) {
            $this->from($table);
        }

        return $this;
    }

    /**
     * A string or expression that will be appended to the generated query
     *
     * ### Examples:
     * ```
     * $query->select('id')->where(['author_id' => 1])->epilog('FOR UPDATE');
     * $query
     *  ->insert('articles', ['title'])
     *  ->values(['author_id' => 1])
     *  ->epilog('RETURNING id');
     * ```
     *
     * @param string|\Cake\Database\Expression\QueryExpression|null $expression The expression to be appended
     * @return $this
     */
    public function epilog($expression = null)
    {
        $this->_dirty();
        $this->_parts['epilog'] = $expression;

        return $this;
    }

    /**
     * Returns the type of this query (select, insert, update, delete)
     *
     * @return string
     */
    public function type()
    {
        return $this->_type;
    }

    /**
     * Returns a new QueryExpression object. This is a handy function when
     * building complex queries using a fluent interface. You can also override
     * this function in subclasses to use a more specialized QueryExpression class
     * if required.
     *
     * You can optionally pass a single raw SQL string or an array or expressions in
     * any format accepted by \Cake\Database\Expression\QueryExpression:
     *
     * ```
     * $expression = $query->newExpr(); // Returns an empty expression object
     * $expression = $query->newExpr('Table.column = Table2.column'); // Return a raw SQL expression
     * ```
     *
     * @param mixed $rawExpression A string, array or anything you want wrapped in an expression object
     * @return \Cake\Database\Expression\QueryExpression
     */
    public function newExpr($rawExpression = null)
    {
        $expression = new QueryExpression([], $this->getTypeMap());

        if ($rawExpression !== null) {
            $expression->add($rawExpression);
        }

        return $expression;
    }

    /**
     * Returns an instance of a functions builder object that can be used for
     * generating arbitrary SQL functions.
     *
     * ### Example:
     *
     * ```
     * $query->func()->count('*');
     * $query->func()->dateDiff(['2012-01-05', '2012-01-02'])
     * ```
     *
     * @return \Cake\Database\FunctionsBuilder
     */
    public function func()
    {
        if ($this->_functionsBuilder === null) {
            $this->_functionsBuilder = new FunctionsBuilder();
        }

        return $this->_functionsBuilder;
    }

    /**
     * Executes this query and returns a results iterator. This function is required
     * for implementing the IteratorAggregate interface and allows the query to be
     * iterated without having to call execute() manually, thus making it look like
     * a result set instead of the query itself.
     *
     * @return \Cake\Database\StatementInterface|null
     */
    public function getIterator()
    {
        if ($this->_iterator === null || $this->_dirty) {
            $this->_iterator = $this->execute();
        }

        return $this->_iterator;
    }

    /**
     * Returns any data that was stored in the specified clause. This is useful for
     * modifying any internal part of the query and it is used by the SQL dialects
     * to transform the query accordingly before it is executed. The valid clauses that
     * can be retrieved are: delete, update, set, insert, values, select, distinct,
     * from, join, set, where, group, having, order, limit, offset and union.
     *
     * The return value for each of those parts may vary. Some clauses use QueryExpression
     * to internally store their state, some use arrays and others may use booleans or
     * integers. This is summary of the return types for each clause.
     *
     * - update: string The name of the table to update
     * - set: QueryExpression
     * - insert: array, will return an array containing the table + columns.
     * - values: ValuesExpression
     * - select: array, will return empty array when no fields are set
     * - distinct: boolean
     * - from: array of tables
     * - join: array
     * - set: array
     * - where: QueryExpression, returns null when not set
     * - group: array
     * - having: QueryExpression, returns null when not set
     * - order: OrderByExpression, returns null when not set
     * - limit: integer or QueryExpression, null when not set
     * - offset: integer or QueryExpression, null when not set
     * - union: array
     *
     * @param string $name name of the clause to be returned
     * @return mixed
     * @throws InvalidArgumentException When the named clause does not exist.
     */
    public function clause($name)
    {
        if (!array_key_exists($name, $this->_parts)) {
            $clauses = implode(', ', array_keys($this->_parts));
            throw new InvalidArgumentException("The '$name' clause is not defined. Valid clauses are: $clauses");
        }

        return $this->_parts[$name];
    }

    /**
     * Registers a callback to be executed for each result that is fetched from the
     * result set, the callback function will receive as first parameter an array with
     * the raw data from the database for every row that is fetched and must return the
     * row with any possible modifications.
     *
     * Callbacks will be executed lazily, if only 3 rows are fetched for database it will
     * called 3 times, event though there might be more rows to be fetched in the cursor.
     *
     * Callbacks are stacked in the order they are registered, if you wish to reset the stack
     * the call this function with the second parameter set to true.
     *
     * If you wish to remove all decorators from the stack, set the first parameter
     * to null and the second to true.
     *
     * ### Example
     *
     * ```
     * $query->decorateResults(function ($row) {
     *   $row['order_total'] = $row['subtotal'] + ($row['subtotal'] * $row['tax']);
     *    return $row;
     * });
     * ```
     *
     * @param callable|null $callback The callback to invoke when results are fetched.
     * @param bool $overwrite Whether or not this should append or replace all existing decorators.
     * @return $this
     */
    public function decorateResults($callback, $overwrite = false)
    {
        if ($overwrite) {
            $this->_resultDecorators = [];
            $this->_typeCastAttached = false;
        }

        if ($callback !== null) {
            $this->_resultDecorators[] = $callback;
        }

        return $this;
    }

    /**
     * This function works similar to the traverse() function, with the difference
     * that it does a full depth traversal of the entire expression tree. This will execute
     * the provided callback function for each ExpressionInterface object that is
     * stored inside this query at any nesting depth in any part of the query.
     *
     * Callback will receive as first parameter the currently visited expression.
     *
     * @param callable $callback the function to be executed for each ExpressionInterface
     *   found inside this query.
     * @return $this|null
     */
    public function traverseExpressions(callable $callback)
    {
        $visitor = function ($expression) use (&$visitor, $callback) {
            if (is_array($expression)) {
                foreach ($expression as $e) {
                    $visitor($e);
                }

                return null;
            }

            if ($expression instanceof ExpressionInterface) {
                $expression->traverse($visitor);

                if (!($expression instanceof self)) {
                    $callback($expression);
                }
            }
        };

        return $this->traverse($visitor);
    }

    /**
     * Associates a query placeholder to a value and a type.
     *
     * If type is expressed as "atype[]" (note braces) then it will cause the
     * placeholder to be re-written dynamically so if the value is an array, it
     * will create as many placeholders as values are in it. For example:
     *
     * ```
     * $query->bind(':id', [1, 2, 3], 'int[]');
     * ```
     *
     * Will create 3 int placeholders. When using named placeholders, this method
     * requires that the placeholders include `:` e.g. `:value`.
     *
     * @param string|int $param placeholder to be replaced with quoted version
     *   of $value
     * @param mixed $value The value to be bound
     * @param string|int $type the mapped type name, used for casting when sending
     *   to database
     * @return $this
     */
    public function bind($param, $value, $type = 'string')
    {
        $this->getValueBinder()->bind($param, $value, $type);

        return $this;
    }

    /**
     * Returns the currently used ValueBinder instance.
     *
     * A ValueBinder is responsible for generating query placeholders and temporarily
     * associate values to those placeholders so that they can be passed correctly
     * to the statement object.
     *
     * @return \Cake\Database\ValueBinder
     */
    public function getValueBinder()
    {
        if ($this->_valueBinder === null) {
            $this->_valueBinder = new ValueBinder();
        }

        return $this->_valueBinder;
    }

    /**
     * Returns the currently used ValueBinder instance. If a value is passed,
     * it will be set as the new instance to be used.
     *
     * A ValueBinder is responsible for generating query placeholders and temporarily
     * associate values to those placeholders so that they can be passed correctly
     * to the statement object.
     *
     * @deprecated 3.5.0 Use getValueBinder() for the getter part instead.
     * @param \Cake\Database\ValueBinder|null $binder new instance to be set. If no value is passed the
     *   default one will be returned
     * @return $this|\Cake\Database\ValueBinder
     */
    public function valueBinder($binder = null)
    {
        if ($binder === null) {
            if ($this->_valueBinder === null) {
                $this->_valueBinder = new ValueBinder();
            }

            return $this->_valueBinder;
        }
        $this->_valueBinder = $binder;

        return $this;
    }

    /**
     * Enables/Disables buffered results.
     *
     * When enabled the results returned by this Query will be
     * buffered. This enables you to iterate a result set multiple times, or
     * both cache and iterate it.
     *
     * When disabled it will consume less memory as fetched results are not
     * remembered for future iterations.
     *
     * @param bool $enable Whether or not to enable buffering
     * @return $this
     */
    public function enableBufferedResults($enable = true)
    {
        $this->_dirty();
        $this->_useBufferedResults = (bool)$enable;

        return $this;
    }

    /**
     * Returns whether buffered results are enabled/disabled.
     *
     * When enabled the results returned by this Query will be
     * buffered. This enables you to iterate a result set multiple times, or
     * both cache and iterate it.
     *
     * When disabled it will consume less memory as fetched results are not
     * remembered for future iterations.
     *
     * @return bool
     */
    public function isBufferedResultsEnabled()
    {
        return $this->_useBufferedResults;
    }

    /**
     * Enable/Disable buffered results.
     *
     * When enabled the results returned by this Query will be
     * buffered. This enables you to iterate a result set multiple times, or
     * both cache and iterate it.
     *
     * When disabled it will consume less memory as fetched results are not
     * remembered for future iterations.
     *
     * If called with no arguments, it will return whether or not buffering is
     * enabled.
     *
     * @deprecated 3.4.0 Use enableBufferedResults()/isBufferedResultsEnabled() instead.
     * @param bool|null $enable Whether or not to enable buffering
     * @return bool|$this
     */
    public function bufferResults($enable = null)
    {
        if ($enable !== null) {
            return $this->enableBufferedResults($enable);
        }

        return $this->isBufferedResultsEnabled();
    }

    /**
     * Sets the TypeMap class where the types for each of the fields in the
     * select clause are stored.
     *
     * @param \Cake\Database\TypeMap $typeMap The map object to use
     * @return $this
     */
    public function setSelectTypeMap(TypeMap $typeMap)
    {
        $this->_selectTypeMap = $typeMap;

        return $this;
    }
    /**
     * Gets the TypeMap class where the types for each of the fields in the
     * select clause are stored.
     *
     * @return \Cake\Database\TypeMap
     */
    public function getSelectTypeMap()
    {
        if ($this->_selectTypeMap === null) {
            $this->_selectTypeMap = new TypeMap();
        }

        return $this->_selectTypeMap;
    }

    /**
     * Sets the TypeMap class where the types for each of the fields in the
     * select clause are stored.
     *
     * When called with no arguments, the current TypeMap object is returned.
     *
     * @deprecated 3.4.0 Use setSelectTypeMap()/getSelectTypeMap() instead.
     * @param \Cake\Database\TypeMap|null $typeMap The map object to use
     * @return $this|\Cake\Database\TypeMap
     */
    public function selectTypeMap(TypeMap $typeMap = null)
    {
        if ($typeMap !== null) {
            return $this->setSelectTypeMap($typeMap);
        }

        return $this->getSelectTypeMap();
    }

    /**
     * Auxiliary function used to wrap the original statement from the driver with
     * any registered callbacks.
     *
     * @param \Cake\Database\StatementInterface $statement to be decorated
     * @return \Cake\Database\Statement\CallbackStatement
     */
    protected function _decorateStatement($statement)
    {
        foreach ($this->_resultDecorators as $f) {
            $statement = new CallbackStatement($statement, $this->getConnection()->getDriver(), $f);
        }

        return $statement;
    }

    /**
     * Helper function used to build conditions by composing QueryExpression objects.
     *
     * @param string $part Name of the query part to append the new part to
     * @param string|null|array|\Cake\Database\ExpressionInterface|callable $append Expression or builder function to append.
     * @param string $conjunction type of conjunction to be used to operate part
     * @param array $types associative array of type names used to bind values to query
     * @return void
     */
    protected function _conjugate($part, $append, $conjunction, $types)
    {
        $expression = $this->_parts[$part] ?: $this->newExpr();
        if (empty($append)) {
            $this->_parts[$part] = $expression;

            return;
        }

        if ($expression->isCallable($append)) {
            $append = $append($this->newExpr(), $this);
        }

        if ($expression->getConjunction() === $conjunction) {
            $expression->add($append, $types);
        } else {
            $expression = $this->newExpr()
                ->setConjunction($conjunction)
                ->add([$expression, $append], $types);
        }

        $this->_parts[$part] = $expression;
        $this->_dirty();
    }

    /**
     * Marks a query as dirty, removing any preprocessed information
     * from in memory caching.
     *
     * @return void
     */
    protected function _dirty()
    {
        $this->_dirty = true;

        if ($this->_iterator && $this->_valueBinder) {
            $this->getValueBinder()->reset();
        }
    }

    /**
     * Do a deep clone on this object.
     *
     * Will clone all of the expression objects used in
     * each of the clauses, as well as the valueBinder.
     *
     * @return void
     */
    public function __clone()
    {
        $this->_iterator = null;
        if ($this->_valueBinder !== null) {
            $this->_valueBinder = clone $this->_valueBinder;
        }
        if ($this->_selectTypeMap !== null) {
            $this->_selectTypeMap = clone $this->_selectTypeMap;
        }
        foreach ($this->_parts as $name => $part) {
            if (empty($part)) {
                continue;
            }
            if (is_array($part)) {
                foreach ($part as $i => $piece) {
                    if ($piece instanceof ExpressionInterface) {
                        $this->_parts[$name][$i] = clone $piece;
                    }
                }
            }
            if ($part instanceof ExpressionInterface) {
                $this->_parts[$name] = clone $part;
            }
        }
    }

    /**
     * Returns string representation of this query (complete SQL statement).
     *
     * @return string
     */
    public function __toString()
    {
        return $this->sql();
    }

    /**
     * Returns an array that can be used to describe the internal state of this
     * object.
     *
     * @return array
     */
    public function __debugInfo()
    {
        try {
            set_error_handler(function ($errno, $errstr) {
                throw new RuntimeException($errstr, $errno);
            }, E_ALL);
            $sql = $this->sql();
            $params = $this->getValueBinder()->bindings();
        } catch (RuntimeException $e) {
            $sql = 'SQL could not be generated for this query as it is incomplete.';
            $params = [];
        } finally {
            restore_error_handler();
        }

        return [
            '(help)' => 'This is a Query object, to get the results execute or iterate it.',
            'sql' => $sql,
            'params' => $params,
            'defaultTypes' => $this->getDefaultTypes(),
            'decorators' => count($this->_resultDecorators),
            'executed' => $this->_iterator ? true : false
        ];
    }
}<|MERGE_RESOLUTION|>--- conflicted
+++ resolved
@@ -211,10 +211,6 @@
     public function execute()
     {
         $statement = $this->_connection->run($this);
-<<<<<<< HEAD
-        $driver = $this->_connection->getDriver();
-=======
->>>>>>> 9f4308ae
         $typeMap = $this->getSelectTypeMap();
 
         if ($typeMap->toArray() && $this->_typeCastAttached === false) {
