<?php
declare(strict_types=1);
/**
 * CakePHP(tm) : Rapid Development Framework (https://cakephp.org)
 * Copyright (c) Cake Software Foundation, Inc. (https://cakefoundation.org)
 *
 * Licensed under The MIT License
 * For full copyright and license information, please see the LICENSE.txt
 * Redistributions of files must retain the above copyright notice.
 *
 * @copyright     Copyright (c) Cake Software Foundation, Inc. (https://cakefoundation.org)
 * @link          https://cakephp.org CakePHP(tm) Project
 * @since         3.0.0
 * @license       https://opensource.org/licenses/mit-license.php MIT License
 */
namespace Cake\Database\Type;

use Cake\Database\Driver;
use InvalidArgumentException;
use PDO;

/**
 * Integer type converter.
 *
 * Use to convert integer data between PHP and the database types.
 */
class IntegerType extends BaseType implements BatchCastingInterface
{
    /**
<<<<<<< HEAD
=======
     * Identifier name for this type.
     *
     * (This property is declared here again so that the inheritance from
     * Cake\Database\Type can be removed in the future.)
     *
     * @var string|null
     */
    protected $_name;

    /**
     * Constructor.
     *
     * (This method is declared here again so that the inheritance from
     * Cake\Database\Type can be removed in the future.)
     *
     * @param string|null $name The name identifying this type
     */
    public function __construct($name = null)
    {
        $this->_name = $name;
    }

    /**
     * Checks if the value is not a numeric value
     *
     * @throws \InvalidArgumentException
     * @param mixed $value Value to check
     * @return void
     */
    protected function checkNumeric($value)
    {
        if (!is_numeric($value)) {
            throw new InvalidArgumentException(sprintf(
                'Cannot convert value of type `%s` to integer',
                getTypeName($value)
            ));
        }
    }

    /**
>>>>>>> 6dfc5a43
     * Convert integer data into the database format.
     *
     * @param mixed $value The value to convert.
     * @param \Cake\Database\Driver $driver The driver instance to convert with.
     * @return int|null
     */
    public function toDatabase($value, Driver $driver): ?int
    {
        if ($value === null || $value === '') {
            return null;
        }

        $this->checkNumeric($value);

        return (int)$value;
    }

    /**
     * Convert integer values to PHP integers
     *
     * @param mixed $value The value to convert.
     * @param \Cake\Database\Driver $driver The driver instance to convert with.
     * @return int|null
     */
    public function toPHP($value, Driver $driver): ?int
    {
        if ($value === null) {
            return $value;
        }

        return (int)$value;
    }

    /**
     * {@inheritDoc}
     *
     * @return array
     */
    public function manyToPHP(array $values, array $fields, Driver $driver): array
    {
        foreach ($fields as $field) {
            if (!isset($values[$field])) {
                continue;
            }

            $this->checkNumeric($values[$field]);

            $values[$field] = (int)$values[$field];
        }

        return $values;
    }

    /**
     * Get the correct PDO binding type for integer data.
     *
     * @param mixed $value The value being bound.
     * @param \Cake\Database\Driver $driver The driver.
     * @return int
     */
    public function toStatement($value, Driver $driver): int
    {
        return PDO::PARAM_INT;
    }

    /**
     * Marshalls request data into PHP floats.
     *
     * @param mixed $value The value to convert.
     * @return int|null Converted value.
     */
    public function marshal($value): ?int
    {
        if ($value === null || $value === '') {
            return null;
        }
        if (is_numeric($value)) {
            return (int)$value;
        }

        return null;
    }
}<|MERGE_RESOLUTION|>--- conflicted
+++ resolved
@@ -27,31 +27,6 @@
 class IntegerType extends BaseType implements BatchCastingInterface
 {
     /**
-<<<<<<< HEAD
-=======
-     * Identifier name for this type.
-     *
-     * (This property is declared here again so that the inheritance from
-     * Cake\Database\Type can be removed in the future.)
-     *
-     * @var string|null
-     */
-    protected $_name;
-
-    /**
-     * Constructor.
-     *
-     * (This method is declared here again so that the inheritance from
-     * Cake\Database\Type can be removed in the future.)
-     *
-     * @param string|null $name The name identifying this type
-     */
-    public function __construct($name = null)
-    {
-        $this->_name = $name;
-    }
-
-    /**
      * Checks if the value is not a numeric value
      *
      * @throws \InvalidArgumentException
@@ -69,7 +44,6 @@
     }
 
     /**
->>>>>>> 6dfc5a43
      * Convert integer data into the database format.
      *
      * @param mixed $value The value to convert.
