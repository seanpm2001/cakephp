--- conflicted
+++ resolved
@@ -274,11 +274,7 @@
      * Sets the command name for shell/task.
      *
      * @param string $text The text to set.
-<<<<<<< HEAD
-     * @return $this
-=======
-     * @return self
->>>>>>> 53be5558
+     * @return self
      */
     public function setCommand($text)
     {
@@ -318,11 +314,7 @@
      *
      * @param string|array $text The text to set. If an array the
      *   text will be imploded with "\n".
-<<<<<<< HEAD
-     * @return $this
-=======
-     * @return self
->>>>>>> 53be5558
+     * @return self
      */
     public function setDescription($text)
     {
@@ -367,11 +359,7 @@
      *
      * @param string|array $text The text to set. If an array the text will
      *   be imploded with "\n".
-<<<<<<< HEAD
-     * @return $this
-=======
-     * @return self
->>>>>>> 53be5558
+     * @return self
      */
     public function setEpilog($text)
     {
@@ -381,7 +369,6 @@
         $this->_epilog = $text;
 
         return $this;
-<<<<<<< HEAD
     }
 
     /**
@@ -395,21 +382,6 @@
     }
 
     /**
-=======
-    }
-
-    /**
-     * Gets the epilog.
-     *
-     * @return string The value of the epilog.
-     */
-    public function getEpilog()
-    {
-        return $this->_epilog;
-    }
-
-    /**
->>>>>>> 53be5558
      * Gets or sets an epilog to the parser. The epilog is added to the end of
      * the options and arguments listing when help is generated.
      *
