<?php
declare(strict_types=1);

/**
 * CakePHP(tm) : Rapid Development Framework (http://cakephp.org)
 * Copyright (c) Cake Software Foundation, Inc. (http://cakefoundation.org)
 *
 * Licensed under The MIT License
 * For full copyright and license information, please see the LICENSE.txt
 * Redistributions of files must retain the above copyright notice.
 *
 * @copyright     Copyright (c) Cake Software Foundation, Inc. (http://cakefoundation.org)
 * @link          http://cakephp.org CakePHP(tm) Project
 * @since         3.5.0
 * @license       http://www.opensource.org/licenses/mit-license.php MIT License
 */
namespace Cake\Console;

use ArrayIterator;
use Countable;
use InvalidArgumentException;
use IteratorAggregate;
use Traversable;

/**
 * Collection for Commands.
 *
 * Used by Applications to specify their console commands.
 * CakePHP will use the mapped commands to construct and dispatch
 * shell commands.
 */
class CommandCollection implements IteratorAggregate, Countable
{
    /**
     * Command list
     *
     * @var array
<<<<<<< HEAD
     * @psalm-var array<string, \Cake\Console\CommandInterface|class-string>
=======
     * @psalm-var array<\Cake\Console\Shell|\Cake\Console\CommandInterface|class-string>
     * @psalm-suppress DeprecatedClass
>>>>>>> 13ad6739
     */
    protected $commands = [];

    /**
     * Constructor
     *
     * @param array $commands The map of commands to add to the collection.
     */
    public function __construct(array $commands = [])
    {
        foreach ($commands as $name => $command) {
            $this->add($name, $command);
        }
    }

    /**
     * Add a command to the collection
     *
     * @param string $name The name of the command you want to map.
     * @param \Cake\Console\CommandInterface|string $command The command to map.
     *   Can be a FQCN or CommandInterface instance.
     * @return $this
     * @throws \InvalidArgumentException
     * @psalm-param \Cake\Console\CommandInterface|class-string $command
     */
    public function add(string $name, CommandInterface|string $command)
    {
        if (is_string($command) && !is_subclass_of($command, CommandInterface::class)) {
            throw new InvalidArgumentException(sprintf(
                "Cannot use '%s' for command '%s'. " .
                "It is not a subclass of Cake\Console\CommandInterface.",
                $command,
                $name
            ));
        }
        if (!preg_match('/^[^\s]+(?:(?: [^\s]+){1,2})?$/ui', $name)) {
            throw new InvalidArgumentException(
                "The command name `{$name}` is invalid. Names can only be a maximum of three words."
            );
        }

        $this->commands[$name] = $command;

        return $this;
    }

    /**
     * Add multiple commands at once.
     *
     * @param array $commands A map of command names => command classes/instances.
     * @return $this
     * @see \Cake\Console\CommandCollection::add()
     */
    public function addMany(array $commands)
    {
        foreach ($commands as $name => $class) {
            $this->add($name, $class);
        }

        return $this;
    }

    /**
     * Remove a command from the collection if it exists.
     *
     * @param string $name The named shell.
     * @return $this
     */
    public function remove(string $name)
    {
        unset($this->commands[$name]);

        return $this;
    }

    /**
     * Check whether the named shell exists in the collection.
     *
     * @param string $name The named shell.
     * @return bool
     */
    public function has(string $name): bool
    {
        return isset($this->commands[$name]);
    }

    /**
     * Get the target for a command.
     *
     * @param string $name The named shell.
     * @return \Cake\Console\CommandInterface|string Either the command class or an instance.
     * @throws \InvalidArgumentException when unknown commands are fetched.
     * @psalm-return \Cake\Console\CommandInterface|class-string
     */
    public function get(string $name)
    {
        if (!$this->has($name)) {
            throw new InvalidArgumentException("The $name is not a known command name.");
        }

        return $this->commands[$name];
    }

    /**
     * Implementation of IteratorAggregate.
     *
     * @return \Traversable
     * @psalm-return \Traversable<string, \Cake\Console\CommandInterface|class-string>
     */
    public function getIterator(): Traversable
    {
        return new ArrayIterator($this->commands);
    }

    /**
     * Implementation of Countable.
     *
     * Get the number of commands in the collection.
     *
     * @return int
     */
    public function count(): int
    {
        return count($this->commands);
    }

    /**
     * Auto-discover shell & commands from the named plugin.
     *
     * Discovered commands will have their names de-duplicated with
     * existing commands in the collection. If a command is already
     * defined in the collection and discovered in a plugin, only
     * the long name (`plugin.command`) will be returned.
     *
     * @param string $plugin The plugin to scan.
     * @return array<string> Discovered plugin commands.
     */
    public function discoverPlugin(string $plugin): array
    {
        $scanner = new CommandScanner();
        $shells = $scanner->scanPlugin($plugin);

        return $this->resolveNames($shells);
    }

    /**
     * Resolve names based on existing commands
     *
     * @param array $input The results of a CommandScanner operation.
     * @return array<string> A flat map of command names => class names.
     */
    protected function resolveNames(array $input): array
    {
        $out = [];
        foreach ($input as $info) {
            $name = $info['name'];
            $addLong = $name !== $info['fullName'];

            // If the short name has been used, use the full name.
            // This allows app shells to have name preference.
            // and app shells to overwrite core shells.
            if ($this->has($name) && $addLong) {
                $name = $info['fullName'];
            }

            $out[$name] = $info['class'];
            if ($addLong) {
                $out[$info['fullName']] = $info['class'];
            }
        }

        return $out;
    }

    /**
     * Automatically discover shell commands in CakePHP, the application and all plugins.
     *
     * Commands will be located using filesystem conventions. Commands are
     * discovered in the following order:
     *
     * - CakePHP provided commands
     * - Application commands
     *
     * Commands defined in the application will overwrite commands with
     * the same name provided by CakePHP.
     *
     * @return array<string> An array of command names and their classes.
     */
    public function autoDiscover(): array
    {
        $scanner = new CommandScanner();

        $core = $this->resolveNames($scanner->scanCore());
        $app = $this->resolveNames($scanner->scanApp());

        return array_merge($core, $app);
    }

    /**
     * Get the list of available command names.
     *
     * @return array<string> Command names
     */
    public function keys(): array
    {
        return array_keys($this->commands);
    }
}<|MERGE_RESOLUTION|>--- conflicted
+++ resolved
@@ -35,12 +35,7 @@
      * Command list
      *
      * @var array
-<<<<<<< HEAD
      * @psalm-var array<string, \Cake\Console\CommandInterface|class-string>
-=======
-     * @psalm-var array<\Cake\Console\Shell|\Cake\Console\CommandInterface|class-string>
-     * @psalm-suppress DeprecatedClass
->>>>>>> 13ad6739
      */
     protected $commands = [];
 
