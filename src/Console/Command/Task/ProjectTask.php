<?php
/**
 * CakePHP(tm) : Rapid Development Framework (http://cakephp.org)
 * Copyright (c) Cake Software Foundation, Inc. (http://cakefoundation.org)
 *
 * Licensed under The MIT License
 * For full copyright and license information, please see the LICENSE.txt
 * Redistributions of files must retain the above copyright notice.
 *
 * @copyright     Copyright (c) Cake Software Foundation, Inc. (http://cakefoundation.org)
 * @link          http://cakephp.org CakePHP(tm) Project
 * @since         1.2.0
 * @license       http://www.opensource.org/licenses/mit-license.php MIT License
 */
namespace Cake\Console\Command\Task;

use Cake\Console\Command\Task\BakeTask;
use Cake\Utility\Folder;

/**
 * Task class for creating new project apps and plugins
 *
 */
class ProjectTask extends BakeTask {

/**
 * App path (used in testing).
 *
 * @var string
 */
	public $appPath = null;

/**
 * Checks that given project path does not already exist, and
 * finds the app directory in it. Then it calls bake() with that information.
 *
 * @return mixed
 */
	public function main() {
		$project = null;
		if (isset($this->args[0])) {
			$project = $this->args[0];
		} else {
			$appContents = array_diff(scandir(APP), ['.', '..']);
			if (empty($appContents)) {
				$suggestedPath = rtrim(APP, DS);
			} else {
				$suggestedPath = APP . 'MyApp';
			}
		}

		while (!$project) {
			$prompt = 'What is the path to the project you want to bake?';
			$project = $this->in($prompt, null, $suggestedPath);
		}

		$namespace = basename($project);
		if (!preg_match('/^\w[\w\d_]+$/', $namespace)) {
			$this->err('Project Name/Namespace needs to start with a letter and can only contain letters, digits and underscore');
			$this->args = [];
			return $this->main();
		}

		if ($project && !Folder::isAbsolute($project) && isset($_SERVER['PWD'])) {
			$project = $_SERVER['PWD'] . DS . $project;
		}

		$response = false;
		while (!$response && is_dir($project) === true && file_exists($project . '..' . DS . 'config' . DS . 'boostrap.php')) {
			$prompt = sprintf('<warning>A project already exists in this location:</warning> %s Overwrite?', $project);
			$response = $this->in($prompt, ['y', 'n'], 'n');
			if (strtolower($response) === 'n') {
				$response = $project = false;
			}
		}

		if ($project === false) {
			$this->out('Aborting project creation.');
			return;
		}

		if ($this->bake($project)) {
			$this->out('<success>Project baked successfully!</success>');
			return $project;
		}
	}

/**
 * Uses either the CLI option or looks in $PATH and cwd for composer.
 *
 * @return string|false Either the path to composer or false if it cannot be found.
 */
	public function findComposer() {
		if (!empty($this->params['composer'])) {
			$path = $this->params['composer'];
			if (file_exists($path)) {
				return $path;
			}
		}
		$composer = false;
		$path = env('PATH');
		if (!empty($path)) {
			$paths = explode(PATH_SEPARATOR, $path);
			$composer = $this->_searchPath($paths);
		}
		return $composer;
	}

/**
 * Search the $PATH for composer.
 *
 * @param array $path The paths to search.
 * @return string|bool
 */
	protected function _searchPath($path) {
		$composer = ['composer.phar', 'composer'];
		foreach ($path as $dir) {
			foreach ($composer as $cmd) {
				if (is_file($dir . DS . $cmd)) {
					$this->_io->verbose('Found composer executable in ' . $dir);
					return $dir . DS . $cmd;
				}
			}
		}
		return false;
	}

/**
 * Uses composer to generate a new package using the cakephp/app project.
 *
 * @param string $path Project path
 * @return mixed
 */
	public function bake($path) {
		$composer = $this->findComposer();
		if (!$composer) {
			$this->error('Cannot bake project. Could not find composer. Add composer to your PATH, or use the -composer option.');
			return false;
		}
		$this->out('<info>Downloading a new cakephp app from packagist.org</info>');

		$command = 'php ' . escapeshellarg($composer) . ' create-project -s dev cakephp/app ' . escapeshellarg($path);

		try {
			$this->callProcess($command);
		} catch (\RuntimeException $e) {
			$error = $e->getMessage();
			$this->error('Installation from packagist.org failed with: %s', $error);
			return false;
		}

		return true;
	}

/**
 * get the option parser.
 *
 * @return \Cake\Console\ConsoleOptionParser
 */
	public function getOptionParser() {
		$parser = parent::getOptionParser();
		return $parser->description(
				'Generate a new CakePHP project skeleton.'
			)->addArgument('name', [
				'help' => 'Application directory to make, if it starts with "/" the path is absolute.'
			])->addOption('empty', [
				'boolean' => true,
<<<<<<< HEAD
				'help' => 'Create empty files in each of the directories. Good if you are using git'
			])->addOption('theme', [
				'short' => 't',
				'help' => 'Theme to use when baking code.'
=======
				'help' => __d('cake_console', 'Create empty files in each of the directories. Good if you are using git')
			])->addOption('template', [
				'short' => 't',
				'help' => __d('cake_console', 'Template to use when baking code.')
>>>>>>> 022c8473
			])->addOption('composer', [
				'default' => ROOT . '/composer.phar',
				'help' => 'The path to the composer executable.'
			])->removeOption('plugin');
	}

}<|MERGE_RESOLUTION|>--- conflicted
+++ resolved
@@ -165,17 +165,10 @@
 				'help' => 'Application directory to make, if it starts with "/" the path is absolute.'
 			])->addOption('empty', [
 				'boolean' => true,
-<<<<<<< HEAD
 				'help' => 'Create empty files in each of the directories. Good if you are using git'
-			])->addOption('theme', [
-				'short' => 't',
-				'help' => 'Theme to use when baking code.'
-=======
-				'help' => __d('cake_console', 'Create empty files in each of the directories. Good if you are using git')
 			])->addOption('template', [
 				'short' => 't',
-				'help' => __d('cake_console', 'Template to use when baking code.')
->>>>>>> 022c8473
+				'help' => 'Template to use when baking code.'
 			])->addOption('composer', [
 				'default' => ROOT . '/composer.phar',
 				'help' => 'The path to the composer executable.'
