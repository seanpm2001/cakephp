<?php
declare(strict_types=1);
/**
 * CakePHP(tm) : Rapid Development Framework (https://cakephp.org)
 * Copyright (c) Cake Software Foundation, Inc. (https://cakefoundation.org)
 *
 * Licensed under The MIT License
 * For full copyright and license information, please see the LICENSE.txt
 * Redistributions of files must retain the above copyright notice.
 *
 * @copyright     Copyright (c) Cake Software Foundation, Inc. (https://cakefoundation.org)
 * @link          https://cakephp.org CakePHP(tm) Project
 * @since         3.6.0
 * @license       https://opensource.org/licenses/mit-license.php MIT License
 */
namespace Cake\Command;

use Cake\Console\Arguments;
use Cake\Console\Command;
use Cake\Console\CommandCollection;
use Cake\Console\CommandCollectionAwareInterface;
use Cake\Console\ConsoleIo;
use Cake\Console\ConsoleOptionParser;
use Cake\Console\ConsoleOutput;
use SimpleXMLElement;

/**
 * Print out command list
 */
class HelpCommand extends Command implements CommandCollectionAwareInterface
{
    /**
     * The command collection to get help on.
     *
     * @var \Cake\Console\CommandCollection
     */
    protected $commands;

    /**
     * {@inheritDoc}
     */
    public function setCommandCollection(CommandCollection $commands): void
    {
        $this->commands = $commands;
    }

    /**
     * Main function Prints out the list of shells.
     *
     * @param \Cake\Console\Arguments $args The command arguments.
     * @param \Cake\Console\ConsoleIo $io The console io
     * @return int
     */
    public function execute(Arguments $args, ConsoleIo $io): int
    {
        if (!$args->getOption('xml')) {
            $io->out('<info>Current Paths:</info>', 2);
            $io->out('* app:  ' . APP_DIR);
            $io->out('* root: ' . rtrim(ROOT, DIRECTORY_SEPARATOR));
            $io->out('* core: ' . rtrim(CORE_PATH, DIRECTORY_SEPARATOR));
            $io->out('');

            $io->out('<info>Available Commands:</info>', 2);
        }

        $commands = $this->commands->getIterator();
        $commands->ksort();

        if ($args->getOption('xml')) {
            $this->asXml($io, $commands);

            return static::CODE_SUCCESS;
        }
        $this->asText($io, $commands);

        return static::CODE_SUCCESS;
    }

    /**
     * Output text.
     *
     * @param \Cake\Console\ConsoleIo $io The console io
     * @param \ArrayIterator $commands The command collection to output.
     * @return void
     */
    protected function asText($io, $commands): void
    {
        $invert = [];
        foreach ($commands as $name => $class) {
            if (is_object($class)) {
                $class = get_class($class);
            }
            if (!isset($invert[$class])) {
                $invert[$class] = [];
            }
            $invert[$class][] = $name;
        }

        foreach ($commands as $name => $class) {
<<<<<<< HEAD
            if (count($invert[$class]) === 1) {
=======
            if (is_object($class)) {
                $class = get_class($class);
            }
            if (count($invert[$class]) == 1) {
>>>>>>> f385da71
                $io->out('- ' . $name);
            }

            if (count($invert[$class]) > 1) {
                // Sort by length so we can get the shortest name.
                usort($invert[$class], function ($a, $b) {
                    return strlen($a) - strlen($b);
                });
                $io->out('- ' . array_shift($invert[$class]));

                // Empty the list to prevent duplicates
                $invert[$class] = [];
            }
        }
        $io->out('');

        $io->out('To run a command, type <info>`cake shell_name [args|options]`</info>');
        $io->out('To get help on a specific command, type <info>`cake shell_name --help`</info>', 2);
    }

    /**
     * Output as XML
     *
     * @param \Cake\Console\ConsoleIo $io The console io
     * @param \ArrayIterator $commands The command collection to output
     * @return void
     */
    protected function asXml($io, $commands): void
    {
        $shells = new SimpleXMLElement('<shells></shells>');
        foreach ($commands as $name => $class) {
            if (is_object($class)) {
                $class = get_class($class);
            }
            $shell = $shells->addChild('shell');
            $shell->addAttribute('name', $name);
            $shell->addAttribute('call_as', $name);
            $shell->addAttribute('provider', $class);
            $shell->addAttribute('help', $name . ' -h');
        }
        $io->setOutputAs(ConsoleOutput::RAW);
        $io->out($shells->saveXML());
    }

    /**
     * Gets the option parser instance and configures it.
     *
     * @param \Cake\Console\ConsoleOptionParser $parser The parser to build
     * @return \Cake\Console\ConsoleOptionParser
     */
    protected function buildOptionParser(ConsoleOptionParser $parser): ConsoleOptionParser
    {
        $parser->setDescription(
            'Get the list of available shells for this application.'
        )->addOption('xml', [
            'help' => 'Get the listing as XML.',
            'boolean' => true,
        ]);

        return $parser;
    }
}<|MERGE_RESOLUTION|>--- conflicted
+++ resolved
@@ -97,14 +97,10 @@
         }
 
         foreach ($commands as $name => $class) {
-<<<<<<< HEAD
-            if (count($invert[$class]) === 1) {
-=======
             if (is_object($class)) {
                 $class = get_class($class);
             }
-            if (count($invert[$class]) == 1) {
->>>>>>> f385da71
+            if (count($invert[$class]) === 1) {
                 $io->out('- ' . $name);
             }
 
