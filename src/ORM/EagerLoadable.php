--- conflicted
+++ resolved
@@ -149,11 +149,7 @@
     }
 
     /**
-<<<<<<< HEAD
-     * Gets a dotted separated string representing the path of associations
-=======
-     * Sets a dot separated string representing the path of associations
->>>>>>> 5099ba13
+     * Gets a dot separated string representing the path of associations
      * that should be followed to fetch this level.
      *
      * @return string|null
@@ -164,18 +160,9 @@
     }
 
     /**
-<<<<<<< HEAD
-     * Gets a dotted separated string representing the path of entity properties
+     * Gets a dot separated string representing the path of entity properties
      * in which results for this level should be placed.
      *
-=======
-     * Sets a dot separated string representing the path of entity properties
-     * in which results for this level should be placed.
-     *
-     * If called with no arguments it returns the current value.
-     *
-     * @param string|null $path The value to set.
->>>>>>> 5099ba13
      * @return string|null
      */
     public function propertyPath()
@@ -218,11 +205,7 @@
     }
 
     /**
-<<<<<<< HEAD
-     * Gets weather or not this level was meant for a
-=======
-     * Sets whether or not this level was meant for a
->>>>>>> 5099ba13
+     * Gets whether or not this level was meant for a
      * "matching" fetch operation.
      *
      * @return bool|null
