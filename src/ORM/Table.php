<?php
/**
 * CakePHP(tm) : Rapid Development Framework (http://cakephp.org)
 * Copyright (c) Cake Software Foundation, Inc. (http://cakefoundation.org)
 *
 * Licensed under The MIT License
 * For full copyright and license information, please see the LICENSE.txt
 * Redistributions of files must retain the above copyright notice.
 *
 * @copyright     Copyright (c) Cake Software Foundation, Inc. (http://cakefoundation.org)
 * @link          http://cakephp.org CakePHP(tm) Project
 * @since         3.0.0
 * @license       http://www.opensource.org/licenses/mit-license.php MIT License
 */
namespace Cake\ORM;

use ArrayObject;
use BadMethodCallException;
use Cake\Core\App;
use Cake\Database\Schema\TableSchema;
use Cake\Database\Type;
use Cake\Datasource\ConnectionInterface;
use Cake\Datasource\EntityInterface;
use Cake\Datasource\Exception\InvalidPrimaryKeyException;
use Cake\Datasource\RepositoryInterface;
use Cake\Datasource\RulesAwareTrait;
use Cake\Event\EventDispatcherInterface;
use Cake\Event\EventDispatcherTrait;
use Cake\Event\EventListenerInterface;
use Cake\Event\EventManager;
use Cake\ORM\Association\BelongsTo;
use Cake\ORM\Association\BelongsToMany;
use Cake\ORM\Association\HasMany;
use Cake\ORM\Association\HasOne;
use Cake\ORM\Exception\MissingEntityException;
use Cake\ORM\Exception\RolledbackTransactionException;
use Cake\ORM\Rule\IsUnique;
use Cake\Utility\Inflector;
use Cake\Validation\ValidatorAwareTrait;
use InvalidArgumentException;
use RuntimeException;

/**
 * Represents a single database table.
 *
 * Exposes methods for retrieving data out of it, and manages the associations
 * this table has to other tables. Multiple instances of this class can be created
 * for the same database table with different aliases, this allows you to address
 * your database structure in a richer and more expressive way.
 *
 * ### Retrieving data
 *
 * The primary way to retrieve data is using Table::find(). See that method
 * for more information.
 *
 * ### Dynamic finders
 *
 * In addition to the standard find($type) finder methods, CakePHP provides dynamic
 * finder methods. These methods allow you to easily set basic conditions up. For example
 * to filter users by username you would call
 *
 * ```
 * $query = $users->findByUsername('mark');
 * ```
 *
 * You can also combine conditions on multiple fields using either `Or` or `And`:
 *
 * ```
 * $query = $users->findByUsernameOrEmail('mark', 'mark@example.org');
 * ```
 *
 * ### Bulk updates/deletes
 *
 * You can use Table::updateAll() and Table::deleteAll() to do bulk updates/deletes.
 * You should be aware that events will *not* be fired for bulk updates/deletes.
 *
 * ### Callbacks/events
 *
 * Table objects provide a few callbacks/events you can hook into to augment/replace
 * find operations. Each event uses the standard event subsystem in CakePHP
 *
 * - `beforeFind(Event $event, Query $query, ArrayObject $options, boolean $primary)`
 *   Fired before each find operation. By stopping the event and supplying a
 *   return value you can bypass the find operation entirely. Any changes done
 *   to the $query instance will be retained for the rest of the find. The
 *   $primary parameter indicates whether or not this is the root query,
 *   or an associated query.
 *
 * - `buildValidator(Event $event, Validator $validator, string $name)`
 *   Allows listeners to modify validation rules for the provided named validator.
 *
 * - `buildRules(Event $event, RulesChecker $rules)`
 *   Allows listeners to modify the rules checker by adding more rules.
 *
 * - `beforeRules(Event $event, EntityInterface $entity, ArrayObject $options, string $operation)`
 *   Fired before an entity is validated using the rules checker. By stopping this event,
 *   you can return the final value of the rules checking operation.
 *
 * - `afterRules(Event $event, EntityInterface $entity, ArrayObject $options, bool $result, string $operation)`
 *   Fired after the rules have been checked on the entity. By stopping this event,
 *   you can return the final value of the rules checking operation.
 *
 * - `beforeSave(Event $event, EntityInterface $entity, ArrayObject $options)`
 *   Fired before each entity is saved. Stopping this event will abort the save
 *   operation. When the event is stopped the result of the event will be returned.
 *
 * - `afterSave(Event $event, EntityInterface $entity, ArrayObject $options)`
 *   Fired after an entity is saved.
 *
 * - `afterSaveCommit(Event $event, EntityInterface $entity, ArrayObject $options)`
 *   Fired after the transaction in which the save operation is wrapped has been committed.
 *   It’s also triggered for non atomic saves where database operations are implicitly committed.
 *   The event is triggered only for the primary table on which save() is directly called.
 *   The event is not triggered if a transaction is started before calling save.
 *
 * - `beforeDelete(Event $event, EntityInterface $entity, ArrayObject $options)`
 *   Fired before an entity is deleted. By stopping this event you will abort
 *   the delete operation.
 *
 * - `afterDelete(Event $event, EntityInterface $entity, ArrayObject $options)`
 *   Fired after an entity has been deleted.
 *
 * @see \Cake\Event\EventManager for reference on the events system.
 */
class Table implements RepositoryInterface, EventListenerInterface, EventDispatcherInterface
{

    use EventDispatcherTrait;
    use RulesAwareTrait;
    use ValidatorAwareTrait;

    /**
     * Name of default validation set.
     *
     * @var string
     */
    const DEFAULT_VALIDATOR = 'default';

    /**
     * The alias this object is assigned to validators as.
     *
     * @var string
     */
    const VALIDATOR_PROVIDER_NAME = 'table';

    /**
     * The rules class name that is used.
     *
     * @var string
     */
    const RULES_CLASS = 'Cake\ORM\RulesChecker';

    /**
     * Name of the table as it can be found in the database
     *
     * @var string
     */
    protected $_table;

    /**
     * Human name giving to this particular instance. Multiple objects representing
     * the same database table can exist by using different aliases.
     *
     * @var string
     */
    protected $_alias;

    /**
     * Connection instance
     *
     * @var \Cake\Datasource\ConnectionInterface
     */
    protected $_connection;

    /**
     * The schema object containing a description of this table fields
     *
     * @var \Cake\Database\Schema\TableSchema
     */
    protected $_schema;

    /**
     * The name of the field that represents the primary key in the table
     *
     * @var string|array
     */
    protected $_primaryKey;

    /**
     * The name of the field that represents a human readable representation of a row
     *
     * @var string
     */
    protected $_displayField;

    /**
     * The associations container for this Table.
     *
     * @var \Cake\ORM\AssociationCollection
     */
    protected $_associations;

    /**
     * BehaviorRegistry for this table
     *
     * @var \Cake\ORM\BehaviorRegistry
     */
    protected $_behaviors;

    /**
     * The name of the class that represent a single row for this table
     *
     * @var string
     */
    protected $_entityClass;

    /**
     * Registry key used to create this table object
     *
     * @var string
     */
    protected $_registryAlias;

    /**
     * Initializes a new instance
     *
     * The $config array understands the following keys:
     *
     * - table: Name of the database table to represent
     * - alias: Alias to be assigned to this table (default to table name)
     * - connection: The connection instance to use
     * - entityClass: The fully namespaced class name of the entity class that will
     *   represent rows in this table.
     * - schema: A \Cake\Database\Schema\TableSchema object or an array that can be
     *   passed to it.
     * - eventManager: An instance of an event manager to use for internal events
     * - behaviors: A BehaviorRegistry. Generally not used outside of tests.
     * - associations: An AssociationCollection instance.
     * - validator: A Validator instance which is assigned as the "default"
     *   validation set, or an associative array, where key is the name of the
     *   validation set and value the Validator instance.
     *
     * @param array $config List of options for this table
     */
    public function __construct(array $config = [])
    {
        if (!empty($config['registryAlias'])) {
            $this->registryAlias($config['registryAlias']);
        }
        if (!empty($config['table'])) {
            $this->table($config['table']);
        }
        if (!empty($config['alias'])) {
            $this->alias($config['alias']);
        }
        if (!empty($config['connection'])) {
            $this->connection($config['connection']);
        }
        if (!empty($config['schema'])) {
            $this->schema($config['schema']);
        }
        if (!empty($config['entityClass'])) {
            $this->entityClass($config['entityClass']);
        }
        $eventManager = $behaviors = $associations = null;
        if (!empty($config['eventManager'])) {
            $eventManager = $config['eventManager'];
        }
        if (!empty($config['behaviors'])) {
            $behaviors = $config['behaviors'];
        }
        if (!empty($config['associations'])) {
            $associations = $config['associations'];
        }
        if (!empty($config['validator'])) {
            if (!is_array($config['validator'])) {
                $this->validator(static::DEFAULT_VALIDATOR, $config['validator']);
            } else {
                foreach ($config['validator'] as $name => $validator) {
                    $this->validator($name, $validator);
                }
            }
        }
        $this->_eventManager = $eventManager ?: new EventManager();
        $this->_behaviors = $behaviors ?: new BehaviorRegistry();
        $this->_behaviors->setTable($this);
        $this->_associations = $associations ?: new AssociationCollection();

        $this->initialize($config);
        $this->_eventManager->on($this);
        $this->dispatchEvent('Model.initialize');
    }

    /**
     * Get the default connection name.
     *
     * This method is used to get the fallback connection name if an
     * instance is created through the TableRegistry without a connection.
     *
     * @return string
     * @see \Cake\ORM\TableRegistry::get()
     */
    public static function defaultConnectionName()
    {
        return 'default';
    }

    /**
     * Initialize a table instance. Called after the constructor.
     *
     * You can use this method to define associations, attach behaviors
     * define validation and do any other initialization logic you need.
     *
     * ```
     *  public function initialize(array $config)
     *  {
     *      $this->belongsTo('Users');
     *      $this->belongsToMany('Tagging.Tags');
     *      $this->primaryKey('something_else');
     *  }
     * ```
     *
     * @param array $config Configuration options passed to the constructor
     * @return void
     */
    public function initialize(array $config)
    {
    }

    /**
     * Sets the database table name.
     *
     * @param string $table Table name.
<<<<<<< HEAD
     * @return $this
=======
     * @return self
>>>>>>> 53be5558
     */
    public function setTable($table)
    {
        $this->_table = $table;

        return $this;
    }

    /**
     * Returns the database table name.
     *
     * @return string
     */
    public function getTable()
    {
        if ($this->_table === null) {
            $table = namespaceSplit(get_class($this));
            $table = substr(end($table), 0, -5);
            if (!$table) {
                $table = $this->alias();
            }
            $this->_table = Inflector::underscore($table);
        }

        return $this->_table;
    }

    /**
     * Returns the database table name or sets a new one.
     *
     * @deprecated 3.4.0 Use setTable()/getTable() instead.
     * @param string|null $table the new table name
     * @return string
     */
    public function table($table = null)
    {
        if ($table !== null) {
            $this->setTable($table);
        }

        return $this->getTable();
    }

    /**
     * Sets the table alias.
     *
     * @param string $alias Table alias
<<<<<<< HEAD
     * @return $this
=======
     * @return self
>>>>>>> 53be5558
     */
    public function setAlias($alias)
    {
        $this->_alias = $alias;

        return $this;
    }

    /**
     * Returns the table alias.
     *
     * @return string
     */
    public function getAlias()
    {
        if ($this->_alias === null) {
            $alias = namespaceSplit(get_class($this));
            $alias = substr(end($alias), 0, -5) ?: $this->_table;
            $this->_alias = $alias;
        }

        return $this->_alias;
    }


    /**
     * {@inheritDoc}
     * @deprecated 3.4.0 Use setAlias()/getAlias() instead.
     */
    public function alias($alias = null)
    {
        if ($alias !== null) {
            $this->setAlias($alias);
        }

        return $this->getAlias();
    }

    /**
     * Alias a field with the table's current alias.
     *
     * If field is already aliased it will result in no-op.
     *
     * @param string $field The field to alias.
     * @return string The field prefixed with the table alias.
     */
    public function aliasField($field)
    {
        if (strpos($field, '.') !== false) {
            return $field;
        }

        return $this->getAlias() . '.' . $field;
    }

    /**
     * Sets the table registry key used to create this table instance.
     *
     * @param string $registryAlias The key used to access this object.
<<<<<<< HEAD
     * @return $this
=======
     * @return self
>>>>>>> 53be5558
     */
    public function setRegistryAlias($registryAlias)
    {
        $this->_registryAlias = $registryAlias;

        return $this;
    }


    /**
     * Returns the table registry key used to create this table instance.
     *
     * @return string
     */
    public function getRegistryAlias()
    {
        if ($this->_registryAlias === null) {
            $this->_registryAlias = $this->getAlias();
        }

        return $this->_registryAlias;
    }

    /**
     * Returns the table registry key used to create this table instance or sets one.
     *
     * @deprecated 3.4.0 Use setRegistryAlias()/getRegistryAlias() instead.
     * @param string|null $registryAlias the key used to access this object
     * @return string
     */
    public function registryAlias($registryAlias = null)
    {
        if ($registryAlias !== null) {
            $this->setRegistryAlias($registryAlias);
        }

        return $this->getRegistryAlias();
    }

    /**
     * Sets the connection instance.
     *
     * @param \Cake\Datasource\ConnectionInterface $connection The connection instance
<<<<<<< HEAD
     * @return $this
=======
     * @return self
>>>>>>> 53be5558
     */
    public function setConnection(ConnectionInterface $connection)
    {
        $this->_connection = $connection;

        return $this;
    }

    /**
     * Returns the connection instance.
     *
     * @return \Cake\Datasource\ConnectionInterface
     */
    public function getConnection()
    {
        return $this->_connection;
    }

    /**
     * Returns the connection instance or sets a new one
     *
     * @deprecated 3.4.0 Use setConnection()/getConnection() instead.
     * @param \Cake\Datasource\ConnectionInterface|null $connection The new connection instance
     * @return \Cake\Datasource\ConnectionInterface
     */
    public function connection(ConnectionInterface $connection = null)
    {
        if ($connection !== null) {
            $this->setConnection($connection);
        }

        return $this->getConnection();
    }

    /**
     * Returns the schema table object describing this table's properties.
     *
     * @return \Cake\Database\Schema\TableSchema
     */
    public function getSchema()
    {
        if ($this->_schema === null) {
            $this->_schema = $this->_initializeSchema(
                $this->connection()
                    ->getSchemaCollection()
                    ->describe($this->getTable())
            );
        }

        return $this->_schema;
    }

    /**
     * Sets the schema table object describing this table's properties.
     *
     * If an array is passed, a new TableSchema will be constructed
     * out of it and used as the schema for this table.
     *
     * @param array|\Cake\Database\Schema\TableSchema $schema Schema to be used for this table
<<<<<<< HEAD
     * @return $this
=======
     * @return self
>>>>>>> 53be5558
     */
    public function setSchema($schema)
    {
        if (is_array($schema)) {
            $constraints = [];

            if (isset($schema['_constraints'])) {
                $constraints = $schema['_constraints'];
                unset($schema['_constraints']);
            }

            $schema = new TableSchema($this->table(), $schema);

            foreach ($constraints as $name => $value) {
                $schema->addConstraint($name, $value);
            }
        }

        $this->_schema = $schema;

        return $this;
    }

    /**
     * Returns the schema table object describing this table's properties.
     *
     * If a TableSchema is passed, it will be used for this table
     * instead of the default one.
     *
     * If an array is passed, a new TableSchema will be constructed
     * out of it and used as the schema for this table.
     *
     * @deprecated 3.4.0 Use setSchema()/getSchema() instead.
     * @param array|\Cake\Database\Schema\TableSchema|null $schema New schema to be used for this table
     * @return \Cake\Database\Schema\TableSchema
     */
    public function schema($schema = null)
    {
        if ($schema !== null) {
            $this->setSchema($schema);
        }

        return $this->getSchema();
    }

    /**
     * Override this function in order to alter the schema used by this table.
     * This function is only called after fetching the schema out of the database.
     * If you wish to provide your own schema to this table without touching the
     * database, you can override schema() or inject the definitions though that
     * method.
     *
     * ### Example:
     *
     * ```
     * protected function _initializeSchema(\Cake\Database\Schema\TableSchema $schema) {
     *  $schema->columnType('preferences', 'json');
     *  return $schema;
     * }
     * ```
     *
     * @param \Cake\Database\Schema\TableSchema $schema The table definition fetched from database.
     * @return \Cake\Database\Schema\TableSchema the altered schema
     * @api
     */
    protected function _initializeSchema(TableSchema $schema)
    {
        return $schema;
    }

    /**
     * Test to see if a Table has a specific field/column.
     *
     * Delegates to the schema object and checks for column presence
     * using the Schema\Table instance.
     *
     * @param string $field The field to check for.
     * @return bool True if the field exists, false if it does not.
     */
    public function hasField($field)
    {
        $schema = $this->getSchema();

        return $schema->column($field) !== null;
    }

    /**
     * Sets the primary key field name.
     *
     * @param string|array $key Sets a new name to be used as primary key
<<<<<<< HEAD
     * @return $this
=======
     * @return self
>>>>>>> 53be5558
     */
    public function setPrimaryKey($key)
    {
        $this->_primaryKey = $key;

        return $this;
    }

    /**
     * Returns the primary key field name.
     *
     * @return string|array
     */
    public function getPrimaryKey()
    {
        if ($this->_primaryKey === null) {
            $key = (array)$this->getSchema()->primaryKey();
            if (count($key) === 1) {
                $key = $key[0];
            }
            $this->_primaryKey = $key;
        }

        return $this->_primaryKey;
    }

    /**
     * Returns the primary key field name or sets a new one
     *
     * @deprecated 3.4.0 Use setPrimaryKey()/getPrimaryKey() instead.
     * @param string|array|null $key Sets a new name to be used as primary key
     * @return string|array
     */
    public function primaryKey($key = null)
    {
        if ($key !== null) {
            $this->setPrimaryKey($key);
        }

        return $this->getPrimaryKey();
    }

    /**
     * Sets the display field.
     *
     * @param string $key Name to be used as display field.
<<<<<<< HEAD
     * @return $this
=======
     * @return self
>>>>>>> 53be5558
     */
    public function setDisplayField($key)
    {
        $this->_displayField = $key;

        return $this;
    }

    /**
     * Returns the display field.
     *
     * @return string
     */
    public function getDisplayField()
    {
        if ($this->_displayField === null) {
            $schema = $this->schema();
            $primary = (array)$this->primaryKey();
            $this->_displayField = array_shift($primary);
            if ($schema->column('title')) {
                $this->_displayField = 'title';
            }
            if ($schema->column('name')) {
                $this->_displayField = 'name';
            }
        }

        return $this->_displayField;
    }

    /**
     * Returns the display field or sets a new one
     *
     * @deprecated 3.4.0 Use setDisplayField()/getDisplayField() instead.
     * @param string|null $key sets a new name to be used as display field
     * @return string
     */
    public function displayField($key = null)
    {
        if ($key !== null) {
            return $this->setDisplayField($key);
        }

        return $this->getDisplayField();
    }

    /**
     * Returns the class used to hydrate rows for this table.
     *
     * @return string
     */
    public function getEntityClass()
    {
        if (!$this->_entityClass) {
            $default = '\Cake\ORM\Entity';
            $self = get_called_class();
            $parts = explode('\\', $self);

            if ($self === __CLASS__ || count($parts) < 3) {
                return $this->_entityClass = $default;
            }

            $alias = Inflector::singularize(substr(array_pop($parts), 0, -5));
            $name = implode('\\', array_slice($parts, 0, -1)) . '\Entity\\' . $alias;
            if (!class_exists($name)) {
                return $this->_entityClass = $default;
            }

            $class = App::className($name, 'Model/Entity');
            if (!$class) {
                throw new MissingEntityException([$name]);
            }

            $this->_entityClass = $class;
        }

        return $this->_entityClass;
    }

    /**
     * Sets the class used to hydrate rows for this table.
     *
     * @param string $name The name of the class to use
     * @throws \Cake\ORM\Exception\MissingEntityException when the entity class cannot be found
<<<<<<< HEAD
     * @return $this
=======
     * @return self
>>>>>>> 53be5558
     */
    public function setEntityClass($name)
    {
        $class = App::className($name, 'Model/Entity');
        if (!$class) {
            throw new MissingEntityException([$name]);
        }

        $this->_entityClass = $class;

        return $this;
    }

    /**
     * Returns the class used to hydrate rows for this table or sets
     * a new one
     *
     * @deprecated 3.4.0 Use setEntityClass()/getEntityClass() instead.
     * @param string|null $name The name of the class to use
     * @throws \Cake\ORM\Exception\MissingEntityException when the entity class cannot be found
     * @return string
     */
    public function entityClass($name = null)
    {
        if ($name !== null) {
            $this->setEntityClass($name);
        }

        return $this->getEntityClass();
    }

    /**
     * Add a behavior.
     *
     * Adds a behavior to this table's behavior collection. Behaviors
     * provide an easy way to create horizontally re-usable features
     * that can provide trait like functionality, and allow for events
     * to be listened to.
     *
     * Example:
     *
     * Load a behavior, with some settings.
     *
     * ```
     * $this->addBehavior('Tree', ['parent' => 'parentId']);
     * ```
     *
     * Behaviors are generally loaded during Table::initialize().
     *
     * @param string $name The name of the behavior. Can be a short class reference.
     * @param array $options The options for the behavior to use.
     * @return void
     * @throws \RuntimeException If a behavior is being reloaded.
     * @see \Cake\ORM\Behavior
     */
    public function addBehavior($name, array $options = [])
    {
        $this->_behaviors->load($name, $options);
    }

    /**
     * Removes a behavior from this table's behavior registry.
     *
     * Example:
     *
     * Remove a behavior from this table.
     *
     * ```
     * $this->removeBehavior('Tree');
     * ```
     *
     * @param string $name The alias that the behavior was added with.
     * @return void
     * @see \Cake\ORM\Behavior
     */
    public function removeBehavior($name)
    {
        $this->_behaviors->unload($name);
    }

    /**
     * Returns the behavior registry for this table.
     *
     * @return \Cake\ORM\BehaviorRegistry The BehaviorRegistry instance.
     */
    public function behaviors()
    {
        return $this->_behaviors;
    }

    /**
     * Check if a behavior with the given alias has been loaded.
     *
     * @param string $name The behavior alias to check.
     * @return bool Whether or not the behavior exists.
     */
    public function hasBehavior($name)
    {
        return $this->_behaviors->has($name);
    }

    /**
     * Returns an association object configured for the specified alias if any
     *
     * @param string $name the alias used for the association.
     * @return \Cake\ORM\Association|null Either the association or null.
     */
    public function association($name)
    {
        return $this->_associations->get($name);
    }

    /**
     * Get the associations collection for this table.
     *
     * @return \Cake\ORM\AssociationCollection The collection of association objects.
     */
    public function associations()
    {
        return $this->_associations;
    }

    /**
     * Setup multiple associations.
     *
     * It takes an array containing set of table names indexed by association type
     * as argument:
     *
     * ```
     * $this->Posts->addAssociations([
     *   'belongsTo' => [
     *     'Users' => ['className' => 'App\Model\Table\UsersTable']
     *   ],
     *   'hasMany' => ['Comments'],
     *   'belongsToMany' => ['Tags']
     * ]);
     * ```
     *
     * Each association type accepts multiple associations where the keys
     * are the aliases, and the values are association config data. If numeric
     * keys are used the values will be treated as association aliases.
     *
     * @param array $params Set of associations to bind (indexed by association type)
     * @return void
     * @see \Cake\ORM\Table::belongsTo()
     * @see \Cake\ORM\Table::hasOne()
     * @see \Cake\ORM\Table::hasMany()
     * @see \Cake\ORM\Table::belongsToMany()
     */
    public function addAssociations(array $params)
    {
        foreach ($params as $assocType => $tables) {
            foreach ($tables as $associated => $options) {
                if (is_numeric($associated)) {
                    $associated = $options;
                    $options = [];
                }
                $this->{$assocType}($associated, $options);
            }
        }
    }

    /**
     * Creates a new BelongsTo association between this table and a target
     * table. A "belongs to" association is a N-1 relationship where this table
     * is the N side, and where there is a single associated record in the target
     * table for each one in this table.
     *
     * Target table can be inferred by its name, which is provided in the
     * first argument, or you can either pass the to be instantiated or
     * an instance of it directly.
     *
     * The options array accept the following keys:
     *
     * - className: The class name of the target table object
     * - targetTable: An instance of a table object to be used as the target table
     * - foreignKey: The name of the field to use as foreign key, if false none
     *   will be used
     * - conditions: array with a list of conditions to filter the join with
     * - joinType: The type of join to be used (e.g. INNER)
     * - strategy: The loading strategy to use. 'join' and 'select' are supported.
     * - finder: The finder method to use when loading records from this association.
     *   Defaults to 'all'. When the strategy is 'join', only the fields, containments,
     *   and where conditions will be used from the finder.
     *
     * This method will return the association object that was built.
     *
     * @param string $associated the alias for the target table. This is used to
     * uniquely identify the association
     * @param array $options list of options to configure the association definition
     * @return \Cake\ORM\Association\BelongsTo
     */
    public function belongsTo($associated, array $options = [])
    {
        $options += ['sourceTable' => $this];
        $association = new BelongsTo($associated, $options);

        return $this->_associations->add($association->name(), $association);
    }

    /**
     * Creates a new HasOne association between this table and a target
     * table. A "has one" association is a 1-1 relationship.
     *
     * Target table can be inferred by its name, which is provided in the
     * first argument, or you can either pass the class name to be instantiated or
     * an instance of it directly.
     *
     * The options array accept the following keys:
     *
     * - className: The class name of the target table object
     * - targetTable: An instance of a table object to be used as the target table
     * - foreignKey: The name of the field to use as foreign key, if false none
     *   will be used
     * - dependent: Set to true if you want CakePHP to cascade deletes to the
     *   associated table when an entity is removed on this table. The delete operation
     *   on the associated table will not cascade further. To get recursive cascades enable
     *   `cascadeCallbacks` as well. Set to false if you don't want CakePHP to remove
     *   associated data, or when you are using database constraints.
     * - cascadeCallbacks: Set to true if you want CakePHP to fire callbacks on
     *   cascaded deletes. If false the ORM will use deleteAll() to remove data.
     *   When true records will be loaded and then deleted.
     * - conditions: array with a list of conditions to filter the join with
     * - joinType: The type of join to be used (e.g. LEFT)
     * - strategy: The loading strategy to use. 'join' and 'select' are supported.
     * - finder: The finder method to use when loading records from this association.
     *   Defaults to 'all'. When the strategy is 'join', only the fields, containments,
     *   and where conditions will be used from the finder.
     *
     * This method will return the association object that was built.
     *
     * @param string $associated the alias for the target table. This is used to
     * uniquely identify the association
     * @param array $options list of options to configure the association definition
     * @return \Cake\ORM\Association\HasOne
     */
    public function hasOne($associated, array $options = [])
    {
        $options += ['sourceTable' => $this];
        $association = new HasOne($associated, $options);

        return $this->_associations->add($association->name(), $association);
    }

    /**
     * Creates a new HasMany association between this table and a target
     * table. A "has many" association is a 1-N relationship.
     *
     * Target table can be inferred by its name, which is provided in the
     * first argument, or you can either pass the class name to be instantiated or
     * an instance of it directly.
     *
     * The options array accept the following keys:
     *
     * - className: The class name of the target table object
     * - targetTable: An instance of a table object to be used as the target table
     * - foreignKey: The name of the field to use as foreign key, if false none
     *   will be used
     * - dependent: Set to true if you want CakePHP to cascade deletes to the
     *   associated table when an entity is removed on this table. The delete operation
     *   on the associated table will not cascade further. To get recursive cascades enable
     *   `cascadeCallbacks` as well. Set to false if you don't want CakePHP to remove
     *   associated data, or when you are using database constraints.
     * - cascadeCallbacks: Set to true if you want CakePHP to fire callbacks on
     *   cascaded deletes. If false the ORM will use deleteAll() to remove data.
     *   When true records will be loaded and then deleted.
     * - conditions: array with a list of conditions to filter the join with
     * - sort: The order in which results for this association should be returned
     * - saveStrategy: Either 'append' or 'replace'. When 'append' the current records
     *   are appended to any records in the database. When 'replace' associated records
     *   not in the current set will be removed. If the foreign key is a null able column
     *   or if `dependent` is true records will be orphaned.
     * - strategy: The strategy to be used for selecting results Either 'select'
     *   or 'subquery'. If subquery is selected the query used to return results
     *   in the source table will be used as conditions for getting rows in the
     *   target table.
     * - finder: The finder method to use when loading records from this association.
     *   Defaults to 'all'.
     *
     * This method will return the association object that was built.
     *
     * @param string $associated the alias for the target table. This is used to
     * uniquely identify the association
     * @param array $options list of options to configure the association definition
     * @return \Cake\ORM\Association\HasMany
     */
    public function hasMany($associated, array $options = [])
    {
        $options += ['sourceTable' => $this];
        $association = new HasMany($associated, $options);

        return $this->_associations->add($association->name(), $association);
    }

    /**
     * Creates a new BelongsToMany association between this table and a target
     * table. A "belongs to many" association is a M-N relationship.
     *
     * Target table can be inferred by its name, which is provided in the
     * first argument, or you can either pass the class name to be instantiated or
     * an instance of it directly.
     *
     * The options array accept the following keys:
     *
     * - className: The class name of the target table object.
     * - targetTable: An instance of a table object to be used as the target table.
     * - foreignKey: The name of the field to use as foreign key.
     * - targetForeignKey: The name of the field to use as the target foreign key.
     * - joinTable: The name of the table representing the link between the two
     * - through: If you choose to use an already instantiated link table, set this
     *   key to a configured Table instance containing associations to both the source
     *   and target tables in this association.
     * - dependent: Set to false, if you do not want junction table records removed
     *   when an owning record is removed.
     * - cascadeCallbacks: Set to true if you want CakePHP to fire callbacks on
     *   cascaded deletes. If false the ORM will use deleteAll() to remove data.
     *   When true join/junction table records will be loaded and then deleted.
     * - conditions: array with a list of conditions to filter the join with.
     * - sort: The order in which results for this association should be returned.
     * - strategy: The strategy to be used for selecting results Either 'select'
     *   or 'subquery'. If subquery is selected the query used to return results
     *   in the source table will be used as conditions for getting rows in the
     *   target table.
     * - saveStrategy: Either 'append' or 'replace'. Indicates the mode to be used
     *   for saving associated entities. The former will only create new links
     *   between both side of the relation and the latter will do a wipe and
     *   replace to create the links between the passed entities when saving.
     * - strategy: The loading strategy to use. 'select' and 'subquery' are supported.
     * - finder: The finder method to use when loading records from this association.
     *   Defaults to 'all'.
     *
     * This method will return the association object that was built.
     *
     * @param string $associated the alias for the target table. This is used to
     * uniquely identify the association
     * @param array $options list of options to configure the association definition
     * @return \Cake\ORM\Association\BelongsToMany
     */
    public function belongsToMany($associated, array $options = [])
    {
        $options += ['sourceTable' => $this];
        $association = new BelongsToMany($associated, $options);

        return $this->_associations->add($association->name(), $association);
    }

    /**
     * {@inheritDoc}
     *
     * ### Model.beforeFind event
     *
     * Each find() will trigger a `Model.beforeFind` event for all attached
     * listeners. Any listener can set a valid result set using $query
     *
     * By default, `$options` will recognize the following keys:
     *
     * - fields
     * - conditions
     * - order
     * - limit
     * - offset
     * - page
     * - group
     * - having
     * - contain
     * - join
     *
     * ### Usage
     *
     * Using the options array:
     *
     * ```
     * $query = $articles->find('all', [
     *   'conditions' => ['published' => 1],
     *   'limit' => 10,
     *   'contain' => ['Users', 'Comments']
     * ]);
     * ```
     *
     * Using the builder interface:
     *
     * ```
     * $query = $articles->find()
     *   ->where(['published' => 1])
     *   ->limit(10)
     *   ->contain(['Users', 'Comments']);
     * ```
     *
     * ### Calling finders
     *
     * The find() method is the entry point for custom finder methods.
     * You can invoke a finder by specifying the type:
     *
     * ```
     * $query = $articles->find('published');
     * ```
     *
     * Would invoke the `findPublished` method.
     *
     * @return \Cake\ORM\Query The query builder
     */
    public function find($type = 'all', $options = [])
    {
        $query = $this->query();
        $query->select();

        return $this->callFinder($type, $query, $options);
    }

    /**
     * Returns the query as passed.
     *
     * By default findAll() applies no conditions, you
     * can override this method in subclasses to modify how `find('all')` works.
     *
     * @param \Cake\ORM\Query $query The query to find with
     * @param array $options The options to use for the find
     * @return \Cake\ORM\Query The query builder
     */
    public function findAll(Query $query, array $options)
    {
        return $query;
    }

    /**
     * Sets up a query object so results appear as an indexed array, useful for any
     * place where you would want a list such as for populating input select boxes.
     *
     * When calling this finder, the fields passed are used to determine what should
     * be used as the array key, value and optionally what to group the results by.
     * By default the primary key for the model is used for the key, and the display
     * field as value.
     *
     * The results of this finder will be in the following form:
     *
     * ```
     * [
     *  1 => 'value for id 1',
     *  2 => 'value for id 2',
     *  4 => 'value for id 4'
     * ]
     * ```
     *
     * You can specify which property will be used as the key and which as value
     * by using the `$options` array, when not specified, it will use the results
     * of calling `primaryKey` and `displayField` respectively in this table:
     *
     * ```
     * $table->find('list', [
     *  'keyField' => 'name',
     *  'valueField' => 'age'
     * ]);
     * ```
     *
     * Results can be put together in bigger groups when they share a property, you
     * can customize the property to use for grouping by setting `groupField`:
     *
     * ```
     * $table->find('list', [
     *  'groupField' => 'category_id',
     * ]);
     * ```
     *
     * When using a `groupField` results will be returned in this format:
     *
     * ```
     * [
     *  'group_1' => [
     *      1 => 'value for id 1',
     *      2 => 'value for id 2',
     *  ]
     *  'group_2' => [
     *      4 => 'value for id 4'
     *  ]
     * ]
     * ```
     *
     * @param \Cake\ORM\Query $query The query to find with
     * @param array $options The options for the find
     * @return \Cake\ORM\Query The query builder
     */
    public function findList(Query $query, array $options)
    {
        $options += [
            'keyField' => $this->primaryKey(),
            'valueField' => $this->displayField(),
            'groupField' => null
        ];

        if (isset($options['idField'])) {
            $options['keyField'] = $options['idField'];
            unset($options['idField']);
            trigger_error('Option "idField" is deprecated, use "keyField" instead.', E_USER_DEPRECATED);
        }

        if (!$query->clause('select') &&
            !is_object($options['keyField']) &&
            !is_object($options['valueField']) &&
            !is_object($options['groupField'])
        ) {
            $fields = array_merge(
                (array)$options['keyField'],
                (array)$options['valueField'],
                (array)$options['groupField']
            );
            $columns = $this->schema()->columns();
            if (count($fields) === count(array_intersect($fields, $columns))) {
                $query->select($fields);
            }
        }

        $options = $this->_setFieldMatchers(
            $options,
            ['keyField', 'valueField', 'groupField']
        );

        return $query->formatResults(function ($results) use ($options) {
            return $results->combine(
                $options['keyField'],
                $options['valueField'],
                $options['groupField']
            );
        });
    }

    /**
     * Results for this finder will be a nested array, and is appropriate if you want
     * to use the parent_id field of your model data to build nested results.
     *
     * Values belonging to a parent row based on their parent_id value will be
     * recursively nested inside the parent row values using the `children` property
     *
     * You can customize what fields are used for nesting results, by default the
     * primary key and the `parent_id` fields are used. If you wish to change
     * these defaults you need to provide the keys `keyField`, `parentField` or `nestingKey` in
     * `$options`:
     *
     * ```
     * $table->find('threaded', [
     *  'keyField' => 'id',
     *  'parentField' => 'ancestor_id'
     *  'nestingKey' => 'children'
     * ]);
     * ```
     *
     * @param \Cake\ORM\Query $query The query to find with
     * @param array $options The options to find with
     * @return \Cake\ORM\Query The query builder
     */
    public function findThreaded(Query $query, array $options)
    {
        $options += [
            'keyField' => $this->primaryKey(),
            'parentField' => 'parent_id',
            'nestingKey' => 'children'
        ];

        if (isset($options['idField'])) {
            $options['keyField'] = $options['idField'];
            unset($options['idField']);
            trigger_error('Option "idField" is deprecated, use "keyField" instead.', E_USER_DEPRECATED);
        }

        $options = $this->_setFieldMatchers($options, ['keyField', 'parentField']);

        return $query->formatResults(function ($results) use ($options) {
            return $results->nest($options['keyField'], $options['parentField'], $options['nestingKey']);
        });
    }

    /**
     * Out of an options array, check if the keys described in `$keys` are arrays
     * and change the values for closures that will concatenate the each of the
     * properties in the value array when passed a row.
     *
     * This is an auxiliary function used for result formatters that can accept
     * composite keys when comparing values.
     *
     * @param array $options the original options passed to a finder
     * @param array $keys the keys to check in $options to build matchers from
     * the associated value
     * @return array
     */
    protected function _setFieldMatchers($options, $keys)
    {
        foreach ($keys as $field) {
            if (!is_array($options[$field])) {
                continue;
            }

            if (count($options[$field]) === 1) {
                $options[$field] = current($options[$field]);
                continue;
            }

            $fields = $options[$field];
            $options[$field] = function ($row) use ($fields) {
                $matches = [];
                foreach ($fields as $field) {
                    $matches[] = $row[$field];
                }

                return implode(';', $matches);
            };
        }

        return $options;
    }

    /**
     * {@inheritDoc}
     *
     * ### Usage
     *
     * Get an article and some relationships:
     *
     * ```
     * $article = $articles->get(1, ['contain' => ['Users', 'Comments']]);
     * ```
     *
     * @throws \Cake\Datasource\Exception\InvalidPrimaryKeyException When $primaryKey has an
     *      incorrect number of elements.
     */
    public function get($primaryKey, $options = [])
    {
        $key = (array)$this->primaryKey();
        $alias = $this->alias();
        foreach ($key as $index => $keyname) {
            $key[$index] = $alias . '.' . $keyname;
        }
        $primaryKey = (array)$primaryKey;
        if (count($key) !== count($primaryKey)) {
            $primaryKey = $primaryKey ?: [null];
            $primaryKey = array_map(function ($key) {
                return var_export($key, true);
            }, $primaryKey);

            throw new InvalidPrimaryKeyException(sprintf(
                'Record not found in table "%s" with primary key [%s]',
                $this->table(),
                implode($primaryKey, ', ')
            ));
        }
        $conditions = array_combine($key, $primaryKey);

        $cacheConfig = isset($options['cache']) ? $options['cache'] : false;
        $cacheKey = isset($options['key']) ? $options['key'] : false;
        $finder = isset($options['finder']) ? $options['finder'] : 'all';
        unset($options['key'], $options['cache'], $options['finder']);

        $query = $this->find($finder, $options)->where($conditions);

        if ($cacheConfig) {
            if (!$cacheKey) {
                $cacheKey = sprintf(
                    "get:%s.%s%s",
                    $this->connection()->configName(),
                    $this->table(),
                    json_encode($primaryKey)
                );
            }
            $query->cache($cacheKey, $cacheConfig);
        }

        return $query->firstOrFail();
    }

    /**
     * Handles the logic executing of a worker inside a transaction.
     *
     * @param callable $worker The worker that will run inside the transaction.
     * @param bool $atomic Whether to execute the worker inside a database transaction.
     * @return mixed
     */
    protected function _executeTransaction(callable $worker, $atomic = true)
    {
        if ($atomic) {
            return $this->connection()->transactional(function () use ($worker) {
                return $worker();
            });
        }

        return $worker();
    }

    /**
     * Checks if the caller would have executed a commit on a transaction.
     *
     * @param bool $atomic True if an atomic transaction was used.
     * @param bool $primary True if a primary was used.
     * @return bool Returns true if a transaction was committed.
     */
    protected function _transactionCommitted($atomic, $primary)
    {
        return !$this->connection()->inTransaction() && ($atomic || (!$atomic && $primary));
    }

    /**
     * Finds an existing record or creates a new one.
     *
     * A find() will be done to locate an existing record using the attributes
     * defined in $search. If records matches the conditions, the first record
     * will be returned.
     *
     * If no record can be found, a new entity will be created
     * with the $search properties. If a callback is provided, it will be
     * called allowing you to define additional default values. The new
     * entity will be saved and returned.
     *
     * If your find conditions require custom order, associations or conditions, then the $search
     * parameter can be a callable that takes the Query as the argument, or a \Cake\ORM\Query object passed
     * as the $search parameter. Allowing you to customize the find results.
     *
     * ### Options
     *
     * The options array is passed to the save method with exception to the following keys:
     *
     * - atomic: Whether to execute the methods for find, save and callbacks inside a database
     *   transaction (default: true)
     * - defaults: Whether to use the search criteria as default values for the new entity (default: true)
     *
     * @param array|\Cake\ORM\Query $search The criteria to find existing
     *   records by. Note that when you pass a query object you'll have to use
     *   the 2nd arg of the method to modify the entity data before saving.
     * @param callable|null $callback A callback that will be invoked for newly
     *   created entities. This callback will be called *before* the entity
     *   is persisted.
     * @param array $options The options to use when saving.
     * @return EntityInterface An entity.
     */
    public function findOrCreate($search, callable $callback = null, $options = [])
    {
        $options += [
            'atomic' => true,
            'defaults' => true
        ];

        return $this->_executeTransaction(function () use ($search, $callback, $options) {
            return $this->_processFindOrCreate($search, $callback, $options);
        }, $options['atomic']);
    }

    /**
     * Performs the actual find and/or create of an entity based on the passed options.
     *
     * @param array|callable $search The criteria to find an existing record by, or a callable tha will
     *   customize the find query.
     * @param callable|null $callback A callback that will be invoked for newly
     *   created entities. This callback will be called *before* the entity
     *   is persisted.
     * @param array $options The options to use when saving.
     * @return EntityInterface An entity.
     */
    protected function _processFindOrCreate($search, callable $callback = null, $options = [])
    {
        if (is_callable($search)) {
            $query = $this->find();
            $search($query);
        } elseif (is_array($search)) {
            $query = $this->find()->where($search);
        } elseif ($search instanceof Query) {
            $query = $search;
        } else {
            throw new InvalidArgumentException('Search criteria must be an array, callable or Query');
        }
        $row = $query->first();
        if ($row !== null) {
            return $row;
        }
        $entity = $this->newEntity();
        if ($options['defaults'] && is_array($search)) {
            $entity->set($search, ['guard' => false]);
        }
        if ($callback !== null) {
            $entity = $callback($entity) ?: $entity;
        }
        unset($options['defaults']);

        return $this->save($entity, $options) ?: $entity;
    }

    /**
     * Gets the query object for findOrCreate().
     *
     * @param array|\Cake\ORM\Query|string $search The criteria to find existing records by.
     * @return \Cake\ORM\Query
     */
    protected function _getFindOrCreateQuery($search)
    {
        if ($search instanceof Query) {
            return $search;
        }

        return $this->find()->where($search);
    }

    /**
     * {@inheritDoc}
     */
    public function query()
    {
        return new Query($this->connection(), $this);
    }

    /**
     * {@inheritDoc}
     */
    public function updateAll($fields, $conditions)
    {
        $query = $this->query();
        $query->update()
            ->set($fields)
            ->where($conditions);
        $statement = $query->execute();
        $statement->closeCursor();

        return $statement->rowCount();
    }

    /**
     * {@inheritDoc}
     */
    public function deleteAll($conditions)
    {
        $query = $this->query()
            ->delete()
            ->where($conditions);
        $statement = $query->execute();
        $statement->closeCursor();

        return $statement->rowCount();
    }

    /**
     * {@inheritDoc}
     */
    public function exists($conditions)
    {
        return (bool)count(
            $this->find('all')
            ->select(['existing' => 1])
            ->where($conditions)
            ->limit(1)
            ->hydrate(false)
            ->toArray()
        );
    }

    /**
     * {@inheritDoc}
     *
     * ### Options
     *
     * The options array accepts the following keys:
     *
     * - atomic: Whether to execute the save and callbacks inside a database
     *   transaction (default: true)
     * - checkRules: Whether or not to check the rules on entity before saving, if the checking
     *   fails, it will abort the save operation. (default:true)
     * - associated: If `true` it will save 1st level associated entities as they are found
     *   in the passed `$entity` whenever the property defined for the association
     *   is marked as dirty. If an array, it will be interpreted as the list of associations
     *   to be saved. It is possible to provide different options for saving on associated
     *   table objects using this key by making the custom options the array value.
     *   If `false` no associated records will be saved. (default: `true`)
     * - checkExisting: Whether or not to check if the entity already exists, assuming that the
     *   entity is marked as not new, and the primary key has been set.
     *
     * ### Events
     *
     * When saving, this method will trigger four events:
     *
     * - Model.beforeRules: Will be triggered right before any rule checking is done
     *   for the passed entity if the `checkRules` key in $options is not set to false.
     *   Listeners will receive as arguments the entity, options array and the operation type.
     *   If the event is stopped the rules check result will be set to the result of the event itself.
     * - Model.afterRules: Will be triggered right after the `checkRules()` method is
     *   called for the entity. Listeners will receive as arguments the entity,
     *   options array, the result of checking the rules and the operation type.
     *   If the event is stopped the checking result will be set to the result of
     *   the event itself.
     * - Model.beforeSave: Will be triggered just before the list of fields to be
     *   persisted is calculated. It receives both the entity and the options as
     *   arguments. The options array is passed as an ArrayObject, so any changes in
     *   it will be reflected in every listener and remembered at the end of the event
     *   so it can be used for the rest of the save operation. Returning false in any
     *   of the listeners will abort the saving process. If the event is stopped
     *   using the event API, the event object's `result` property will be returned.
     *   This can be useful when having your own saving strategy implemented inside a
     *   listener.
     * - Model.afterSave: Will be triggered after a successful insert or save,
     *   listeners will receive the entity and the options array as arguments. The type
     *   of operation performed (insert or update) can be determined by checking the
     *   entity's method `isNew`, true meaning an insert and false an update.
     * - Model.afterSaveCommit: Will be triggered after the transaction is commited
     *   for atomic save, listeners will receive the entity and the options array
     *   as arguments.
     *
     * This method will determine whether the passed entity needs to be
     * inserted or updated in the database. It does that by checking the `isNew`
     * method on the entity. If the entity to be saved returns a non-empty value from
     * its `errors()` method, it will not be saved.
     *
     * ### Saving on associated tables
     *
     * This method will by default persist entities belonging to associated tables,
     * whenever a dirty property matching the name of the property name set for an
     * association in this table. It is possible to control what associations will
     * be saved and to pass additional option for saving them.
     *
     * ```
     * // Only save the comments association
     * $articles->save($entity, ['associated' => ['Comments']);
     *
     * // Save the company, the employees and related addresses for each of them.
     * // For employees do not check the entity rules
     * $companies->save($entity, [
     *   'associated' => [
     *     'Employees' => [
     *       'associated' => ['Addresses'],
     *       'checkRules' => false
     *     ]
     *   ]
     * ]);
     *
     * // Save no associations
     * $articles->save($entity, ['associated' => false]);
     * ```
     *
     * @throws \Cake\ORM\Exception\RolledbackTransactionException If the transaction
     *   is aborted in the afterSave event.
     */
    public function save(EntityInterface $entity, $options = [])
    {
        if ($options instanceof SaveOptionsBuilder) {
            $options = $options->toArray();
        }

        $options = new ArrayObject($options + [
            'atomic' => true,
            'associated' => true,
            'checkRules' => true,
            'checkExisting' => true,
            '_primary' => true
        ]);

        if ($entity->errors()) {
            return false;
        }

        if ($entity->isNew() === false && !$entity->dirty()) {
            return $entity;
        }

        $success = $this->_executeTransaction(function () use ($entity, $options) {
            return $this->_processSave($entity, $options);
        }, $options['atomic']);

        if ($success) {
            if ($this->_transactionCommitted($options['atomic'], $options['_primary'])) {
                $this->dispatchEvent('Model.afterSaveCommit', compact('entity', 'options'));
            }
            if ($options['atomic'] || $options['_primary']) {
                $entity->clean();
                $entity->isNew(false);
                $entity->source($this->registryAlias());
            }
        }

        return $success;
    }

    /**
     * Performs the actual saving of an entity based on the passed options.
     *
     * @param \Cake\Datasource\EntityInterface $entity the entity to be saved
     * @param \ArrayObject $options the options to use for the save operation
     * @return \Cake\Datasource\EntityInterface|bool
     * @throws \RuntimeException When an entity is missing some of the primary keys.
     * @throws \Cake\ORM\Exception\RolledbackTransactionException If the transaction
     *   is aborted in the afterSave event.
     */
    protected function _processSave($entity, $options)
    {
        $primaryColumns = (array)$this->primaryKey();

        if ($options['checkExisting'] && $primaryColumns && $entity->isNew() && $entity->has($primaryColumns)) {
            $alias = $this->alias();
            $conditions = [];
            foreach ($entity->extract($primaryColumns) as $k => $v) {
                $conditions["$alias.$k"] = $v;
            }
            $entity->isNew(!$this->exists($conditions));
        }

        $mode = $entity->isNew() ? RulesChecker::CREATE : RulesChecker::UPDATE;
        if ($options['checkRules'] && !$this->checkRules($entity, $mode, $options)) {
            return false;
        }

        $options['associated'] = $this->_associations->normalizeKeys($options['associated']);
        $event = $this->dispatchEvent('Model.beforeSave', compact('entity', 'options'));

        if ($event->isStopped()) {
            return $event->result();
        }

        $saved = $this->_associations->saveParents(
            $this,
            $entity,
            $options['associated'],
            ['_primary' => false] + $options->getArrayCopy()
        );

        if (!$saved && $options['atomic']) {
            return false;
        }

        $data = $entity->extract($this->schema()->columns(), true);
        $isNew = $entity->isNew();

        if ($isNew) {
            $success = $this->_insert($entity, $data);
        } else {
            $success = $this->_update($entity, $data);
        }

        if ($success) {
            $success = $this->_onSaveSuccess($entity, $options);
        }

        if (!$success && $isNew) {
            $entity->unsetProperty($this->primaryKey());
            $entity->isNew(true);
        }

        return $success ? $entity : false;
    }

    /**
     * Handles the saving of children associations and executing the afterSave logic
     * once the entity for this table has been saved successfully.
     *
     * @param \Cake\Datasource\EntityInterface $entity the entity to be saved
     * @param \ArrayObject $options the options to use for the save operation
     * @return bool True on success
     * @throws \Cake\ORM\Exception\RolledbackTransactionException If the transaction
     *   is aborted in the afterSave event.
     */
    protected function _onSaveSuccess($entity, $options)
    {
        $success = $this->_associations->saveChildren(
            $this,
            $entity,
            $options['associated'],
            ['_primary' => false] + $options->getArrayCopy()
        );

        if (!$success && $options['atomic']) {
            return false;
        }

        $this->dispatchEvent('Model.afterSave', compact('entity', 'options'));

        if ($options['atomic'] && !$this->connection()->inTransaction()) {
            throw new RolledbackTransactionException(['table' => get_class($this)]);
        }

        if (!$options['atomic'] && !$options['_primary']) {
            $entity->clean();
            $entity->isNew(false);
            $entity->source($this->registryAlias());
        }

        return true;
    }

    /**
     * Auxiliary function to handle the insert of an entity's data in the table
     *
     * @param \Cake\Datasource\EntityInterface $entity the subject entity from were $data was extracted
     * @param array $data The actual data that needs to be saved
     * @return \Cake\Datasource\EntityInterface|bool
     * @throws \RuntimeException if not all the primary keys where supplied or could
     * be generated when the table has composite primary keys. Or when the table has no primary key.
     */
    protected function _insert($entity, $data)
    {
        $primary = (array)$this->primaryKey();
        if (empty($primary)) {
            $msg = sprintf(
                'Cannot insert row in "%s" table, it has no primary key.',
                $this->table()
            );
            throw new RuntimeException($msg);
        }
        $keys = array_fill(0, count($primary), null);
        $id = (array)$this->_newId($primary) + $keys;

        // Generate primary keys preferring values in $data.
        $primary = array_combine($primary, $id);
        $primary = array_intersect_key($data, $primary) + $primary;

        $filteredKeys = array_filter($primary, 'strlen');
        $data = $data + $filteredKeys;

        if (count($primary) > 1) {
            $schema = $this->schema();
            foreach ($primary as $k => $v) {
                if (!isset($data[$k]) && empty($schema->column($k)['autoIncrement'])) {
                    $msg = 'Cannot insert row, some of the primary key values are missing. ';
                    $msg .= sprintf(
                        'Got (%s), expecting (%s)',
                        implode(', ', $filteredKeys + $entity->extract(array_keys($primary))),
                        implode(', ', array_keys($primary))
                    );
                    throw new RuntimeException($msg);
                }
            }
        }

        $success = false;
        if (empty($data)) {
            return $success;
        }

        $statement = $this->query()->insert(array_keys($data))
            ->values($data)
            ->execute();

        if ($statement->rowCount() !== 0) {
            $success = $entity;
            $entity->set($filteredKeys, ['guard' => false]);
            $schema = $this->schema();
            $driver = $this->connection()->driver();
            foreach ($primary as $key => $v) {
                if (!isset($data[$key])) {
                    $id = $statement->lastInsertId($this->table(), $key);
                    $type = $schema->columnType($key);
                    $entity->set($key, Type::build($type)->toPHP($id, $driver));
                    break;
                }
            }
        }
        $statement->closeCursor();

        return $success;
    }

    /**
     * Generate a primary key value for a new record.
     *
     * By default, this uses the type system to generate a new primary key
     * value if possible. You can override this method if you have specific requirements
     * for id generation.
     *
     * @param array $primary The primary key columns to get a new ID for.
     * @return mixed Either null or the new primary key value.
     */
    protected function _newId($primary)
    {
        if (!$primary || count((array)$primary) > 1) {
            return null;
        }
        $typeName = $this->schema()->columnType($primary[0]);
        $type = Type::build($typeName);

        return $type->newId();
    }

    /**
     * Auxiliary function to handle the update of an entity's data in the table
     *
     * @param \Cake\Datasource\EntityInterface $entity the subject entity from were $data was extracted
     * @param array $data The actual data that needs to be saved
     * @return \Cake\Datasource\EntityInterface|bool
     * @throws \InvalidArgumentException When primary key data is missing.
     */
    protected function _update($entity, $data)
    {
        $primaryColumns = (array)$this->primaryKey();
        $primaryKey = $entity->extract($primaryColumns);

        $data = array_diff_key($data, $primaryKey);
        if (empty($data)) {
            return $entity;
        }

        if (!$entity->has($primaryColumns)) {
            $message = 'All primary key value(s) are needed for updating, ';
            $message .= get_class($entity) . ' is missing ' . implode(', ', $primaryColumns);
            throw new InvalidArgumentException($message);
        }

        $query = $this->query();
        $statement = $query->update()
            ->set($data)
            ->where($primaryKey)
            ->execute();

        $success = false;
        if ($statement->errorCode() === '00000') {
            $success = $entity;
        }
        $statement->closeCursor();

        return $success;
    }

    /**
     * Persists multiple entities of a table.
     *
     * The records will be saved in a transaction which will be rolled back if
     * any one of the records fails to save due to failed validation or database
     * error.
     *
     * @param array|\Cake\ORM\ResultSet $entities Entities to save.
     * @param array|\ArrayAccess $options Options used when calling Table::save() for each entity.
     * @return bool|array|\Cake\ORM\ResultSet False on failure, entities list on success.
     */
    public function saveMany($entities, $options = [])
    {
        $isNew = [];

        $return = $this->connection()->transactional(
            function () use ($entities, $options, &$isNew) {
                foreach ($entities as $key => $entity) {
                    $isNew[$key] = $entity->isNew();
                    if ($this->save($entity, $options) === false) {
                        return false;
                    }
                }
            }
        );

        if ($return === false) {
            foreach ($entities as $key => $entity) {
                if (isset($isNew[$key]) && $isNew[$key]) {
                    $entity->unsetProperty($this->primaryKey());
                    $entity->isNew(true);
                }
            }

            return false;
        }

        return $entities;
    }

    /**
     * {@inheritDoc}
     *
     * For HasMany and HasOne associations records will be removed based on
     * the dependent option. Join table records in BelongsToMany associations
     * will always be removed. You can use the `cascadeCallbacks` option
     * when defining associations to change how associated data is deleted.
     *
     * ### Options
     *
     * - `atomic` Defaults to true. When true the deletion happens within a transaction.
     * - `checkRules` Defaults to true. Check deletion rules before deleting the record.
     *
     * ### Events
     *
     * - `Model.beforeDelete` Fired before the delete occurs. If stopped the delete
     *   will be aborted. Receives the event, entity, and options.
     * - `Model.afterDelete` Fired after the delete has been successful. Receives
     *   the event, entity, and options.
     * - `Model.afterDeleteCommit` Fired after the transaction is committed for
     *   an atomic delete. Receives the event, entity, and options.
     *
     * The options argument will be converted into an \ArrayObject instance
     * for the duration of the callbacks, this allows listeners to modify
     * the options used in the delete operation.
     *
     */
    public function delete(EntityInterface $entity, $options = [])
    {
        $options = new ArrayObject($options + [
            'atomic' => true,
            'checkRules' => true,
            '_primary' => true,
        ]);

        $success = $this->_executeTransaction(function () use ($entity, $options) {
            return $this->_processDelete($entity, $options);
        }, $options['atomic']);

        if ($success && $this->_transactionCommitted($options['atomic'], $options['_primary'])) {
            $this->dispatchEvent('Model.afterDeleteCommit', [
                'entity' => $entity,
                'options' => $options
            ]);
        }

        return $success;
    }

    /**
     * Perform the delete operation.
     *
     * Will delete the entity provided. Will remove rows from any
     * dependent associations, and clear out join tables for BelongsToMany associations.
     *
     * @param \Cake\Datasource\EntityInterface $entity The entity to delete.
     * @param \ArrayObject $options The options for the delete.
     * @throws \InvalidArgumentException if there are no primary key values of the
     * passed entity
     * @return bool success
     */
    protected function _processDelete($entity, $options)
    {
        if ($entity->isNew()) {
            return false;
        }

        $primaryKey = (array)$this->primaryKey();
        if (!$entity->has($primaryKey)) {
            $msg = 'Deleting requires all primary key values.';
            throw new InvalidArgumentException($msg);
        }

        if ($options['checkRules'] && !$this->checkRules($entity, RulesChecker::DELETE, $options)) {
            return false;
        }

        $event = $this->dispatchEvent('Model.beforeDelete', [
            'entity' => $entity,
            'options' => $options
        ]);

        if ($event->isStopped()) {
            return $event->result();
        }

        $this->_associations->cascadeDelete(
            $entity,
            ['_primary' => false] + $options->getArrayCopy()
        );

        $query = $this->query();
        $conditions = (array)$entity->extract($primaryKey);
        $statement = $query->delete()
            ->where($conditions)
            ->execute();

        $success = $statement->rowCount() > 0;
        if (!$success) {
            return $success;
        }

        $this->dispatchEvent('Model.afterDelete', [
            'entity' => $entity,
            'options' => $options
        ]);

        return $success;
    }

    /**
     * Returns true if the finder exists for the table
     *
     * @param string $type name of finder to check
     *
     * @return bool
     */
    public function hasFinder($type)
    {
        $finder = 'find' . $type;

        return method_exists($this, $finder) || ($this->_behaviors && $this->_behaviors->hasFinder($type));
    }

    /**
     * Calls a finder method directly and applies it to the passed query,
     * if no query is passed a new one will be created and returned
     *
     * @param string $type name of the finder to be called
     * @param \Cake\ORM\Query $query The query object to apply the finder options to
     * @param array $options List of options to pass to the finder
     * @return \Cake\ORM\Query
     * @throws \BadMethodCallException
     */
    public function callFinder($type, Query $query, array $options = [])
    {
        $query->applyOptions($options);
        $options = $query->getOptions();
        $finder = 'find' . $type;
        if (method_exists($this, $finder)) {
            return $this->{$finder}($query, $options);
        }

        if ($this->_behaviors && $this->_behaviors->hasFinder($type)) {
            return $this->_behaviors->callFinder($type, [$query, $options]);
        }

        throw new BadMethodCallException(
            sprintf('Unknown finder method "%s"', $type)
        );
    }

    /**
     * Provides the dynamic findBy and findByAll methods.
     *
     * @param string $method The method name that was fired.
     * @param array $args List of arguments passed to the function.
     * @return mixed
     * @throws \BadMethodCallException when there are missing arguments, or when
     *  and & or are combined.
     */
    protected function _dynamicFinder($method, $args)
    {
        $method = Inflector::underscore($method);
        preg_match('/^find_([\w]+)_by_/', $method, $matches);
        if (empty($matches)) {
            // find_by_ is 8 characters.
            $fields = substr($method, 8);
            $findType = 'all';
        } else {
            $fields = substr($method, strlen($matches[0]));
            $findType = Inflector::variable($matches[1]);
        }
        $hasOr = strpos($fields, '_or_');
        $hasAnd = strpos($fields, '_and_');

        $makeConditions = function ($fields, $args) {
            $conditions = [];
            if (count($args) < count($fields)) {
                throw new BadMethodCallException(sprintf(
                    'Not enough arguments for magic finder. Got %s required %s',
                    count($args),
                    count($fields)
                ));
            }
            foreach ($fields as $field) {
                $conditions[$this->aliasField($field)] = array_shift($args);
            }

            return $conditions;
        };

        if ($hasOr !== false && $hasAnd !== false) {
            throw new BadMethodCallException(
                'Cannot mix "and" & "or" in a magic finder. Use find() instead.'
            );
        }

        $conditions = [];
        if ($hasOr === false && $hasAnd === false) {
            $conditions = $makeConditions([$fields], $args);
        } elseif ($hasOr !== false) {
            $fields = explode('_or_', $fields);
            $conditions = [
            'OR' => $makeConditions($fields, $args)
            ];
        } elseif ($hasAnd !== false) {
            $fields = explode('_and_', $fields);
            $conditions = $makeConditions($fields, $args);
        }

        return $this->find($findType, [
            'conditions' => $conditions,
        ]);
    }

    /**
     * Handles behavior delegation + dynamic finders.
     *
     * If your Table uses any behaviors you can call them as if
     * they were on the table object.
     *
     * @param string $method name of the method to be invoked
     * @param array $args List of arguments passed to the function
     * @return mixed
     * @throws \BadMethodCallException
     */
    public function __call($method, $args)
    {
        if ($this->_behaviors && $this->_behaviors->hasMethod($method)) {
            return $this->_behaviors->call($method, $args);
        }
        if (preg_match('/^find(?:\w+)?By/', $method) > 0) {
            return $this->_dynamicFinder($method, $args);
        }

        throw new BadMethodCallException(
            sprintf('Unknown method "%s"', $method)
        );
    }

    /**
     * Returns the association named after the passed value if exists, otherwise
     * throws an exception.
     *
     * @param string $property the association name
     * @return \Cake\ORM\Association
     * @throws \RuntimeException if no association with such name exists
     */
    public function __get($property)
    {
        $association = $this->_associations->get($property);
        if (!$association) {
            throw new RuntimeException(sprintf(
                'Table "%s" is not associated with "%s"',
                get_class($this),
                $property
            ));
        }

        return $association;
    }

    /**
     * Returns whether an association named after the passed value
     * exists for this table.
     *
     * @param string $property the association name
     * @return bool
     */
    public function __isset($property)
    {
        return $this->_associations->has($property);
    }

    /**
     * Get the object used to marshal/convert array data into objects.
     *
     * Override this method if you want a table object to use custom
     * marshalling logic.
     *
     * @return \Cake\ORM\Marshaller
     * @see \Cake\ORM\Marshaller
     */
    public function marshaller()
    {
        return new Marshaller($this);
    }

    /**
     * {@inheritDoc}
     *
     * By default all the associations on this table will be hydrated. You can
     * limit which associations are built, or include deeper associations
     * using the options parameter:
     *
     * ```
     * $article = $this->Articles->newEntity(
     *   $this->request->data(),
     *   ['associated' => ['Tags', 'Comments.Users']]
     * );
     * ```
     *
     * You can limit fields that will be present in the constructed entity by
     * passing the `fieldList` option, which is also accepted for associations:
     *
     * ```
     * $article = $this->Articles->newEntity($this->request->data(), [
     *  'fieldList' => ['title', 'body', 'tags', 'comments'],
     *  'associated' => ['Tags', 'Comments.Users' => ['fieldList' => 'username']]
     * ]
     * );
     * ```
     *
     * The `fieldList` option lets remove or restrict input data from ending up in
     * the entity. If you'd like to relax the entity's default accessible fields,
     * you can use the `accessibleFields` option:
     *
     * ```
     * $article = $this->Articles->newEntity(
     *   $this->request->data(),
     *   ['accessibleFields' => ['protected_field' => true]]
     * );
     * ```
     *
     * By default, the data is validated before being passed to the new entity. In
     * the case of invalid fields, those will not be present in the resulting object.
     * The `validate` option can be used to disable validation on the passed data:
     *
     * ```
     * $article = $this->Articles->newEntity(
     *   $this->request->data(),
     *   ['validate' => false]
     * );
     * ```
     *
     * You can also pass the name of the validator to use in the `validate` option.
     * If `null` is passed to the first param of this function, no validation will
     * be performed.
     *
     * You can use the `Model.beforeMarshal` event to modify request data
     * before it is converted into entities.
     */
    public function newEntity($data = null, array $options = [])
    {
        if ($data === null) {
            $class = $this->entityClass();
            $entity = new $class([], ['source' => $this->registryAlias()]);

            return $entity;
        }
        if (!isset($options['associated'])) {
            $options['associated'] = $this->_associations->keys();
        }
        $marshaller = $this->marshaller();

        return $marshaller->one($data, $options);
    }

    /**
     * {@inheritDoc}
     *
     * By default all the associations on this table will be hydrated. You can
     * limit which associations are built, or include deeper associations
     * using the options parameter:
     *
     * ```
     * $articles = $this->Articles->newEntities(
     *   $this->request->data(),
     *   ['associated' => ['Tags', 'Comments.Users']]
     * );
     * ```
     *
     * You can limit fields that will be present in the constructed entities by
     * passing the `fieldList` option, which is also accepted for associations:
     *
     * ```
     * $articles = $this->Articles->newEntities($this->request->data(), [
     *  'fieldList' => ['title', 'body', 'tags', 'comments'],
     *  'associated' => ['Tags', 'Comments.Users' => ['fieldList' => 'username']]
     *  ]
     * );
     * ```
     *
     * You can use the `Model.beforeMarshal` event to modify request data
     * before it is converted into entities.
     */
    public function newEntities(array $data, array $options = [])
    {
        if (!isset($options['associated'])) {
            $options['associated'] = $this->_associations->keys();
        }
        $marshaller = $this->marshaller();

        return $marshaller->many($data, $options);
    }

    /**
     * {@inheritDoc}
     *
     * When merging HasMany or BelongsToMany associations, all the entities in the
     * `$data` array will appear, those that can be matched by primary key will get
     * the data merged, but those that cannot, will be discarded.
     *
     * You can limit fields that will be present in the merged entity by
     * passing the `fieldList` option, which is also accepted for associations:
     *
     * ```
     * $article = $this->Articles->patchEntity($article, $this->request->data(), [
     *  'fieldList' => ['title', 'body', 'tags', 'comments'],
     *  'associated' => ['Tags', 'Comments.Users' => ['fieldList' => 'username']]
     *  ]
     * );
     * ```
     *
     * By default, the data is validated before being passed to the entity. In
     * the case of invalid fields, those will not be assigned to the entity.
     * The `validate` option can be used to disable validation on the passed data:
     *
     * ```
     * $article = $this->patchEntity($article, $this->request->data(),[
     *  'validate' => false
     * ]);
     * ```
     *
     * You can use the `Model.beforeMarshal` event to modify request data
     * before it is converted into entities.
     */
    public function patchEntity(EntityInterface $entity, array $data, array $options = [])
    {
        if (!isset($options['associated'])) {
            $options['associated'] = $this->_associations->keys();
        }
        $marshaller = $this->marshaller();

        return $marshaller->merge($entity, $data, $options);
    }

    /**
     * {@inheritDoc}
     *
     * Those entries in `$entities` that cannot be matched to any record in
     * `$data` will be discarded. Records in `$data` that could not be matched will
     * be marshalled as a new entity.
     *
     * When merging HasMany or BelongsToMany associations, all the entities in the
     * `$data` array will appear, those that can be matched by primary key will get
     * the data merged, but those that cannot, will be discarded.
     *
     * You can limit fields that will be present in the merged entities by
     * passing the `fieldList` option, which is also accepted for associations:
     *
     * ```
     * $articles = $this->Articles->patchEntities($articles, $this->request->data(), [
     *  'fieldList' => ['title', 'body', 'tags', 'comments'],
     *  'associated' => ['Tags', 'Comments.Users' => ['fieldList' => 'username']]
     *  ]
     * );
     * ```
     *
     * You can use the `Model.beforeMarshal` event to modify request data
     * before it is converted into entities.
     */
    public function patchEntities($entities, array $data, array $options = [])
    {
        if (!isset($options['associated'])) {
            $options['associated'] = $this->_associations->keys();
        }
        $marshaller = $this->marshaller();

        return $marshaller->mergeMany($entities, $data, $options);
    }

    /**
     * Validator method used to check the uniqueness of a value for a column.
     * This is meant to be used with the validation API and not to be called
     * directly.
     *
     * ### Example:
     *
     * ```
     * $validator->add('email', [
     *  'unique' => ['rule' => 'validateUnique', 'provider' => 'table']
     * ])
     * ```
     *
     * Unique validation can be scoped to the value of another column:
     *
     * ```
     * $validator->add('email', [
     *  'unique' => [
     *      'rule' => ['validateUnique', ['scope' => 'site_id']],
     *      'provider' => 'table'
     *  ]
     * ]);
     * ```
     *
     * In the above example, the email uniqueness will be scoped to only rows having
     * the same site_id. Scoping will only be used if the scoping field is present in
     * the data to be validated.
     *
     * @param mixed $value The value of column to be checked for uniqueness
     * @param array $options The options array, optionally containing the 'scope' key.
     *   May also be the validation context if there are no options.
     * @param array|null $context Either the validation context or null.
     * @return bool true if the value is unique
     */
    public function validateUnique($value, array $options, array $context = null)
    {
        if ($context === null) {
            $context = $options;
        }
        $entity = new Entity(
            $context['data'],
            [
                'useSetters' => false,
                'markNew' => $context['newRecord'],
                'source' => $this->registryAlias()
            ]
        );
        $fields = array_merge(
            [$context['field']],
            isset($options['scope']) ? (array)$options['scope'] : []
        );
        $values = $entity->extract($fields);
        foreach ($values as $field) {
            if ($field !== null && !is_scalar($field)) {
                return false;
            }
        }
        $rule = new IsUnique($fields, $options);

        return $rule($entity, ['repository' => $this]);
    }

    /**
     * Get the Model callbacks this table is interested in.
     *
     * By implementing the conventional methods a table class is assumed
     * to be interested in the related event.
     *
     * Override this method if you need to add non-conventional event listeners.
     * Or if you want you table to listen to non-standard events.
     *
     * The conventional method map is:
     *
     * - Model.beforeMarshal => beforeMarshal
     * - Model.buildValidator => buildValidator
     * - Model.beforeFind => beforeFind
     * - Model.beforeSave => beforeSave
     * - Model.afterSave => afterSave
     * - Model.afterSaveCommit => afterSaveCommit
     * - Model.beforeDelete => beforeDelete
     * - Model.afterDelete => afterDelete
     * - Model.afterDeleteCommit => afterDeleteCommit
     * - Model.beforeRules => beforeRules
     * - Model.afterRules => afterRules
     *
     * @return array
     */
    public function implementedEvents()
    {
        $eventMap = [
            'Model.beforeMarshal' => 'beforeMarshal',
            'Model.buildValidator' => 'buildValidator',
            'Model.beforeFind' => 'beforeFind',
            'Model.beforeSave' => 'beforeSave',
            'Model.afterSave' => 'afterSave',
            'Model.afterSaveCommit' => 'afterSaveCommit',
            'Model.beforeDelete' => 'beforeDelete',
            'Model.afterDelete' => 'afterDelete',
            'Model.afterDeleteCommit' => 'afterDeleteCommit',
            'Model.beforeRules' => 'beforeRules',
            'Model.afterRules' => 'afterRules',
        ];
        $events = [];

        foreach ($eventMap as $event => $method) {
            if (!method_exists($this, $method)) {
                continue;
            }
            $events[$event] = $method;
        }

        return $events;
    }

    /**
     * {@inheritDoc}
     *
     * @param \Cake\ORM\RulesChecker $rules The rules object to be modified.
     * @return \Cake\ORM\RulesChecker
     */
    public function buildRules(RulesChecker $rules)
    {
        return $rules;
    }

    /**
     * Gets a SaveOptionsBuilder instance.
     *
     * @param array $options Options to parse by the builder.
     * @return \Cake\ORM\SaveOptionsBuilder
     */
    public function getSaveOptionsBuilder(array $options = [])
    {
        return new SaveOptionsBuilder($this, $options);
    }

    /**
     * Loads the specified associations in the passed entity or list of entities
     * by executing extra queries in the database and merging the results in the
     * appropriate properties.
     *
     * ### Example:
     *
     * ```
     * $user = $usersTable->get(1);
     * $user = $usersTable->loadInto($user, ['Articles.Tags', 'Articles.Comments']);
     * echo $user->articles[0]->title;
     * ```
     *
     * You can also load associations for multiple entities at once
     *
     * ### Example:
     *
     * ```
     * $users = $usersTable->find()->where([...])->toList();
     * $users = $usersTable->loadInto($users, ['Articles.Tags', 'Articles.Comments']);
     * echo $user[1]->articles[0]->title;
     * ```
     *
     * The properties for the associations to be loaded will be overwritten on each entity.
     *
     * @param \Cake\Datasource\EntityInterface|array $entities a single entity or list of entities
     * @param array $contain A `contain()` compatible array.
     * @see \Cake\ORM\Query::contain()
     * @return \Cake\Datasource\EntityInterface|array
     */
    public function loadInto($entities, array $contain)
    {
        return (new LazyEagerLoader)->loadInto($entities, $contain, $this);
    }

    /**
     * Returns an array that can be used to describe the internal state of this
     * object.
     *
     * @return array
     */
    public function __debugInfo()
    {
        $conn = $this->connection();
        $associations = $this->_associations ?: false;
        $behaviors = $this->_behaviors ?: false;

        return [
            'registryAlias' => $this->registryAlias(),
            'table' => $this->table(),
            'alias' => $this->alias(),
            'entityClass' => $this->entityClass(),
            'associations' => $associations ? $associations->keys() : false,
            'behaviors' => $behaviors ? $behaviors->loaded() : false,
            'defaultConnection' => $this->defaultConnectionName(),
            'connectionName' => $conn ? $conn->configName() : null
        ];
    }
}<|MERGE_RESOLUTION|>--- conflicted
+++ resolved
@@ -331,11 +331,7 @@
      * Sets the database table name.
      *
      * @param string $table Table name.
-<<<<<<< HEAD
-     * @return $this
-=======
      * @return self
->>>>>>> 53be5558
      */
     public function setTable($table)
     {
@@ -383,11 +379,7 @@
      * Sets the table alias.
      *
      * @param string $alias Table alias
-<<<<<<< HEAD
-     * @return $this
-=======
      * @return self
->>>>>>> 53be5558
      */
     public function setAlias($alias)
     {
@@ -447,11 +439,7 @@
      * Sets the table registry key used to create this table instance.
      *
      * @param string $registryAlias The key used to access this object.
-<<<<<<< HEAD
-     * @return $this
-=======
      * @return self
->>>>>>> 53be5558
      */
     public function setRegistryAlias($registryAlias)
     {
@@ -495,11 +483,7 @@
      * Sets the connection instance.
      *
      * @param \Cake\Datasource\ConnectionInterface $connection The connection instance
-<<<<<<< HEAD
-     * @return $this
-=======
      * @return self
->>>>>>> 53be5558
      */
     public function setConnection(ConnectionInterface $connection)
     {
@@ -559,11 +543,7 @@
      * out of it and used as the schema for this table.
      *
      * @param array|\Cake\Database\Schema\TableSchema $schema Schema to be used for this table
-<<<<<<< HEAD
-     * @return $this
-=======
      * @return self
->>>>>>> 53be5558
      */
     public function setSchema($schema)
     {
@@ -654,11 +634,7 @@
      * Sets the primary key field name.
      *
      * @param string|array $key Sets a new name to be used as primary key
-<<<<<<< HEAD
-     * @return $this
-=======
      * @return self
->>>>>>> 53be5558
      */
     public function setPrimaryKey($key)
     {
@@ -705,11 +681,7 @@
      * Sets the display field.
      *
      * @param string $key Name to be used as display field.
-<<<<<<< HEAD
-     * @return $this
-=======
      * @return self
->>>>>>> 53be5558
      */
     public function setDisplayField($key)
     {
@@ -794,11 +766,7 @@
      *
      * @param string $name The name of the class to use
      * @throws \Cake\ORM\Exception\MissingEntityException when the entity class cannot be found
-<<<<<<< HEAD
-     * @return $this
-=======
      * @return self
->>>>>>> 53be5558
      */
     public function setEntityClass($name)
     {
