--- conflicted
+++ resolved
@@ -2487,17 +2487,11 @@
         $association = $this->_associations->get($property);
         if (!$association) {
             throw new RuntimeException(sprintf(
-<<<<<<< HEAD
-                'Table "%s" is not associated with "%s"',
-                static::class,
-                $property
-=======
                 'Undefined property `%s`. ' .
                 'You have not defined the `%s` association on `%s`.',
                 $property,
                 $property,
                 static::class
->>>>>>> 5d24e860
             ));
         }
 
