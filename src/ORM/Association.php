--- conflicted
+++ resolved
@@ -1225,14 +1225,12 @@
 
         if (count($foreignKey) !== count($bindingKey)) {
             if (empty($bindingKey)) {
-<<<<<<< HEAD
-                $msg = 'The "%s" table does not define a primary key. Please set one.';
-                throw new RuntimeException(sprintf($msg, $this->getTarget()->getTable()));
-=======
-                $table = $this->isOwningSide($this->source()) ? $this->source()->table() : $this->target()->table();
+                $table = $this->getTarget()->getTable();
+                if ($this->isOwningSide($this->getSource())) {
+                    $table = $this->getSource()->getTable();
+                }
                 $msg = 'The "%s" table does not define a primary key, and cannot have join conditions generated.';
                 throw new RuntimeException(sprintf($msg, $table));
->>>>>>> 09e521a0
             }
 
             $msg = 'Cannot match provided foreignKey for "%s", got "(%s)" but expected foreign key for "(%s)"';
