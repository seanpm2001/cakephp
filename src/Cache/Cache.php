--- conflicted
+++ resolved
@@ -73,11 +73,7 @@
      * @var array
      */
     protected static $_dsnClassMap = [
-<<<<<<< HEAD
-=======
         'array' => 'Cake\Cache\Engine\ArrayEngine',
-        'apc' => 'Cake\Cache\Engine\ApcuEngine', // @deprecated Since 3.6. Use apcu instead.
->>>>>>> dd18cc06
         'apcu' => 'Cake\Cache\Engine\ApcuEngine',
         'file' => 'Cake\Cache\Engine\FileEngine',
         'memcached' => 'Cake\Cache\Engine\MemcachedEngine',
