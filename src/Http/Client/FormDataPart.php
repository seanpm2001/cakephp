--- conflicted
+++ resolved
@@ -15,7 +15,6 @@
  */
 namespace Cake\Http\Client;
 
-use Cake\Utility\Inflector;
 use Cake\Utility\Text;
 
 /**
@@ -93,11 +92,7 @@
      * @param string $disposition The type of disposition to use, defaults to form-data.
      * @param string|null $charset The charset of the data.
      */
-<<<<<<< HEAD
-    public function __construct(string $name, string $value, string $disposition = 'form-data')
-=======
-    public function __construct($name, $value, $disposition = 'form-data', $charset = null)
->>>>>>> f283abbc
+    public function __construct(string $name, string $value, string $disposition = 'form-data', ?string $charset = null)
     {
         $this->_name = $name;
         $this->_value = $value;
@@ -242,9 +237,6 @@
 
         return $out;
     }
-<<<<<<< HEAD
-}
-=======
 
     /**
      * Get the string for the header parameter.
@@ -256,7 +248,7 @@
      * @param string $value The value of the header parameter
      * @return string
      */
-    protected function _headerParameterToString($name, $value)
+    protected function _headerParameterToString(string $name, string $value): string
     {
         $transliterated = Text::transliterate(str_replace('"', '', $value));
         $return = sprintf('%s="%s"', $name, $transliterated);
@@ -266,8 +258,4 @@
 
         return $return;
     }
-}
-
-// @deprecated 3.4.0 Add backwards compat alias.
-class_alias('Cake\Http\Client\FormDataPart', 'Cake\Network\Http\FormData\Part');
->>>>>>> f283abbc
+}