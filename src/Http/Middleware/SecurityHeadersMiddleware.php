--- conflicted
+++ resolved
@@ -24,8 +24,6 @@
  */
 class SecurityHeadersMiddleware
 {
-<<<<<<< HEAD
-=======
     /** @var string X-Content-Type-Option nosniff */
     const NOSNIFF = 'nosniff';
 
@@ -92,7 +90,6 @@
     /** @var string X-Permitted-Cross-Domain-Policy by-ftp-filename */
     const BY_FTP_FILENAME = 'by-ftp-filename';
 
->>>>>>> 9f0d448d
     /**
      * Security related headers to set
      *
@@ -138,16 +135,7 @@
      *     'origin-when-cross-origin', 'same-origin', 'strict-origin', 'strict-origin-when-cross-origin', 'unsafe-url'
      * @return $this
      */
-<<<<<<< HEAD
-    public function setReferrerPolicy(string $policy = 'same-origin'): self
-    {
-        $available = [
-            'no-referrer', 'no-referrer-when-downgrade', 'origin',
-            'origin-when-cross-origin',
-            'same-origin', 'strict-origin', 'strict-origin-when-cross-origin',
-            'unsafe-url',
-=======
-    public function setReferrerPolicy($policy = self::SAME_ORIGIN)
+    public function setReferrerPolicy($policy = self::SAME_ORIGIN): self
     {
         $available = [
             self::NO_REFERRER,
@@ -158,7 +146,6 @@
             self::STRICT_ORIGIN,
             self::STRICT_ORIGIN_WHEN_CROSS_ORIGIN,
             self::UNSAFE_URL,
->>>>>>> 9f0d448d
         ];
 
         $this->checkValues($policy, $available);
@@ -175,11 +162,7 @@
      * @param string $url URL if mode is `allow-from`
      * @return $this
      */
-<<<<<<< HEAD
-    public function setXFrameOptions(string $option = 'sameorigin', ?string $url = null): self
-=======
-    public function setXFrameOptions($option = self::SAMEORIGIN, $url = null)
->>>>>>> 9f0d448d
+    public function setXFrameOptions($option = self::SAMEORIGIN, ?string $url = null): self
     {
         $this->checkValues($option, [self::DENY, self::SAMEORIGIN, self::ALLOW_FROM]);
 
@@ -202,11 +185,7 @@
      * @param string $mode Mode value. Available Values: '1', '0', 'block'
      * @return $this
      */
-<<<<<<< HEAD
-    public function setXssProtection(string $mode = 'block'): self
-=======
-    public function setXssProtection($mode = self::XSS_BLOCK)
->>>>>>> 9f0d448d
+    public function setXssProtection(string $mode = self::XSS_BLOCK): self
     {
         $mode = (string)$mode;
 
@@ -228,11 +207,7 @@
      *     'by-ftp-filename'
      * @return $this
      */
-<<<<<<< HEAD
-    public function setCrossDomainPolicy(string $policy = 'all'): self
-=======
-    public function setCrossDomainPolicy($policy = self::ALL)
->>>>>>> 9f0d448d
+    public function setCrossDomainPolicy($policy = self::ALL): self
     {
         $this->checkValues($policy, [
             self::ALL,
