--- conflicted
+++ resolved
@@ -22,15 +22,9 @@
      * Returns a translated string if one is found; Otherwise, the submitted message.
      *
      * @param string $singular Text to translate.
-<<<<<<< HEAD
      * @param mixed ...$args Array with arguments or multiple arguments in function.
      * @return string The translated text.
-     * @link https://book.cakephp.org/3.0/en/core-libraries/global-constants-and-functions.html#__
-=======
-     * @param array ...$args Array with arguments or multiple arguments in function.
-     * @return string|null The translated text, or null if invalid.
      * @link https://book.cakephp.org/3/en/core-libraries/global-constants-and-functions.html#__
->>>>>>> d00bed09
      */
     function __(string $singular, ...$args): string
     {
@@ -54,15 +48,9 @@
      * @param string $singular Singular text to translate.
      * @param string $plural Plural text.
      * @param int $count Count.
-<<<<<<< HEAD
-     * @param mixed ...$args Array with arguments or multiple arguments in function.
-     * @return string Plural form of translated string.
-     * @link https://book.cakephp.org/3.0/en/core-libraries/global-constants-and-functions.html#__n
-=======
-     * @param array ...$args Array with arguments or multiple arguments in function.
-     * @return string|null Plural form of translated string, or null if invalid.
+     * @param mixed ...$args Array with arguments or multiple arguments in function.
+     * @return string Plural form of translated string.
      * @link https://book.cakephp.org/3/en/core-libraries/global-constants-and-functions.html#__n
->>>>>>> d00bed09
      */
     function __n(string $singular, string $plural, int $count, ...$args): string
     {
@@ -87,15 +75,9 @@
      *
      * @param string $domain Domain.
      * @param string $msg String to translate.
-<<<<<<< HEAD
      * @param mixed ...$args Array with arguments or multiple arguments in function.
      * @return string Translated string.
-     * @link https://book.cakephp.org/3.0/en/core-libraries/global-constants-and-functions.html#__d
-=======
-     * @param array ...$args Array with arguments or multiple arguments in function.
-     * @return string|null Translated string.
      * @link https://book.cakephp.org/3/en/core-libraries/global-constants-and-functions.html#__d
->>>>>>> d00bed09
      */
     function __d(string $domain, string $msg, ...$args): string
     {
@@ -121,15 +103,9 @@
      * @param string $singular Singular string to translate.
      * @param string $plural Plural.
      * @param int $count Count.
-<<<<<<< HEAD
-     * @param mixed ...$args Array with arguments or multiple arguments in function.
-     * @return string Plural form of translated string.
-     * @link https://book.cakephp.org/3.0/en/core-libraries/global-constants-and-functions.html#__dn
-=======
-     * @param array ...$args Array with arguments or multiple arguments in function.
-     * @return string|null Plural form of translated string.
+     * @param mixed ...$args Array with arguments or multiple arguments in function.
+     * @return string Plural form of translated string.
      * @link https://book.cakephp.org/3/en/core-libraries/global-constants-and-functions.html#__dn
->>>>>>> d00bed09
      */
     function __dn(string $domain, string $singular, string $plural, int $count, ...$args): string
     {
@@ -156,15 +132,9 @@
      *
      * @param string $context Context of the text.
      * @param string $singular Text to translate.
-<<<<<<< HEAD
      * @param mixed ...$args Array with arguments or multiple arguments in function.
      * @return string Translated string.
-     * @link https://book.cakephp.org/3.0/en/core-libraries/global-constants-and-functions.html#__x
-=======
-     * @param array ...$args Array with arguments or multiple arguments in function.
-     * @return string|null Translated string.
      * @link https://book.cakephp.org/3/en/core-libraries/global-constants-and-functions.html#__x
->>>>>>> d00bed09
      */
     function __x(string $context, string $singular, ...$args): string
     {
@@ -191,15 +161,9 @@
      * @param string $singular Singular text to translate.
      * @param string $plural Plural text.
      * @param int $count Count.
-<<<<<<< HEAD
-     * @param mixed ...$args Array with arguments or multiple arguments in function.
-     * @return string Plural form of translated string.
-     * @link https://book.cakephp.org/3.0/en/core-libraries/global-constants-and-functions.html#__xn
-=======
-     * @param array ...$args Array with arguments or multiple arguments in function.
-     * @return string|null Plural form of translated string.
+     * @param mixed ...$args Array with arguments or multiple arguments in function.
+     * @return string Plural form of translated string.
      * @link https://book.cakephp.org/3/en/core-libraries/global-constants-and-functions.html#__xn
->>>>>>> d00bed09
      */
     function __xn(string $context, string $singular, string $plural, int $count, ...$args): string
     {
@@ -227,15 +191,9 @@
      * @param string $domain Domain.
      * @param string $context Context of the text.
      * @param string $msg String to translate.
-<<<<<<< HEAD
      * @param mixed ...$args Array with arguments or multiple arguments in function.
      * @return string Translated string.
-     * @link https://book.cakephp.org/3.0/en/core-libraries/global-constants-and-functions.html#__dx
-=======
-     * @param array ...$args Array with arguments or multiple arguments in function.
-     * @return string|null Translated string.
      * @link https://book.cakephp.org/3/en/core-libraries/global-constants-and-functions.html#__dx
->>>>>>> d00bed09
      */
     function __dx(string $domain, string $context, string $msg, ...$args): string
     {
@@ -266,15 +224,9 @@
      * @param string $singular Singular text to translate.
      * @param string $plural Plural text.
      * @param int $count Count.
-<<<<<<< HEAD
-     * @param mixed ...$args Array with arguments or multiple arguments in function.
-     * @return string Plural form of translated string.
-     * @link https://book.cakephp.org/3.0/en/core-libraries/global-constants-and-functions.html#__dxn
-=======
-     * @param array ...$args Array with arguments or multiple arguments in function.
-     * @return string|null Plural form of translated string.
+     * @param mixed ...$args Array with arguments or multiple arguments in function.
+     * @return string Plural form of translated string.
      * @link https://book.cakephp.org/3/en/core-libraries/global-constants-and-functions.html#__dxn
->>>>>>> d00bed09
      */
     function __dxn(string $domain, string $context, string $singular, string $plural, int $count, ...$args): string
     {
