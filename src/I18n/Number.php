--- conflicted
+++ resolved
@@ -150,13 +150,8 @@
      * - `before` - The string to place before whole numbers, e.g. '['
      * - `after` - The string to place after decimal numbers, e.g. ']'
      *
-<<<<<<< HEAD
      * @param string|float|int $value A floating point number.
-     * @param array $options An array with options.
-=======
-     * @param string|float $value A floating point number.
      * @param array<string, mixed> $options An array with options.
->>>>>>> e2c8ffaf
      * @return string Formatted number
      */
     public static function format(string|float|int $value, array $options = []): string
@@ -198,13 +193,8 @@
      * - `before` - The string to place before whole numbers, e.g. '['
      * - `after` - The string to place after decimal numbers, e.g. ']'
      *
-<<<<<<< HEAD
      * @param string|float|int $value A floating point number
-     * @param array $options Options list.
-=======
-     * @param string|float $value A floating point number
      * @param array<string, mixed> $options Options list.
->>>>>>> e2c8ffaf
      * @return string formatted delta
      */
     public static function formatDelta(string|float|int $value, array $options = []): string
