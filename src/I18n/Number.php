<?php
/**
 * CakePHP(tm) : Rapid Development Framework (https://cakephp.org)
 * Copyright (c) Cake Software Foundation, Inc. (https://cakefoundation.org)
 *
 * Licensed under The MIT License
 * For full copyright and license information, please see the LICENSE.txt
 * Redistributions of files must retain the above copyright notice.
 *
 * @copyright     Copyright (c) Cake Software Foundation, Inc. (https://cakefoundation.org)
 * @link          https://cakephp.org CakePHP(tm) Project
 * @since         0.10.0
 * @license       https://opensource.org/licenses/mit-license.php MIT License
 */
namespace Cake\I18n;

use NumberFormatter;

/**
 * Number helper library.
 *
 * Methods to make numbers more readable.
 *
 * @link https://book.cakephp.org/3/en/core-libraries/number.html
 */
class Number
{
    /**
     * Default locale
     *
     * @var string
     */
    const DEFAULT_LOCALE = 'en_US';

    /**
     * Format type to format as currency
     *
     * @var string
     */
    const FORMAT_CURRENCY = 'currency';

    /**
     * A list of number formatters indexed by locale and type
     *
     * @var array
     */
    protected static $_formatters = [];

    /**
     * Default currency used by Number::currency()
     *
     * @var string|null
     */
    protected static $_defaultCurrency;

    /**
     * Formats a number with a level of precision.
     *
     * Options:
     *
     * - `locale`: The locale name to use for formatting the number, e.g. fr_FR
     *
     * @param float $value A floating point number.
     * @param int $precision The precision of the returned number.
     * @param array $options Additional options
     * @return string Formatted float.
     * @link https://book.cakephp.org/3/en/core-libraries/number.html#formatting-floating-point-numbers
     */
    public static function precision($value, $precision = 3, array $options = [])
    {
        $formatter = static::formatter(['precision' => $precision, 'places' => $precision] + $options);

        return $formatter->format($value);
    }

    /**
     * Returns a formatted-for-humans file size.
     *
     * @param int $size Size in bytes
     * @return string Human readable size
     * @link https://book.cakephp.org/3/en/core-libraries/number.html#interacting-with-human-readable-values
     */
    public static function toReadableSize($size)
    {
        switch (true) {
            case $size < 1024:
                return __dn('cake', '{0,number,integer} Byte', '{0,number,integer} Bytes', $size, $size);
            case round($size / 1024) < 1024:
                return __d('cake', '{0,number,#,###.##} KB', $size / 1024);
            case round($size / 1024 / 1024, 2) < 1024:
                return __d('cake', '{0,number,#,###.##} MB', $size / 1024 / 1024);
            case round($size / 1024 / 1024 / 1024, 2) < 1024:
                return __d('cake', '{0,number,#,###.##} GB', $size / 1024 / 1024 / 1024);
            default:
                return __d('cake', '{0,number,#,###.##} TB', $size / 1024 / 1024 / 1024 / 1024);
        }
    }

    /**
     * Formats a number into a percentage string.
     *
     * Options:
     *
     * - `multiply`: Multiply the input value by 100 for decimal percentages.
     * - `locale`: The locale name to use for formatting the number, e.g. fr_FR
     *
     * @param float $value A floating point number
     * @param int $precision The precision of the returned number
     * @param array $options Options
     * @return string Percentage string
     * @link https://book.cakephp.org/3/en/core-libraries/number.html#formatting-percentages
     */
    public static function toPercentage($value, $precision = 2, array $options = [])
    {
        $options += ['multiply' => false, 'type' => NumberFormatter::PERCENT];
        if (!$options['multiply']) {
            $value /= 100;
        }

        return static::precision($value, $precision, $options);
    }

    /**
     * Formats a number into the correct locale format
     *
     * Options:
     *
     * - `places` - Minimum number or decimals to use, e.g 0
     * - `precision` - Maximum Number of decimal places to use, e.g. 2
     * - `pattern` - An ICU number pattern to use for formatting the number. e.g #,##0.00
     * - `locale` - The locale name to use for formatting the number, e.g. fr_FR
     * - `before` - The string to place before whole numbers, e.g. '['
     * - `after` - The string to place after decimal numbers, e.g. ']'
     *
     * @param float $value A floating point number.
     * @param array $options An array with options.
     * @return string Formatted number
     */
    public static function format($value, array $options = [])
    {
        $formatter = static::formatter($options);
        $options += ['before' => '', 'after' => ''];

        return $options['before'] . $formatter->format($value) . $options['after'];
    }

    /**
     * Parse a localized numeric string and transform it in a float point
     *
     * Options:
     *
     * - `locale` - The locale name to use for parsing the number, e.g. fr_FR
     * - `type` - The formatter type to construct, set it to `currency` if you need to parse
     *    numbers representing money.
     *
     * @param string $value A numeric string.
     * @param array $options An array with options.
     * @return float point number
     */
    public static function parseFloat($value, array $options = [])
    {
        $formatter = static::formatter($options);

        return (float)$formatter->parse($value, NumberFormatter::TYPE_DOUBLE);
    }

    /**
     * Formats a number into the correct locale format to show deltas (signed differences in value).
     *
     * ### Options
     *
     * - `places` - Minimum number or decimals to use, e.g 0
     * - `precision` - Maximum Number of decimal places to use, e.g. 2
     * - `locale` - The locale name to use for formatting the number, e.g. fr_FR
     * - `before` - The string to place before whole numbers, e.g. '['
     * - `after` - The string to place after decimal numbers, e.g. ']'
     *
     * @param float $value A floating point number
     * @param array $options Options list.
     * @return string formatted delta
     */
    public static function formatDelta($value, array $options = [])
    {
        $options += ['places' => 0];
        $value = number_format($value, $options['places'], '.', '');
        $sign = $value > 0 ? '+' : '';
        $options['before'] = isset($options['before']) ? $options['before'] . $sign : $sign;

        return static::format($value, $options);
    }

    /**
     * Formats a number into a currency format.
     *
     * ### Options
     *
     * - `locale` - The locale name to use for formatting the number, e.g. fr_FR
     * - `fractionSymbol` - The currency symbol to use for fractional numbers.
     * - `fractionPosition` - The position the fraction symbol should be placed
     *    valid options are 'before' & 'after'.
     * - `before` - Text to display before the rendered number
     * - `after` - Text to display after the rendered number
     * - `zero` - The text to use for zero values, can be a string or a number. e.g. 0, 'Free!'
     * - `places` - Number of decimal places to use. e.g. 2
     * - `precision` - Maximum Number of decimal places to use, e.g. 2
     * - `pattern` - An ICU number pattern to use for formatting the number. e.g #,##0.00
     * - `useIntlCode` - Whether or not to replace the currency symbol with the international
     *   currency code.
     *
     * @param float $value Value to format.
     * @param string|null $currency International currency name such as 'USD', 'EUR', 'JPY', 'CAD'
     * @param array $options Options list.
     * @return string Number formatted as a currency.
     */
    public static function currency($value, $currency = null, array $options = [])
    {
        $value = (float)$value;
        $currency = $currency ?: static::getDefaultCurrency();

        if (isset($options['zero']) && !$value) {
            return $options['zero'];
        }

        $formatter = static::formatter(['type' => static::FORMAT_CURRENCY] + $options);
        $abs = abs($value);
        if (!empty($options['fractionSymbol']) && $abs > 0 && $abs < 1) {
            $value *= 100;
            $pos = isset($options['fractionPosition']) ? $options['fractionPosition'] : 'after';

            return static::format($value, ['precision' => 0, $pos => $options['fractionSymbol']]);
        }

        $before = isset($options['before']) ? $options['before'] : null;
        $after = isset($options['after']) ? $options['after'] : null;

        return $before . $formatter->formatCurrency($value, $currency) . $after;
    }

    /**
     * Getter/setter for default currency. This behavior is *deprecated* and will be
     * removed in future versions of CakePHP.
     *
<<<<<<< HEAD
     * @deprecated 3.9 Use getDefaultCurrency() and setDefaultCurrency()
=======
>>>>>>> 7e42b9ac
     * @param string|false|null $currency Default currency string to be used by currency()
     * if $currency argument is not provided. If boolean false is passed, it will clear the
     * currently stored value
     * @return string|null Currency
     */
    public static function defaultCurrency($currency = null)
    {
        deprecationWarning(
            'Number::defaultCurrency() is deprecated. ' .
            'Use Number::setDefaultCurrency()/getDefaultCurrency() instead.'
        );

        if ($currency === false) {
            static::setDefaultCurrency(null);

            // This doesn't seem like a useful result to return, but it's what the old version did.
            // Retaining it for backward compatibility.
            return null;
        } elseif ($currency !== null) {
            static::setDefaultCurrency($currency);
        }

        return static::getDefaultCurrency();
    }

    /**
     * Getter for default currency
     *
     * @return string Currency
     */
    public static function getDefaultCurrency()
    {
        if (static::$_defaultCurrency === null) {
            $locale = ini_get('intl.default_locale') ?: static::DEFAULT_LOCALE;
            $formatter = new NumberFormatter($locale, NumberFormatter::CURRENCY);
            static::$_defaultCurrency = $formatter->getTextAttribute(NumberFormatter::CURRENCY_CODE);
        }

        return static::$_defaultCurrency;
    }

    /**
     * Setter for default currency
     *
     * @param string|null $currency Default currency string to be used by currency()
     * if $currency argument is not provided. If null is passed, it will clear the
     * currently stored value
     * @return void
     */
    public static function setDefaultCurrency($currency = null)
    {
        static::$_defaultCurrency = $currency;
    }

    /**
     * Returns a formatter object that can be reused for similar formatting task
     * under the same locale and options. This is often a speedier alternative to
     * using other methods in this class as only one formatter object needs to be
     * constructed.
     *
     * ### Options
     *
     * - `locale` - The locale name to use for formatting the number, e.g. fr_FR
     * - `type` - The formatter type to construct, set it to `currency` if you need to format
     *    numbers representing money or a NumberFormatter constant.
     * - `places` - Number of decimal places to use. e.g. 2
     * - `precision` - Maximum Number of decimal places to use, e.g. 2
     * - `pattern` - An ICU number pattern to use for formatting the number. e.g #,##0.00
     * - `useIntlCode` - Whether or not to replace the currency symbol with the international
     *   currency code.
     *
     * @param array $options An array with options.
     * @return \NumberFormatter The configured formatter instance
     */
    public static function formatter($options = [])
    {
        $locale = isset($options['locale']) ? $options['locale'] : ini_get('intl.default_locale');

        if (!$locale) {
            $locale = static::DEFAULT_LOCALE;
        }

        $type = NumberFormatter::DECIMAL;
        if (!empty($options['type'])) {
            $type = $options['type'];
            if ($options['type'] === static::FORMAT_CURRENCY) {
                $type = NumberFormatter::CURRENCY;
            }
        }

        if (!isset(static::$_formatters[$locale][$type])) {
            static::$_formatters[$locale][$type] = new NumberFormatter($locale, $type);
        }

        /** @var \NumberFormatter $formatter */
        $formatter = static::$_formatters[$locale][$type];

        $options = array_intersect_key($options, [
            'places' => null,
            'precision' => null,
            'pattern' => null,
            'useIntlCode' => null,
        ]);
        if (empty($options)) {
            return $formatter;
        }

        $formatter = clone $formatter;

        return static::_setAttributes($formatter, $options);
    }

    /**
     * Configure formatters.
     *
     * @param string $locale The locale name to use for formatting the number, e.g. fr_FR
     * @param int $type The formatter type to construct. Defaults to NumberFormatter::DECIMAL.
     * @param array $options See Number::formatter() for possible options.
     * @return void
     */
    public static function config($locale, $type = NumberFormatter::DECIMAL, array $options = [])
    {
        static::$_formatters[$locale][$type] = static::_setAttributes(
            new NumberFormatter($locale, $type),
            $options
        );
    }

    /**
     * Set formatter attributes
     *
     * @param \NumberFormatter $formatter Number formatter instance.
     * @param array $options See Number::formatter() for possible options.
     * @return \NumberFormatter
     */
    protected static function _setAttributes(NumberFormatter $formatter, array $options = [])
    {
        if (isset($options['places'])) {
            $formatter->setAttribute(NumberFormatter::MIN_FRACTION_DIGITS, $options['places']);
        }

        if (isset($options['precision'])) {
            $formatter->setAttribute(NumberFormatter::MAX_FRACTION_DIGITS, $options['precision']);
        }

        if (!empty($options['pattern'])) {
            $formatter->setPattern($options['pattern']);
        }

        if (!empty($options['useIntlCode'])) {
            // One of the odd things about ICU is that the currency marker in patterns
            // is denoted with ¤, whereas the international code is marked with ¤¤,
            // in order to use the code we need to simply duplicate the character wherever
            // it appears in the pattern.
            $pattern = trim(str_replace('¤', '¤¤ ', $formatter->getPattern()));
            $formatter->setPattern($pattern);
        }

        return $formatter;
    }

    /**
     * Returns a formatted integer as an ordinal number string (e.g. 1st, 2nd, 3rd, 4th, [...])
     *
     * ### Options
     *
     * - `type` - The formatter type to construct, set it to `currency` if you need to format
     *    numbers representing money or a NumberFormatter constant.
     *
     * For all other options see formatter().
     *
     * @param int|float $value An integer
     * @param array $options An array with options.
     * @return string
     */
    public static function ordinal($value, array $options = [])
    {
        return static::formatter(['type' => NumberFormatter::ORDINAL] + $options)->format($value);
    }
}<|MERGE_RESOLUTION|>--- conflicted
+++ resolved
@@ -240,10 +240,7 @@
      * Getter/setter for default currency. This behavior is *deprecated* and will be
      * removed in future versions of CakePHP.
      *
-<<<<<<< HEAD
      * @deprecated 3.9 Use getDefaultCurrency() and setDefaultCurrency()
-=======
->>>>>>> 7e42b9ac
      * @param string|false|null $currency Default currency string to be used by currency()
      * if $currency argument is not provided. If boolean false is passed, it will clear the
      * currently stored value
