--- conflicted
+++ resolved
@@ -232,11 +232,7 @@
 
             if ($months >= 12) {
                 $years++;
-<<<<<<< HEAD
-                $months = $months - 12;
-=======
                 $months -= 12;
->>>>>>> ec23730a
             }
 
             if ($days >= 7) {
