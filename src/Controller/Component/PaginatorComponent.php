<?php
declare(strict_types=1);

/**
 * CakePHP(tm) : Rapid Development Framework (https://cakephp.org)
 * Copyright (c) Cake Software Foundation, Inc. (https://cakefoundation.org)
 *
 * Licensed under The MIT License
 * For full copyright and license information, please see the LICENSE.txt
 * Redistributions of files must retain the above copyright notice.
 *
 * @copyright     Copyright (c) Cake Software Foundation, Inc. (https://cakefoundation.org)
 * @link          https://cakephp.org CakePHP(tm) Project
 * @since         2.0.0
 * @license       https://opensource.org/licenses/mit-license.php MIT License
 */
namespace Cake\Controller\Component;

use Cake\Controller\Component;
use Cake\Controller\ComponentRegistry;
use Cake\Datasource\Exception\PageOutOfBoundsException;
use Cake\Datasource\Paginator;
use Cake\Datasource\ResultSetInterface;
use Cake\Http\Exception\NotFoundException;
use InvalidArgumentException;

/**
 * This component is used to handle automatic model data pagination. The primary way to use this
 * component is to call the paginate() method. There is a convenience wrapper on Controller as well.
 *
 * ### Configuring pagination
 *
 * You configure pagination when calling paginate(). See that method for more details.
 *
 * @link https://book.cakephp.org/4/en/controllers/components/pagination.html
 * @mixin \Cake\Datasource\Paginator
 */
class PaginatorComponent extends Component
{
    /**
     * Default pagination settings.
     *
     * When calling paginate() these settings will be merged with the configuration
     * you provide.
     *
     * - `maxLimit` - The maximum limit users can choose to view. Defaults to 100
     * - `limit` - The initial number of items per page. Defaults to 20.
     * - `page` - The starting page, defaults to 1.
     * - `allowedParameters` - A list of parameters users are allowed to set using request
     *   parameters. Modifying this list will allow users to have more influence
     *   over pagination, be careful with what you permit.
     *
     * @var array<string, mixed>
     */
    protected array $_defaultConfig = [
        'page' => 1,
        'limit' => 20,
        'maxLimit' => 100,
        'allowedParameters' => ['limit', 'sort', 'page', 'direction'],
    ];

    /**
     * Datasource paginator instance.
     *
     * @var \Cake\Datasource\Paginator
     */
    protected Paginator $_paginator;

    /**
     * @inheritDoc
     */
    public function __construct(ComponentRegistry $registry, array $config = [])
    {
        if (isset($config['paginator'])) {
            if (!$config['paginator'] instanceof Paginator) {
                throw new InvalidArgumentException('Paginator must be an instance of ' . Paginator::class);
            }
            $this->_paginator = $config['paginator'];
            unset($config['paginator']);
        } else {
            $this->_paginator = new Paginator();
        }

        parent::__construct($registry, $config);
    }

    /**
     * Events supported by this component.
     *
     * @return array<string, mixed>
     */
    public function implementedEvents(): array
    {
        return [];
    }

    /**
     * Handles automatic pagination of model records.
     *
     * ### Configuring pagination
     *
     * When calling `paginate()` you can use the $settings parameter to pass in pagination settings.
     * These settings are used to build the queries made and control other pagination settings.
     *
     * If your settings contain a key with the current table's alias. The data inside that key will be used.
     * Otherwise the top level configuration will be used.
     *
     * ```
     *  $settings = [
     *    'limit' => 20,
     *    'maxLimit' => 100
     *  ];
     *  $results = $paginator->paginate($table, $settings);
     * ```
     *
     * The above settings will be used to paginate any Table. You can configure Table specific settings by
     * keying the settings with the Table alias.
     *
     * ```
     *  $settings = [
     *    'Articles' => [
     *      'limit' => 20,
     *      'maxLimit' => 100
     *    ],
     *    'Comments' => [ ... ]
     *  ];
     *  $results = $paginator->paginate($table, $settings);
     * ```
     *
     * This would allow you to have different pagination settings for `Articles` and `Comments` tables.
     *
     * ### Controlling sort fields
     *
     * By default CakePHP will automatically allow sorting on any column on the table object being
     * paginated. Often times you will want to allow sorting on either associated columns or calculated
     * fields. In these cases you will need to define an allowed list of fields you wish to allow
     * sorting on. You can define the allowed fields in the `$settings` parameter:
     *
     * ```
     * $settings = [
     *   'Articles' => [
     *     'finder' => 'custom',
     *     'sortableFields' => ['title', 'author_id', 'comment_count'],
     *   ]
     * ];
     * ```
     *
     * Passing an empty array as allowed list disallows sorting altogether.
     *
     * ### Paginating with custom finders
     *
     * You can paginate with any find type defined on your table using the `finder` option.
     *
     * ```
     *  $settings = [
     *    'Articles' => [
     *      'finder' => 'popular'
     *    ]
     *  ];
     *  $results = $paginator->paginate($table, $settings);
     * ```
     *
     * Would paginate using the `find('popular')` method.
     *
     * You can also pass an already created instance of a query to this method:
     *
     * ```
     * $query = $this->Articles->find('popular')->matching('Tags', function ($q) {
     *   return $q->where(['name' => 'CakePHP'])
     * });
     * $results = $paginator->paginate($query);
     * ```
     *
     * ### Scoping Request parameters
     *
     * By using request parameter scopes you can paginate multiple queries in the same controller action:
     *
     * ```
     * $articles = $paginator->paginate($articlesQuery, ['scope' => 'articles']);
     * $tags = $paginator->paginate($tagsQuery, ['scope' => 'tags']);
     * ```
     *
     * Each of the above queries will use different query string parameter sets
     * for pagination data. An example URL paginating both results would be:
     *
     * ```
     * /dashboard?articles[page]=1&tags[page]=2
     * ```
     *
     * @param \Cake\Datasource\RepositoryInterface|\Cake\Datasource\QueryInterface $object Table or query to paginate.
     * @param array<string, mixed> $settings The settings/configuration used for pagination.
     * @return \Cake\Datasource\ResultSetInterface Query results
     * @throws \Cake\Http\Exception\NotFoundException
     */
    public function paginate(object $object, array $settings = []): ResultSetInterface
    {
        $request = $this->_registry->getController()->getRequest();

        try {
            $results = $this->_paginator->paginate(
                $object,
                $request->getQueryParams(),
                $settings
            );

            $this->_setPagingParams();
        } catch (PageOutOfBoundsException $e) {
            $this->_setPagingParams();

            throw new NotFoundException(null, null, $e);
        }

        return $results;
    }

    /**
     * Merges the various options that Pagination uses.
     * Pulls settings together from the following places:
     *
     * - General pagination settings
     * - Model specific settings.
     * - Request parameters
     *
     * The result of this method is the aggregate of all the option sets combined together. You can change
     * config value `allowedParameters` to modify which options/values can be set using request parameters.
     *
     * @param string $alias Model alias being paginated, if the general settings has a key with this value
     *   that key's settings will be used for pagination instead of the general ones.
     * @param array<string, mixed> $settings The settings to merge with the request data.
     * @return array<string, mixed> Array of merged options.
     */
    public function mergeOptions(string $alias, array $settings): array
    {
        $request = $this->_registry->getController()->getRequest();

        return $this->_paginator->mergeOptions(
            $request->getQueryParams(),
            $this->_paginator->getDefaults($alias, $settings)
        );
    }

    /**
     * Set paginator instance.
     *
     * @param \Cake\Datasource\Paginator $paginator Paginator instance.
     * @return $this
     */
    public function setPaginator(Paginator $paginator)
    {
        $this->_paginator = $paginator;

        return $this;
    }

    /**
     * Get paginator instance.
     *
     * @return \Cake\Datasource\Paginator
     */
    public function getPaginator(): Paginator
    {
        return $this->_paginator;
    }

    /**
     * Set paging params to request instance.
     *
     * @return void
     */
    protected function _setPagingParams(): void
    {
        $controller = $this->getController();
        $request = $controller->getRequest();
        $paging = $this->_paginator->getPagingParams() + (array)$request->getAttribute('paging', []);

        $controller->setRequest($request->withAttribute('paging', $paging));
    }

    /**
     * Proxy setting config options to Paginator.
     *
<<<<<<< HEAD
     * @param array|string $key The key to set, or a complete array of configs.
     * @param mixed $value The value to set.
=======
     * @param array<string, mixed>|string $key The key to set, or a complete array of configs.
     * @param mixed|null $value The value to set.
>>>>>>> 051da405
     * @param bool $merge Whether to recursively merge or overwrite existing config, defaults to true.
     * @return $this
     */
    public function setConfig(array|string $key, mixed $value = null, bool $merge = true)
    {
        $this->_paginator->setConfig($key, $value, $merge);

        return $this;
    }

    /**
     * Proxy getting config options to Paginator.
     *
     * @param string|null $key The key to get or null for the whole config.
     * @param mixed $default The return value when the key does not exist.
     * @return mixed Config value being read.
     */
    public function getConfig(?string $key = null, mixed $default = null): mixed
    {
        return $this->_paginator->getConfig($key, $default);
    }

    /**
     * Proxy setting config options to Paginator.
     *
<<<<<<< HEAD
     * @param array|string $key The key to set, or a complete array of configs.
     * @param mixed $value The value to set.
=======
     * @param array<string, mixed>|string $key The key to set, or a complete array of configs.
     * @param mixed|null $value The value to set.
>>>>>>> 051da405
     * @return $this
     */
    public function configShallow(array|string $key, mixed $value = null)
    {
        $this->_paginator->configShallow($key, null);

        return $this;
    }

    /**
     * Proxy method calls to Paginator.
     *
     * @param string $method Method name.
     * @param array $args Method arguments.
     * @return mixed
     */
    public function __call(string $method, array $args): mixed
    {
        return $this->_paginator->{$method}(...$args);
    }
}<|MERGE_RESOLUTION|>--- conflicted
+++ resolved
@@ -279,13 +279,8 @@
     /**
      * Proxy setting config options to Paginator.
      *
-<<<<<<< HEAD
-     * @param array|string $key The key to set, or a complete array of configs.
+     * @param array<string, mixed>|string $key The key to set, or a complete array of configs.
      * @param mixed $value The value to set.
-=======
-     * @param array<string, mixed>|string $key The key to set, or a complete array of configs.
-     * @param mixed|null $value The value to set.
->>>>>>> 051da405
      * @param bool $merge Whether to recursively merge or overwrite existing config, defaults to true.
      * @return $this
      */
@@ -311,13 +306,8 @@
     /**
      * Proxy setting config options to Paginator.
      *
-<<<<<<< HEAD
-     * @param array|string $key The key to set, or a complete array of configs.
+     * @param array<string, mixed>|string $key The key to set, or a complete array of configs.
      * @param mixed $value The value to set.
-=======
-     * @param array<string, mixed>|string $key The key to set, or a complete array of configs.
-     * @param mixed|null $value The value to set.
->>>>>>> 051da405
      * @return $this
      */
     public function configShallow(array|string $key, mixed $value = null)
