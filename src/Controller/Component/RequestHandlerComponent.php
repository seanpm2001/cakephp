--- conflicted
+++ resolved
@@ -252,21 +252,10 @@
         $response = $controller->getResponse();
         $request = $controller->getRequest();
 
-<<<<<<< HEAD
-        $isRecognized = (
-            $this->ext &&
-            !in_array($this->ext, ['html', 'htm']) &&
-            $response->getMimeType($this->ext)
-        );
-        if ($this->ext && !$isRecognized) {
-            throw new NotFoundException('Invoked extension not recognized/configured: ' . $this->ext);
-        }
-=======
         if ($this->ext && !in_array($this->ext, ['html', 'htm'])) {
             if (!$response->getMimeType($this->ext)) {
                 throw new NotFoundException('Invoked extension not recognized/configured: ' . $this->ext);
             }
->>>>>>> 6b63052b
 
             $this->renderAs($controller, $this->ext);
             $response = $controller->getResponse();
