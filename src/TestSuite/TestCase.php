<?php
declare(strict_types=1);
/**
 * CakePHP(tm) : Rapid Development Framework (https://cakephp.org)
 * Copyright (c) Cake Software Foundation, Inc. (https://cakefoundation.org)
 *
 * Licensed under The MIT License
 * For full copyright and license information, please see the LICENSE.txt
 * Redistributions of files must retain the above copyright notice
 *
 * @copyright     Copyright (c) Cake Software Foundation, Inc. (https://cakefoundation.org)
 * @since         1.2.0
 * @license       https://opensource.org/licenses/mit-license.php MIT License
 */
namespace Cake\TestSuite;

use Cake\Core\App;
use Cake\Core\Configure;
use Cake\Core\Plugin;
use Cake\Datasource\ConnectionManager;
use Cake\Event\EventManager;
use Cake\Http\BaseApplication;
use Cake\ORM\Entity;
use Cake\ORM\Exception\MissingTableClassException;
use Cake\ORM\Locator\LocatorAwareTrait;
use Cake\Routing\Router;
use Cake\TestSuite\Constraint\EventFired;
use Cake\TestSuite\Constraint\EventFiredWith;
use Cake\Utility\Inflector;
use Exception;
use PHPUnit\Framework\TestCase as BaseTestCase;

/**
 * Cake TestCase class
 */
abstract class TestCase extends BaseTestCase
{
    use LocatorAwareTrait;

    /**
     * The class responsible for managing the creation, loading and removing of fixtures
     *
     * @var \Cake\TestSuite\Fixture\FixtureManager|null
     */
    public $fixtureManager;

    /**
     * By default, all fixtures attached to this class will be truncated and reloaded after each test.
     * Set this to false to handle manually
     *
     * @var bool
     */
    public $autoFixtures = true;

    /**
     * Control table create/drops on each test method.
     *
     * If true, tables will still be dropped at the
     * end of each test runner execution.
     *
     * @var bool
     */
    public $dropTables = false;

    /**
     * Configure values to restore at end of test.
     *
     * @var array
     */
    protected $_configure = [];

    /**
     * Path settings to restore at the end of the test.
     *
     * @var array
     */
    protected $_pathRestore = [];

    /**
     * Overrides SimpleTestCase::skipIf to provide a boolean return value
     *
     * @param bool $shouldSkip Whether or not the test should be skipped.
     * @param string $message The message to display.
     * @return bool
     */
    public function skipIf(bool $shouldSkip, string $message = ''): bool
    {
        if ($shouldSkip) {
            $this->markTestSkipped($message);
        }

        return $shouldSkip;
    }

    /**
     * Helper method for tests that needs to use error_reporting()
     *
     * @param int $errorLevel value of error_reporting() that needs to use
     * @param callable $callable callable function that will receive asserts
     * @return void
     */
    public function withErrorReporting(int $errorLevel, callable $callable): void
    {
        $default = error_reporting();
        error_reporting($errorLevel);
        try {
            $callable();
        } finally {
            error_reporting($default);
        }
    }

    /**
     * Helper method for check deprecation methods
     *
     * @param callable $callable callable function that will receive asserts
     * @return void
     */
    public function deprecated(callable $callable): void
    {
        $errorLevel = error_reporting();
        error_reporting(E_ALL ^ E_USER_DEPRECATED);
        try {
            $callable();
        } finally {
            error_reporting($errorLevel);
        }
    }

    /**
     * Setup the test case, backup the static object values so they can be restored.
     * Specifically backs up the contents of Configure and paths in App if they have
     * not already been backed up.
     *
     * @return void
     */
    public function setUp()
    {
        parent::setUp();

        if (!$this->_configure) {
            $this->_configure = Configure::read();
        }
        if (class_exists('Cake\Routing\Router', false)) {
            Router::reload();
        }

        EventManager::instance(new EventManager());
    }

    /**
     * teardown any static object changes and restore them.
     *
     * @return void
     */
    public function tearDown()
    {
        parent::tearDown();
        if ($this->_configure) {
            Configure::clear();
            Configure::write($this->_configure);
        }
        $this->getTableLocator()->clear();
    }

    /**
     * Chooses which fixtures to load for a given test
     *
     * Each parameter is a model name that corresponds to a fixture, i.e. 'Posts', 'Authors', etc.
     * Passing no parameters will cause all fixtures on the test case to load.
     *
     * @return void
     * @see \Cake\TestSuite\TestCase::$autoFixtures
     * @throws \Exception when no fixture manager is available.
     */
    public function loadFixtures(): void
    {
        if ($this->fixtureManager === null) {
            throw new Exception('No fixture manager to load the test fixture');
        }
        $args = func_get_args();
        foreach ($args as $class) {
            $this->fixtureManager->loadSingle($class, null, $this->dropTables);
        }

        if (empty($args)) {
            $autoFixtures = $this->autoFixtures;
            $this->autoFixtures = true;
            $this->fixtureManager->load($this);
            $this->autoFixtures = $autoFixtures;
        }
    }

    /**
     * Load plugins into a simulated application.
     *
     * Useful to test how plugins being loaded/not loaded interact with other
     * elements in CakePHP or applications.
     *
     * @param array $plugins list of Plugins to load
     * @return \Cake\Http\BaseApplication
     */
    public function loadPlugins(array $plugins = []): BaseApplication
    {
        /** @var \Cake\Http\BaseApplication $app */
        $app = $this->getMockForAbstractClass(
            BaseApplication::class,
            ['']
        );

        foreach ($plugins as $k => $opts) {
            if (is_array($opts)) {
                $app->addPlugin($k, $opts);
            } else {
                $app->addPlugin($opts);
            }
        }
        $app->pluginBootstrap();
        $builder = Router::createRouteBuilder('/');
        $app->pluginRoutes($builder);

        return $app;
    }

    /**
     * Remove plugins from the global plugin collection.
     *
     * Useful in test case teardown methods.
     *
     * @param array $plugins A list of plugins you want to remove.
     * @return void
     */
    public function removePlugins(array $plugins = [])
    {
        $collection = Plugin::getCollection();
        foreach ($plugins as $plugin) {
            $collection->remove($plugin);
        }
    }

    /**
     * Clear all plugins from the global plugin collection.
     *
     * Useful in test case teardown methods.
     *
     * @return void
     */
    public function clearPlugins()
    {
        Plugin::getCollection()->clear();
    }

    /**
     * Asserts that a global event was fired. You must track events in your event manager for this assertion to work
     *
     * @param string $name Event name
     * @param \Cake\Event\EventManager|null $eventManager Event manager to check, defaults to global event manager
     * @param string $message Assertion failure message
     * @return void
     */
    public function assertEventFired(string $name, ?EventManager $eventManager = null, string $message = ''): void
    {
        if (!$eventManager) {
            $eventManager = EventManager::instance();
        }
        $this->assertThat($name, new EventFired($eventManager), $message);
    }

    /**
     * Asserts an event was fired with data
     *
     * If a third argument is passed, that value is used to compare with the value in $dataKey
     *
     * @param string $name Event name
     * @param string $dataKey Data key
     * @param string $dataValue Data value
     * @param \Cake\Event\EventManager|null $eventManager Event manager to check, defaults to global event manager
     * @param string $message Assertion failure message
     * @return void
     */
    public function assertEventFiredWith(
        string $name,
        string $dataKey,
        string $dataValue,
        ?EventManager $eventManager = null,
        string $message = ''
    ): void {
        if (!$eventManager) {
            $eventManager = EventManager::instance();
        }
        $this->assertThat($name, new EventFiredWith($eventManager, $dataKey, $dataValue), $message);
    }

    /**
     * Assert text equality, ignoring differences in newlines.
     * Helpful for doing cross platform tests of blocks of text.
     *
     * @param string $expected The expected value.
     * @param string $result The actual value.
     * @param string $message The message to use for failure.
     * @return void
     */
    public function assertTextNotEquals(string $expected, string $result, string $message = ''): void
    {
        $expected = str_replace(["\r\n", "\r"], "\n", $expected);
        $result = str_replace(["\r\n", "\r"], "\n", $result);
        $this->assertNotEquals($expected, $result, $message);
    }

    /**
     * Assert text equality, ignoring differences in newlines.
     * Helpful for doing cross platform tests of blocks of text.
     *
     * @param string $expected The expected value.
     * @param string $result The actual value.
     * @param string $message The message to use for failure.
     * @return void
     */
    public function assertTextEquals(string $expected, string $result, string $message = ''): void
    {
        $expected = str_replace(["\r\n", "\r"], "\n", $expected);
        $result = str_replace(["\r\n", "\r"], "\n", $result);
        $this->assertEquals($expected, $result, $message);
    }

    /**
     * Asserts that a string starts with a given prefix, ignoring differences in newlines.
     * Helpful for doing cross platform tests of blocks of text.
     *
     * @param string $prefix The prefix to check for.
     * @param string $string The string to search in.
     * @param string $message The message to use for failure.
     * @return void
     */
    public function assertTextStartsWith(string $prefix, string $string, string $message = ''): void
    {
        $prefix = str_replace(["\r\n", "\r"], "\n", $prefix);
        $string = str_replace(["\r\n", "\r"], "\n", $string);
        $this->assertStringStartsWith($prefix, $string, $message);
    }

    /**
     * Asserts that a string starts not with a given prefix, ignoring differences in newlines.
     * Helpful for doing cross platform tests of blocks of text.
     *
     * @param string $prefix The prefix to not find.
     * @param string $string The string to search.
     * @param string $message The message to use for failure.
     * @return void
     */
    public function assertTextStartsNotWith(string $prefix, string $string, string $message = ''): void
    {
        $prefix = str_replace(["\r\n", "\r"], "\n", $prefix);
        $string = str_replace(["\r\n", "\r"], "\n", $string);
        $this->assertStringStartsNotWith($prefix, $string, $message);
    }

    /**
     * Asserts that a string ends with a given prefix, ignoring differences in newlines.
     * Helpful for doing cross platform tests of blocks of text.
     *
     * @param string $suffix The suffix to find.
     * @param string $string The string to search.
     * @param string $message The message to use for failure.
     * @return void
     */
    public function assertTextEndsWith(string $suffix, string $string, string $message = ''): void
    {
        $suffix = str_replace(["\r\n", "\r"], "\n", $suffix);
        $string = str_replace(["\r\n", "\r"], "\n", $string);
        $this->assertStringEndsWith($suffix, $string, $message);
    }

    /**
     * Asserts that a string ends not with a given prefix, ignoring differences in newlines.
     * Helpful for doing cross platform tests of blocks of text.
     *
     * @param string $suffix The suffix to not find.
     * @param string $string The string to search.
     * @param string $message The message to use for failure.
     * @return void
     */
    public function assertTextEndsNotWith(string $suffix, string $string, string $message = ''): void
    {
        $suffix = str_replace(["\r\n", "\r"], "\n", $suffix);
        $string = str_replace(["\r\n", "\r"], "\n", $string);
        $this->assertStringEndsNotWith($suffix, $string, $message);
    }

    /**
     * Assert that a string contains another string, ignoring differences in newlines.
     * Helpful for doing cross platform tests of blocks of text.
     *
     * @param string $needle The string to search for.
     * @param string $haystack The string to search through.
     * @param string $message The message to display on failure.
     * @param bool $ignoreCase Whether or not the search should be case-sensitive.
     * @return void
     */
    public function assertTextContains(
        string $needle,
        string $haystack,
        string $message = '',
        bool $ignoreCase = false
    ): void {
        $needle = str_replace(["\r\n", "\r"], "\n", $needle);
        $haystack = str_replace(["\r\n", "\r"], "\n", $haystack);
        $this->assertContains($needle, $haystack, $message, $ignoreCase);
    }

    /**
     * Assert that a text doesn't contain another text, ignoring differences in newlines.
     * Helpful for doing cross platform tests of blocks of text.
     *
     * @param string $needle The string to search for.
     * @param string $haystack The string to search through.
     * @param string $message The message to display on failure.
     * @param bool $ignoreCase Whether or not the search should be case-sensitive.
     * @return void
     */
    public function assertTextNotContains(
        string $needle,
        string $haystack,
        string $message = '',
        bool $ignoreCase = false
    ): void {
        $needle = str_replace(["\r\n", "\r"], "\n", $needle);
        $haystack = str_replace(["\r\n", "\r"], "\n", $haystack);
        $this->assertNotContains($needle, $haystack, $message, $ignoreCase);
    }

    /**
     * Asserts HTML tags.
     *
     * Takes an array $expected and generates a regex from it to match the provided $string.
     * Samples for $expected:
     *
     * Checks for an input tag with a name attribute (contains any non-empty value) and an id
     * attribute that contains 'my-input':
     *
     * ```
     * ['input' => ['name', 'id' => 'my-input']]
     * ```
     *
     * Checks for two p elements with some text in them:
     *
     * ```
     * [
     *   ['p' => true],
     *   'textA',
     *   '/p',
     *   ['p' => true],
     *   'textB',
     *   '/p'
     * ]
     * ```
     *
     * You can also specify a pattern expression as part of the attribute values, or the tag
     * being defined, if you prepend the value with preg: and enclose it with slashes, like so:
     *
     * ```
     * [
     *   ['input' => ['name', 'id' => 'preg:/FieldName\d+/']],
     *   'preg:/My\s+field/'
     * ]
     * ```
     *
     * Important: This function is very forgiving about whitespace and also accepts any
     * permutation of attribute order. It will also allow whitespace between specified tags.
     *
     * @param array $expected An array, see above
     * @param string $string An HTML/XHTML/XML string
     * @param bool $fullDebug Whether or not more verbose output should be used.
     * @return bool
     */
    public function assertHtml(array $expected, string $string, bool $fullDebug = false): bool
    {
        $regex = [];
        $normalized = [];
        foreach ((array)$expected as $key => $val) {
            if (!is_numeric($key)) {
                $normalized[] = [$key => $val];
            } else {
                $normalized[] = $val;
            }
        }
        $i = 0;
        foreach ($normalized as $tags) {
            if (!is_array($tags)) {
                $tags = (string)$tags;
            }
            $i++;
            if (is_string($tags) && $tags{0} === '<') {
                $tags = [substr($tags, 1) => []];
            } elseif (is_string($tags)) {
                $tagsTrimmed = preg_replace('/\s+/m', '', $tags);

                if (preg_match('/^\*?\//', $tags, $match) && $tagsTrimmed !== '//') {
                    $prefix = [null, null];

                    if ($match[0] === '*/') {
                        $prefix = ['Anything, ', '.*?'];
                    }
                    $regex[] = [
                        sprintf('%sClose %s tag', $prefix[0], substr($tags, strlen($match[0]))),
                        sprintf('%s\s*<[\s]*\/[\s]*%s[\s]*>[\n\r]*', $prefix[1], substr($tags, strlen($match[0]))),
                        $i,
                    ];
                    continue;
                }
                if (!empty($tags) && preg_match('/^preg\:\/(.+)\/$/i', $tags, $matches)) {
                    $tags = $matches[1];
                    $type = 'Regex matches';
                } else {
                    $tags = '\s*' . preg_quote($tags, '/');
                    $type = 'Text equals';
                }
                $regex[] = [
                    sprintf('%s "%s"', $type, $tags),
                    $tags,
                    $i,
                ];
                continue;
            }
            foreach ($tags as $tag => $attributes) {
                $regex[] = [
                    sprintf('Open %s tag', $tag),
                    sprintf('[\s]*<%s', preg_quote($tag, '/')),
                    $i,
                ];
                if ($attributes === true) {
                    $attributes = [];
                }
                $attrs = [];
                $explanations = [];
                $i = 1;
                foreach ($attributes as $attr => $val) {
                    if (is_numeric($attr) && preg_match('/^preg\:\/(.+)\/$/i', (string)$val, $matches)) {
                        $attrs[] = $matches[1];
                        $explanations[] = sprintf('Regex "%s" matches', $matches[1]);
                        continue;
                    }
                    $val = (string)$val;

                    $quotes = '["\']';
                    if (is_numeric($attr)) {
                        $attr = $val;
                        $val = '.+?';
                        $explanations[] = sprintf('Attribute "%s" present', $attr);
                    } elseif (!empty($val) && preg_match('/^preg\:\/(.+)\/$/i', $val, $matches)) {
                        $val = str_replace(
                            ['.*', '.+'],
                            ['.*?', '.+?'],
                            $matches[1]
                        );
                        $quotes = $val !== $matches[1] ? '["\']' : '["\']?';

                        $explanations[] = sprintf('Attribute "%s" matches "%s"', $attr, $val);
                    } else {
                        $explanations[] = sprintf('Attribute "%s" == "%s"', $attr, $val);
                        $val = preg_quote($val, '/');
                    }
                    $attrs[] = '[\s]+' . preg_quote($attr, '/') . '=' . $quotes . $val . $quotes;
                    $i++;
                }
                if ($attrs) {
                    $regex[] = [
                        'explains' => $explanations,
                        'attrs' => $attrs,
                    ];
                }
                $regex[] = [
                    sprintf('End %s tag', $tag),
                    '[\s]*\/?[\s]*>[\n\r]*',
                    $i,
                ];
            }
        }
        foreach ($regex as $i => $assertion) {
            $matches = false;
            if (isset($assertion['attrs'])) {
                $string = $this->_assertAttributes($assertion, $string, $fullDebug, $regex);
                if ($fullDebug === true && $string === false) {
                    debug($string, true);
                    debug($regex, true);
                }
                continue;
            }

            list($description, $expressions, $itemNum) = $assertion;
            $expression = null;
            foreach ((array)$expressions as $expression) {
                $expression = sprintf('/^%s/s', $expression);
                if (preg_match($expression, $string, $match)) {
                    $matches = true;
                    $string = substr($string, strlen($match[0]));
                    break;
                }
            }
            if (!$matches) {
                if ($fullDebug === true) {
                    debug($string);
                    debug($regex);
                }
                $this->assertRegExp(
                    $expression,
                    $string,
                    sprintf('Item #%d / regex #%d failed: %s', $itemNum, $i, $description)
                );

                return false;
            }
        }

        $this->assertTrue(true, '%s');

        return true;
    }

    /**
     * Check the attributes as part of an assertTags() check.
     *
     * @param array $assertions Assertions to run.
     * @param string $string The HTML string to check.
     * @param bool $fullDebug Whether or not more verbose output should be used.
     * @param array|string $regex Full regexp from `assertHtml`
     * @return string|bool
     */
    protected function _assertAttributes(array $assertions, string $string, bool $fullDebug = false, $regex = '')
    {
        $asserts = $assertions['attrs'];
        $explains = $assertions['explains'];
        do {
            $matches = false;
            $j = null;
            foreach ($asserts as $j => $assert) {
                if (preg_match(sprintf('/^%s/s', $assert), $string, $match)) {
                    $matches = true;
                    $string = substr($string, strlen($match[0]));
                    array_splice($asserts, $j, 1);
                    array_splice($explains, $j, 1);
                    break;
                }
            }
            if ($matches === false) {
                if ($fullDebug === true) {
                    debug($string);
                    debug($regex);
                }
                $this->assertTrue(false, 'Attribute did not match. Was expecting ' . $explains[$j]);
            }
            $len = count($asserts);
        } while ($len > 0);

        return $string;
    }

    /**
     * Normalize a path for comparison.
     *
     * @param string $path Path separated by "/" slash.
     * @return string Normalized path separated by DIRECTORY_SEPARATOR.
     */
    protected function _normalizePath(string $path): string
    {
        return str_replace('/', DIRECTORY_SEPARATOR, $path);
    }

// phpcs:disable

    /**
     * Compatibility function to test if a value is between an acceptable range.
     *
     * @param float $expected
     * @param float $result
     * @param float $margin the rage of acceptation
     * @param string $message the text to display if the assertion is not correct
     * @return void
     */
    protected static function assertWithinRange($expected, $result, $margin, $message = '')
    {
        $upper = $result + $margin;
        $lower = $result - $margin;
        static::assertTrue(($expected <= $upper) && ($expected >= $lower), $message);
    }

    /**
     * Compatibility function to test if a value is not between an acceptable range.
     *
     * @param float $expected
     * @param float $result
     * @param float $margin the rage of acceptation
     * @param string $message the text to display if the assertion is not correct
     * @return void
     */
    protected static function assertNotWithinRange($expected, $result, $margin, $message = '')
    {
        $upper = $result + $margin;
        $lower = $result - $margin;
        static::assertTrue(($expected > $upper) || ($expected < $lower), $message);
    }

    /**
     * Compatibility function to test paths.
     *
     * @param string $expected
     * @param string $result
     * @param string $message the text to display if the assertion is not correct
     * @return void
     */
    protected static function assertPathEquals($expected, $result, $message = '')
    {
        $expected = str_replace(DIRECTORY_SEPARATOR, '/', $expected);
        $result = str_replace(DIRECTORY_SEPARATOR, '/', $result);
        static::assertEquals($expected, $result, $message);
    }

    /**
     * Compatibility function for skipping.
     *
     * @param bool $condition Condition to trigger skipping
     * @param string $message Message for skip
     * @return bool
     */
    protected function skipUnless($condition, $message = '')
    {
        if (!$condition) {
            $this->markTestSkipped($message);
        }

        return $condition;
    }

// phpcs:enable

    /**
     * Mock a model, maintain fixtures and table association
     *
     * @param string $alias The model to get a mock for.
     * @param array|null $methods The list of methods to mock
     * @param array $options The config data for the mock's constructor.
     * @throws \Cake\ORM\Exception\MissingTableClassException
     * @return \Cake\ORM\Table|\PHPUnit_Framework_MockObject_MockObject
     */
<<<<<<< HEAD
    public function getMockForModel(string $alias, array $methods = [], array $options = [])
=======
    public function getMockForModel($alias, $methods = [], array $options = [])
>>>>>>> 6dfc5a43
    {
        /** @var \Cake\ORM\Table $className */
        $className = $this->_getTableClassName($alias, $options);
        $connectionName = $className::defaultConnectionName();
        $connection = ConnectionManager::get($connectionName);

        $locator = $this->getTableLocator();

        list(, $baseClass) = pluginSplit($alias);
        $options += ['alias' => $baseClass, 'connection' => $connection];
        $options += $locator->getConfig($alias);

        /** @var \Cake\ORM\Table|\PHPUnit_Framework_MockObject_MockObject $mock */
        $mock = $this->getMockBuilder($className)
            ->setMethods($methods)
            ->setConstructorArgs([$options])
            ->getMock();

        if (empty($options['entityClass']) && $mock->getEntityClass() === Entity::class) {
            $parts = explode('\\', $className);
            $entityAlias = Inflector::classify(Inflector::underscore(substr(array_pop($parts), 0, -5)));
            $entityClass = implode('\\', array_slice($parts, 0, -1)) . '\\Entity\\' . $entityAlias;
            if (class_exists($entityClass)) {
                $mock->setEntityClass($entityClass);
            }
        }

        if (stripos($mock->getTable(), 'mock') === 0) {
            $mock->setTable(Inflector::tableize($baseClass));
        }

        $locator->set($baseClass, $mock);
        $locator->set($alias, $mock);

        return $mock;
    }

    /**
     * Gets the class name for the table.
     *
     * @param string $alias The model to get a mock for.
     * @param array $options The config data for the mock's constructor.
     * @return string
     * @throws \Cake\ORM\Exception\MissingTableClassException
     */
    protected function _getTableClassName(string $alias, array $options): string
    {
        if (empty($options['className'])) {
            $class = Inflector::camelize($alias);
            $className = App::className($class, 'Model/Table', 'Table');
            if (!$className) {
                throw new MissingTableClassException([$alias]);
            }
            $options['className'] = $className;
        }

        return $options['className'];
    }

    /**
     * Set the app namespace
     *
     * @param string $appNamespace The app namespace, defaults to "TestApp".
     * @return void
     */
    public static function setAppNamespace(string $appNamespace = 'TestApp'): void
    {
        Configure::write('App.namespace', $appNamespace);
    }
}<|MERGE_RESOLUTION|>--- conflicted
+++ resolved
@@ -742,11 +742,7 @@
      * @throws \Cake\ORM\Exception\MissingTableClassException
      * @return \Cake\ORM\Table|\PHPUnit_Framework_MockObject_MockObject
      */
-<<<<<<< HEAD
     public function getMockForModel(string $alias, array $methods = [], array $options = [])
-=======
-    public function getMockForModel($alias, $methods = [], array $options = [])
->>>>>>> 6dfc5a43
     {
         /** @var \Cake\ORM\Table $className */
         $className = $this->_getTableClassName($alias, $options);
