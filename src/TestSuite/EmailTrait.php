<?php
declare(strict_types=1);
/**
 * CakePHP(tm) : Rapid Development Framework (https://cakephp.org)
 * Copyright (c) Cake Software Foundation, Inc. (https://cakefoundation.org)
 *
 * Licensed under The MIT License
 * For full copyright and license information, please see the LICENSE.txt
 * Redistributions of files must retain the above copyright notice.
 *
 * @copyright     Copyright (c) Cake Software Foundation, Inc. (https://cakefoundation.org)
 * @link          https://cakephp.org CakePHP(tm) Project
 * @since         3.7.0
 * @license       https://opensource.org/licenses/mit-license.php MIT License
 */
namespace Cake\TestSuite;

use Cake\TestSuite\Constraint\Email\MailContains;
use Cake\TestSuite\Constraint\Email\MailContainsHtml;
use Cake\TestSuite\Constraint\Email\MailContainsText;
use Cake\TestSuite\Constraint\Email\MailCount;
use Cake\TestSuite\Constraint\Email\MailSentFrom;
use Cake\TestSuite\Constraint\Email\MailSentTo;
use Cake\TestSuite\Constraint\Email\MailSentWith;
use Cake\TestSuite\Constraint\Email\NoMailSent;

/**
 * Make assertions on emails sent through the Cake\TestSuite\TestEmailTransport
 *
 * After adding the trait to your test case, all mail transports will be replaced
 * with TestEmailTransport which is used for making assertions and will *not* actually
 * send emails.
 */
trait EmailTrait
{
    /**
     * Replaces all transports with the test transport during test setup
     *
     * @before
     * @return void
     */
    public function setupTransports()
    {
        TestEmailTransport::replaceAllTransports();
    }

    /**
     * Resets transport state
     *
     * @after
     * @return void
     */
    public function cleanupEmailTrait()
    {
        TestEmailTransport::clearMessages();
    }

    /**
     * Asserts an expected number of emails were sent
     *
     * @param int $count Email count
     * @param string $message Message
     * @return void
     */
    public function assertMailCount(int $count, string $message = ''): void
    {
        $this->assertThat($count, new MailCount(), $message);
    }
    /**
     *
     * Asserts that no emails were sent
     *
     * @param string $message Message
     * @return void
     */
    public function assertNoMailSent(string $message = ''): void
    {
        $this->assertThat(null, new NoMailSent(), $message);
    }

    /**
     * Asserts an email at a specific index was sent to an address
     *
     * @param int $at Email index
     * @param string $address Email address
     * @param string $message Message
     * @return void
     */
    public function assertMailSentToAt(int $at, string $address, string $message = ''): void
    {
        $this->assertThat($address, new MailSentTo($at), $message);
    }

    /**
     * Asserts an email at a specific index was sent from an address
     *
     * @param int $at Email index
     * @param string $address Email address
     * @param string $message Message
     * @return void
     */
    public function assertMailSentFromAt(int $at, string $address, string $message = ''): void
    {
        $this->assertThat($address, new MailSentFrom($at), $message);
    }

    /**
     * Asserts an email at a specific index contains expected contents
     *
     * @param int $at Email index
     * @param string $contents Contents
     * @param string $message Message
     * @return void
     */
    public function assertMailContainsAt(int $at, string $contents, string $message = ''): void
    {
        $this->assertThat($contents, new MailContains($at), $message);
    }

    /**
     * Asserts an email at a specific index contains expected html contents
     *
     * @param int $at Email index
     * @param string $contents Contents
     * @param string $message Message
     * @return void
     */
    public function assertMailContainsHtmlAt(int $at, string $contents, string $message = ''): void
    {
        $this->assertThat($contents, new MailContainsHtml($at), $message);
    }

    /**
     * Asserts an email at a specific index contains expected text contents
     *
     * @param int $at Email index
     * @param string $contents Contents
     * @param string $message Message
     * @return void
     */
    public function assertMailContainsTextAt(int $at, string $contents, string $message = ''): void
    {
        $this->assertThat($contents, new MailContainsText($at), $message);
    }

    /**
     * Asserts an email at a specific index contains the expected value within an Email getter
     *
     * @param int $at Email index
     * @param string $expected Contents
     * @param string $parameter Email getter parameter (e.g. "cc", "subject")
     * @param string $message Message
     * @return void
     */
    public function assertMailSentWithAt(int $at, string $expected, string $parameter, string $message = ''): void
    {
        $this->assertThat($expected, new MailSentWith($at, $parameter), $message);
    }

    /**
     * Asserts an email was sent to an address
     *
     * @param string $address Email address
     * @param string $message Message
     * @return void
     */
    public function assertMailSentTo(string $address, string $message = ''): void
    {
        $this->assertThat($address, new MailSentTo(), $message);
    }

    /**
     * Asserts an email was sent from an address
     *
     * @param string $address Email address
     * @param string $message Message
     * @return void
     */
    public function assertMailSentFrom(string $address, string $message = ''): void
    {
        $this->assertThat($address, new MailSentFrom(), $message);
    }

    /**
     * Asserts an email contains expected contents
     *
     * @param string $contents Contents
     * @param string $message Message
     * @return void
     */
    public function assertMailContains(string $contents, string $message = ''): void
    {
        $this->assertThat($contents, new MailContains(), $message);
    }

    /**
     * Asserts an email contains expected html contents
     *
     * @param string $contents Contents
     * @param string $message Message
     * @return void
     */
    public function assertMailContainsHtml(string $contents, string $message = ''): void
    {
        $this->assertThat($contents, new MailContainsHtml(), $message);
    }

    /**
     * Asserts an email contains an expected text content
     *
<<<<<<< HEAD
     * @param string $contents Contents
     * @param string $message Message
     * @return void
     */
    public function assertMailContainsText(string $contents, string $message = ''): void
=======
     * @param string $expectedText Expected text.
     * @param string $message Message to display if assertion fails.
     * @return void
     */
    public function assertMailContainsText($expectedText, $message = null)
>>>>>>> e82e4995
    {
        $this->assertThat($expectedText, new MailContainsText(), $message);
    }

    /**
     * Asserts an email contains the expected value within an Email getter
     *
     * @param string $expected Contents
     * @param string $parameter Email getter parameter (e.g. "cc", "subject")
     * @param string $message Message
     * @return void
     */
    public function assertMailSentWith(string $expected, string $parameter, string $message = ''): void
    {
        $this->assertThat($expected, new MailSentWith(null, $parameter), $message);
    }
}<|MERGE_RESOLUTION|>--- conflicted
+++ resolved
@@ -208,19 +208,11 @@
     /**
      * Asserts an email contains an expected text content
      *
-<<<<<<< HEAD
-     * @param string $contents Contents
-     * @param string $message Message
+     * @param string $contents Expected text.
+     * @param string $message Message to display if assertion fails.
      * @return void
      */
     public function assertMailContainsText(string $contents, string $message = ''): void
-=======
-     * @param string $expectedText Expected text.
-     * @param string $message Message to display if assertion fails.
-     * @return void
-     */
-    public function assertMailContainsText($expectedText, $message = null)
->>>>>>> e82e4995
     {
         $this->assertThat($expectedText, new MailContainsText(), $message);
     }
