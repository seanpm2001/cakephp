--- conflicted
+++ resolved
@@ -159,13 +159,8 @@
     }
 
     /**
-<<<<<<< HEAD
-     * @param  string $connectionName Name of the connection.
+     * @param string $connectionName Name of the connection.
      * @return \Cake\Database\Schema\SchemaDialect
-=======
-     * @param string $connectionName Name of the connection.
-     * @return \Cake\Database\Schema\BaseSchema
->>>>>>> da74efd9
      */
     protected function getDialect(string $connectionName): SchemaDialect
     {
