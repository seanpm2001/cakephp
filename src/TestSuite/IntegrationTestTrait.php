<?php
declare(strict_types=1);
/**
 * CakePHP(tm) : Rapid Development Framework (https://cakephp.org)
 * Copyright (c) Cake Software Foundation, Inc. (https://cakefoundation.org)
 *
 * Licensed under The MIT License
 * For full copyright and license information, please see the LICENSE.txt
 * Redistributions of files must retain the above copyright notice
 *
 * @copyright     Copyright (c) Cake Software Foundation, Inc. (https://cakefoundation.org)
 * @since         3.7.0
 * @license       https://opensource.org/licenses/mit-license.php MIT License
 */
namespace Cake\TestSuite;

use Cake\Controller\Controller;
use Cake\Core\Configure;
use Cake\Database\Exception as DatabaseException;
use Cake\Event\EventInterface;
use Cake\Http\ServerRequest;
use Cake\Http\Session;
use Cake\Routing\Router;
use Cake\TestSuite\Constraint\Response\BodyContains;
use Cake\TestSuite\Constraint\Response\BodyEmpty;
use Cake\TestSuite\Constraint\Response\BodyEquals;
use Cake\TestSuite\Constraint\Response\BodyNotContains;
use Cake\TestSuite\Constraint\Response\BodyNotEmpty;
use Cake\TestSuite\Constraint\Response\BodyNotEquals;
use Cake\TestSuite\Constraint\Response\BodyNotRegExp;
use Cake\TestSuite\Constraint\Response\BodyRegExp;
use Cake\TestSuite\Constraint\Response\ContentType;
use Cake\TestSuite\Constraint\Response\CookieEncryptedEquals;
use Cake\TestSuite\Constraint\Response\CookieEquals;
use Cake\TestSuite\Constraint\Response\CookieNotSet;
use Cake\TestSuite\Constraint\Response\CookieSet;
use Cake\TestSuite\Constraint\Response\FileSent;
use Cake\TestSuite\Constraint\Response\FileSentAs;
use Cake\TestSuite\Constraint\Response\HeaderContains;
use Cake\TestSuite\Constraint\Response\HeaderEquals;
use Cake\TestSuite\Constraint\Response\HeaderNotContains;
use Cake\TestSuite\Constraint\Response\HeaderNotSet;
use Cake\TestSuite\Constraint\Response\HeaderSet;
use Cake\TestSuite\Constraint\Response\StatusCode;
use Cake\TestSuite\Constraint\Response\StatusError;
use Cake\TestSuite\Constraint\Response\StatusFailure;
use Cake\TestSuite\Constraint\Response\StatusOk;
use Cake\TestSuite\Constraint\Response\StatusSuccess;
use Cake\TestSuite\Constraint\Session\FlashParamEquals;
use Cake\TestSuite\Constraint\Session\SessionEquals;
use Cake\TestSuite\Constraint\View\LayoutFileEquals;
use Cake\TestSuite\Constraint\View\TemplateFileEquals;
use Cake\TestSuite\Stub\TestExceptionRenderer;
use Cake\Utility\CookieCryptTrait;
use Cake\Utility\Hash;
use Cake\Utility\Security;
use Cake\Utility\Text;
use Cake\View\Helper\SecureFieldTokenTrait;
use LogicException;
use PHPUnit\Exception as PhpUnitException;
use Throwable;

/**
 * A trait intended to make integration tests of your controllers easier.
 *
 * This test class provides a number of helper methods and features
 * that make dispatching requests and checking their responses simpler.
 * It favours full integration tests over mock objects as you can test
 * more of your code easily and avoid some of the maintenance pitfalls
 * that mock objects create.
 */
trait IntegrationTestTrait
{
    use CookieCryptTrait;
    use SecureFieldTokenTrait;

    /**
     * The customized application class name.
     *
     * @var string|null
     */
    protected $_appClass;

    /**
     * The customized application constructor arguments.
     *
     * @var array|null
     */
    protected $_appArgs;

    /**
     * The data used to build the next request.
     *
     * @var array
     */
    protected $_request = [];

    /**
     * The response for the most recent request.
     *
     * @var \Cake\Http\Response|null
     */
    protected $_response;

    /**
     * The exception being thrown if the case.
     *
     * @var \Throwable|null
     */
    protected $_exception;

    /**
     * Session data to use in the next request.
     *
     * @var array
     */
    protected $_session = [];

    /**
     * Cookie data to use in the next request.
     *
     * @var array
     */
    protected $_cookie = [];

    /**
     * The controller used in the last request.
     *
     * @var \Cake\Controller\Controller|null
     */
    protected $_controller;

    /**
     * The last rendered view
     *
     * @var string|null
     */
    protected $_viewName;

    /**
     * The last rendered layout
     *
     * @var string|null
     */
    protected $_layoutName;

    /**
     * The session instance from the last request
     *
     * @var \Cake\Http\Session|null
     */
    protected $_requestSession;

    /**
     * Boolean flag for whether or not the request should have
     * a SecurityComponent token added.
     *
     * @var bool
     */
    protected $_securityToken = false;

    /**
     * Boolean flag for whether or not the request should have
     * a CSRF token added.
     *
     * @var bool
     */
    protected $_csrfToken = false;

    /**
     * Boolean flag for whether or not the request should re-store
     * flash messages
     *
     * @var bool
     */
    protected $_retainFlashMessages = false;

    /**
     * Stored flash messages before render
     *
     * @var null|array
     */
    protected $_flashMessages;

    /**
     *
     * @var null|string
     */
    protected $_cookieEncryptionKey;

    /**
     * Allow router reloading to be disabled.
     *
     * @var bool
     */
    protected $_disableRouterReload = false;

    /**
     * Auto-detect if the HTTP middleware stack should be used.
     *
     * @return void
     */
    public function setUp()
    {
        parent::setUp();
        $namespace = Configure::read('App.namespace');
    }

    /**
     * Clears the state used for requests.
     *
     * @return void
     */
    public function tearDown()
    {
        parent::tearDown();
        $this->_request = [];
        $this->_session = [];
        $this->_cookie = [];
        $this->_response = null;
        $this->_exception = null;
        $this->_controller = null;
        $this->_viewName = null;
        $this->_layoutName = null;
        $this->_requestSession = null;
        $this->_appClass = null;
        $this->_appArgs = null;
        $this->_securityToken = false;
        $this->_csrfToken = false;
        $this->_retainFlashMessages = false;
    }

    /**
     * Configure the application class to use in integration tests.
     *
     * @param string $class The application class name.
     * @param array|null $constructorArgs The constructor arguments for your application class.
     * @return void
     */
    public function configApplication(string $class, ?array $constructorArgs): void
    {
        $this->_appClass = $class;
        $this->_appArgs = $constructorArgs;
    }

    /**
     * Calling this method will enable a SecurityComponent
     * compatible token to be added to request data. This
     * lets you easily test actions protected by SecurityComponent.
     *
     * @return void
     */
    public function enableSecurityToken(): void
    {
        $this->_securityToken = true;
    }

    /**
     * Calling this method will add a CSRF token to the request.
     *
     * Both the POST data and cookie will be populated when this option
     * is enabled. The default parameter names will be used.
     *
     * @return void
     */
    public function enableCsrfToken(): void
    {
        $this->_csrfToken = true;
    }

    /**
     * Calling this method will re-store flash messages into the test session
     * after being removed by the FlashHelper
     *
     * @return void
     */
    public function enableRetainFlashMessages(): void
    {
        $this->_retainFlashMessages = true;
    }

    /**
     * Configures the data for the *next* request.
     *
     * This data is cleared in the tearDown() method.
     *
     * You can call this method multiple times to append into
     * the current state.
     *
     * @param array $data The request data to use.
     * @return void
     */
    public function configRequest(array $data): void
    {
        $this->_request = $data + $this->_request;
    }

    /**
     * Sets session data.
     *
     * This method lets you configure the session data
     * you want to be used for requests that follow. The session
     * state is reset in each tearDown().
     *
     * You can call this method multiple times to append into
     * the current state.
     *
     * @param array $data The session data to use.
     * @return void
     */
    public function session(array $data): void
    {
        $this->_session = $data + $this->_session;
    }

    /**
     * Sets a request cookie for future requests.
     *
     * This method lets you configure the session data
     * you want to be used for requests that follow. The session
     * state is reset in each tearDown().
     *
     * You can call this method multiple times to append into
     * the current state.
     *
     * @param string $name The cookie name to use.
     * @param mixed $value The value of the cookie.
     * @return void
     */
    public function cookie(string $name, $value): void
    {
        $this->_cookie[$name] = $value;
    }

    /**
     * Returns the encryption key to be used.
     *
     * @return string
     */
    protected function _getCookieEncryptionKey(): string
    {
        if (isset($this->_cookieEncryptionKey)) {
            return $this->_cookieEncryptionKey;
        }

        return Security::getSalt();
    }

    /**
     * Sets a encrypted request cookie for future requests.
     *
     * The difference from cookie() is this encrypts the cookie
     * value like the CookieComponent.
     *
     * @param string $name The cookie name to use.
     * @param mixed $value The value of the cookie.
     * @param string|bool $encrypt Encryption mode to use.
     * @param string|null $key Encryption key used. Defaults
     *   to Security.salt.
     * @return void
     * @see \Cake\Utility\CookieCryptTrait::_encrypt()
     */
    public function cookieEncrypted(string $name, $value, $encrypt = 'aes', $key = null): void
    {
        $this->_cookieEncryptionKey = $key;
        $this->_cookie[$name] = $this->_encrypt($value, $encrypt);
    }

    /**
     * Performs a GET request using the current request data.
     *
     * The response of the dispatched request will be stored as
     * a property. You can use various assert methods to check the
     * response.
     *
     * @param string|array $url The URL to request.
     * @return void
     * @throws \PHPUnit\Exception|\Throwable
     */
    public function get($url): void
    {
        $this->_sendRequest($url, 'GET');
    }

    /**
     * Performs a POST request using the current request data.
     *
     * The response of the dispatched request will be stored as
     * a property. You can use various assert methods to check the
     * response.
     *
     * @param string|array $url The URL to request.
     * @param array $data The data for the request.
     * @return void
     * @throws \PHPUnit\Exception|\Throwable
     */
    public function post($url, $data = []): void
    {
        $this->_sendRequest($url, 'POST', $data);
    }

    /**
     * Performs a PATCH request using the current request data.
     *
     * The response of the dispatched request will be stored as
     * a property. You can use various assert methods to check the
     * response.
     *
     * @param string|array $url The URL to request.
     * @param array $data The data for the request.
     * @return void
     * @throws \PHPUnit\Exception|\Throwable
     */
    public function patch($url, $data = []): void
    {
        $this->_sendRequest($url, 'PATCH', $data);
    }

    /**
     * Performs a PUT request using the current request data.
     *
     * The response of the dispatched request will be stored as
     * a property. You can use various assert methods to check the
     * response.
     *
     * @param string|array $url The URL to request.
     * @param array $data The data for the request.
     * @return void
     * @throws \PHPUnit\Exception|\Throwable
     */
    public function put($url, $data = []): void
    {
        $this->_sendRequest($url, 'PUT', $data);
    }

    /**
     * Performs a DELETE request using the current request data.
     *
     * The response of the dispatched request will be stored as
     * a property. You can use various assert methods to check the
     * response.
     *
     * @param string|array $url The URL to request.
     * @return void
     * @throws \PHPUnit\Exception|\Throwable
     */
    public function delete($url): void
    {
        $this->_sendRequest($url, 'DELETE');
    }

    /**
     * Performs a HEAD request using the current request data.
     *
     * The response of the dispatched request will be stored as
     * a property. You can use various assert methods to check the
     * response.
     *
     * @param string|array $url The URL to request.
     * @return void
     * @throws \PHPUnit\Exception|\Throwable
     */
    public function head($url): void
    {
        $this->_sendRequest($url, 'HEAD');
    }

    /**
     * Performs an OPTIONS request using the current request data.
     *
     * The response of the dispatched request will be stored as
     * a property. You can use various assert methods to check the
     * response.
     *
     * @param string|array $url The URL to request.
     * @return void
     * @throws \PHPUnit\Exception|\Throwable
     */
    public function options($url): void
    {
        $this->_sendRequest($url, 'OPTIONS');
    }

    /**
     * Creates and send the request into a Dispatcher instance.
     *
     * Receives and stores the response for future inspection.
     *
     * @param string|array $url The URL
     * @param string $method The HTTP method
     * @param array|null $data The request data.
     * @return void
     * @throws \PHPUnit\Exception|\Throwable
     */
    protected function _sendRequest($url, $method, $data = []): void
    {
        $dispatcher = $this->_makeDispatcher();
        $url = $dispatcher->resolveUrl($url);

        try {
            $request = $this->_buildRequest($url, $method, $data);
            $response = $dispatcher->execute($request);
            $this->_requestSession = $request['session'];
            if ($this->_retainFlashMessages && $this->_flashMessages) {
                $this->_requestSession->write('Flash', $this->_flashMessages);
            }
            $this->_response = $response;
        } catch (PhpUnitException $e) {
            throw $e;
        } catch (DatabaseException $e) {
            throw $e;
        } catch (LogicException $e) {
            throw $e;
        } catch (Throwable $e) {
            $this->_exception = $e;
            // Simulate the global exception handler being invoked.
            $this->_handleError($e);
        }
    }

    /**
     * Get the correct dispatcher instance.
     *
     * @return \Cake\TestSuite\MiddlewareDispatcher A dispatcher instance
     */
    protected function _makeDispatcher(): MiddlewareDispatcher
    {
<<<<<<< HEAD
        return new MiddlewareDispatcher($this, $this->_appClass, $this->_appArgs);
=======
        if ($this->_useHttpServer) {
            return new MiddlewareDispatcher($this, $this->_appClass, $this->_appArgs, $this->_disableRouterReload);
        }

        return new LegacyRequestDispatcher($this);
>>>>>>> 9f0d448d
    }

    /**
     * Adds additional event spies to the controller/view event manager.
     *
     * @param \Cake\Event\EventInterface $event A dispatcher event.
     * @param \Cake\Controller\Controller|null $controller Controller instance.
     * @return void
     */
    public function controllerSpy(EventInterface $event, ?Controller $controller = null): void
    {
        if (!$controller) {
            /** @var \Cake\Controller\Controller $controller */
            $controller = $event->getSubject();
        }
        $this->_controller = $controller;
        $events = $controller->getEventManager();
        $events->on('View.beforeRender', function ($event, $viewFile) use ($controller): void {
            if (!$this->_viewName) {
                $this->_viewName = $viewFile;
            }
            if ($this->_retainFlashMessages) {
                $this->_flashMessages = $controller->getRequest()->getSession()->read('Flash');
            }
        });
        $events->on('View.beforeLayout', function ($event, $viewFile): void {
            $this->_layoutName = $viewFile;
        });
    }

    /**
     * Attempts to render an error response for a given exception.
     *
     * This method will attempt to use the configured exception renderer.
     * If that class does not exist, the built-in renderer will be used.
     *
     * @param \Throwable $exception Exception to handle.
     * @return void
     */
    protected function _handleError(Throwable $exception): void
    {
        $class = Configure::read('Error.exceptionRenderer');
        if (empty($class) || !class_exists($class)) {
            $class = 'Cake\Error\ExceptionRenderer';
        }
        /** @var \Cake\Error\ExceptionRenderer $instance */
        $instance = new $class($exception);
        $this->_response = $instance->render();
    }

    /**
     * Creates a request object with the configured options and parameters.
     *
     * @param string|array $url The URL
     * @param string $method The HTTP method
     * @param array|null $data The request data.
     * @return array The request context
     */
    protected function _buildRequest($url, $method, $data): array
    {
        $sessionConfig = (array)Configure::read('Session') + [
            'defaults' => 'php',
        ];
        $session = Session::create($sessionConfig);
        $session->write($this->_session);
        list ($url, $query) = $this->_url($url);
        $tokenUrl = $url;

        if ($query) {
            $tokenUrl .= '?' . $query;
        }

        parse_str($query, $queryData);
        $props = [
            'url' => $url,
            'session' => $session,
            'query' => $queryData,
        ];
        if (is_string($data)) {
            $props['input'] = $data;
        }
        if (!isset($props['input'])) {
            $data = $this->_addTokens($tokenUrl, $data);
            $props['post'] = $this->_castToString($data);
        }
        $props['cookies'] = $this->_cookie;

        $env = [
            'REQUEST_METHOD' => $method,
            'QUERY_STRING' => $query,
            'REQUEST_URI' => $url,
        ];
        if (isset($this->_request['headers'])) {
            foreach ($this->_request['headers'] as $k => $v) {
                $name = strtoupper(str_replace('-', '_', $k));
                if (!in_array($name, ['CONTENT_LENGTH', 'CONTENT_TYPE'])) {
                    $name = 'HTTP_' . $name;
                }
                $env[$name] = $v;
            }
            unset($this->_request['headers']);
        }
        $props['environment'] = $env;
        $props = Hash::merge($props, $this->_request);

        return $props;
    }

    /**
     * Add the CSRF and Security Component tokens if necessary.
     *
     * @param string $url The URL the form is being submitted on.
     * @param array $data The request body data.
     * @return array The request body with tokens added.
     */
    protected function _addTokens(string $url, array $data): array
    {
        if ($this->_securityToken === true) {
            $keys = array_map(function ($field) {
                return preg_replace('/(\.\d+)+$/', '', $field);
            }, array_keys(Hash::flatten($data)));
            $tokenData = $this->_buildFieldToken($url, array_unique($keys));
            $data['_Token'] = $tokenData;
            $data['_Token']['debug'] = 'SecurityComponent debug data would be added here';
        }

        if ($this->_csrfToken === true) {
            if (!isset($this->_cookie['csrfToken'])) {
                $this->_cookie['csrfToken'] = Text::uuid();
            }
            if (!isset($data['_csrfToken'])) {
                $data['_csrfToken'] = $this->_cookie['csrfToken'];
            }
        }

        return $data;
    }

    /**
     * Recursively casts all data to string as that is how data would be POSTed in
     * the real world
     *
     * @param array $data POST data
     * @return array
     */
    protected function _castToString(array $data): array
    {
        foreach ($data as $key => $value) {
            if (is_scalar($value)) {
                $data[$key] = $value === false ? '0' : (string)$value;

                continue;
            }

            if (is_array($value)) {
                $looksLikeFile = isset($value['error'], $value['tmp_name'], $value['size']);
                if ($looksLikeFile) {
                    continue;
                }

                $data[$key] = $this->_castToString($value);
            }
        }

        return $data;
    }

    /**
     * Creates a valid request url and parameter array more like Request::_url()
     *
     * @param string|array $url The URL
     * @return array Qualified URL and the query parameters
     */
    protected function _url($url): array
    {
        // re-create URL in ServerRequest's context so
        // query strings are encoded as expected
        $request = new ServerRequest(['url' => $url]);
        $url = $request->getRequestTarget();

        $query = '';

        $path = parse_url($url, PHP_URL_PATH);
        if (strpos($url, '?') !== false) {
            $query = parse_url($url, PHP_URL_QUERY);
        }

        return [$path, $query];
    }

    /**
     * Get the response body as string
     *
     * @return string The response body.
     */
    protected function _getBodyAsString(): string
    {
        if (!$this->_response) {
            $this->fail('No response set, cannot assert content.');
        }

        return (string)$this->_response->getBody();
    }

    /**
     * Fetches a view variable by name.
     *
     * If the view variable does not exist, null will be returned.
     *
     * @param string $name The view variable to get.
     * @return mixed The view variable if set.
     */
    public function viewVariable(string $name)
    {
        return $this->_controller->viewBuilder()->getVar($name);
    }

    /**
     * Asserts that the response status code is in the 2xx range.
     *
     * @param string $message Custom message for failure.
     * @return void
     */
    public function assertResponseOk(string $message = ''): void
    {
        $this->assertThat(null, new StatusOk($this->_response), $message);
    }

    /**
     * Asserts that the response status code is in the 2xx/3xx range.
     *
     * @param string $message Custom message for failure.
     * @return void
     */
    public function assertResponseSuccess(string $message = ''): void
    {
        $this->assertThat(null, new StatusSuccess($this->_response), $message);
    }

    /**
     * Asserts that the response status code is in the 4xx range.
     *
     * @param string $message Custom message for failure.
     * @return void
     */
    public function assertResponseError(string $message = ''): void
    {
        $this->assertThat(null, new StatusError($this->_response), $message);
    }

    /**
     * Asserts that the response status code is in the 5xx range.
     *
     * @param string $message Custom message for failure.
     * @return void
     */
    public function assertResponseFailure(string $message = ''): void
    {
        $this->assertThat(null, new StatusFailure($this->_response), $message);
    }

    /**
     * Asserts a specific response status code.
     *
     * @param int $code Status code to assert.
     * @param string $message Custom message for failure.
     * @return void
     */
    public function assertResponseCode(int $code, string $message = ''): void
    {
        $this->assertThat($code, new StatusCode($this->_response), $message);
    }

    /**
     * Asserts that the Location header is correct.
     *
     * @param string|array|null $url The URL you expected the client to go to. This
     *   can either be a string URL or an array compatible with Router::url(). Use null to
     *   simply check for the existence of this header.
     * @param string $message The failure message that will be appended to the generated message.
     * @return void
     */
    public function assertRedirect($url = null, $message = ''): void
    {
        $this->assertThat(null, new HeaderSet($this->_response, 'Location'), $message);

        if ($url) {
            $this->assertThat(Router::url($url, ['_full' => true]), new HeaderEquals($this->_response, 'Location'), $message);
        }
    }

    /**
     * Asserts that the Location header contains a substring
     *
     * @param string $url The URL you expected the client to go to.
     * @param string $message The failure message that will be appended to the generated message.
     * @return void
     */
    public function assertRedirectContains(string $url, string $message = ''): void
    {
        $this->assertThat(null, new HeaderSet($this->_response, 'Location'), $message);
        $this->assertThat($url, new HeaderContains($this->_response, 'Location'), $message);
    }

    /**
     * Asserts that the Location header does not contain a substring
     *
     * @param string $url The URL you expected the client to go to.
     * @param string $message The failure message that will be appended to the generated message.
     * @return void
     */
    public function assertRedirectNotContains($url, $message = '')
    {
        $this->assertThat(null, new HeaderSet($this->_response, 'Location'), $message);
        $this->assertThat($url, new HeaderNotContains($this->_response, 'Location'), $message);
    }

    /**
     * Asserts that the Location header is not set.
     *
     * @param string $message The failure message that will be appended to the generated message.
     * @return void
     */
    public function assertNoRedirect(string $message = ''): void
    {
        $this->assertThat(null, new HeaderNotSet($this->_response, 'Location'), $message);
    }

    /**
     * Asserts response headers
     *
     * @param string $header The header to check
     * @param string $content The content to check for.
     * @param string $message The failure message that will be appended to the generated message.
     * @return void
     */
    public function assertHeader(string $header, string $content, string $message = ''): void
    {
        $this->assertThat(null, new HeaderSet($this->_response, $header), $message);
        $this->assertThat($content, new HeaderEquals($this->_response, $header), $message);
    }

    /**
     * Asserts response header contains a string
     *
     * @param string $header The header to check
     * @param string $content The content to check for.
     * @param string $message The failure message that will be appended to the generated message.
     * @return void
     */
    public function assertHeaderContains(string $header, string $content, string $message = ''): void
    {
        $this->assertThat(null, new HeaderSet($this->_response, $header), $message);
        $this->assertThat($content, new HeaderContains($this->_response, $header), $message);
    }

    /**
     * Asserts response header does not contain a string
     *
     * @param string $header The header to check
     * @param string $content The content to check for.
     * @param string $message The failure message that will be appended to the generated message.
     * @return void
     */
    public function assertHeaderNotContains($header, $content, $message = '')
    {
        $this->assertThat(null, new HeaderSet($this->_response, $header), $message);
        $this->assertThat($content, new HeaderNotContains($this->_response, $header), $message);
    }

    /**
     * Asserts content type
     *
     * @param string $type The content-type to check for.
     * @param string $message The failure message that will be appended to the generated message.
     * @return void
     */
    public function assertContentType(string $type, string $message = ''): void
    {
        $this->assertThat($type, new ContentType($this->_response), $message);
    }

    /**
     * Asserts content in the response body equals.
     *
     * @param mixed $content The content to check for.
     * @param string $message The failure message that will be appended to the generated message.
     * @return void
     */
    public function assertResponseEquals($content, $message = ''): void
    {
        $this->assertThat($content, new BodyEquals($this->_response), $message);
    }

    /**
     * Asserts content in the response body not equals.
     *
     * @param mixed $content The content to check for.
     * @param string $message The failure message that will be appended to the generated message.
     * @return void
     */
    public function assertResponseNotEquals($content, $message = ''): void
    {
        $this->assertThat($content, new BodyNotEquals($this->_response), $message);
    }

    /**
     * Asserts content exists in the response body.
     *
     * @param string $content The content to check for.
     * @param string $message The failure message that will be appended to the generated message.
     * @param bool $ignoreCase A flag to check whether we should ignore case or not.
     * @return void
     */
    public function assertResponseContains(string $content, string $message = '', bool $ignoreCase = false): void
    {
        $this->assertThat($content, new BodyContains($this->_response, $ignoreCase), $message);
    }

    /**
     * Asserts content does not exist in the response body.
     *
     * @param string $content The content to check for.
     * @param string $message The failure message that will be appended to the generated message.
     * @param bool $ignoreCase A flag to check whether we should ignore case or not.
     * @return void
     */
    public function assertResponseNotContains(string $content, string $message = '', bool $ignoreCase = false): void
    {
        $this->assertThat($content, new BodyNotContains($this->_response, $ignoreCase), $message);
    }

    /**
     * Asserts that the response body matches a given regular expression.
     *
     * @param string $pattern The pattern to compare against.
     * @param string $message The failure message that will be appended to the generated message.
     * @return void
     */
    public function assertResponseRegExp(string $pattern, string $message = ''): void
    {
        $this->assertThat($pattern, new BodyRegExp($this->_response), $message);
    }

    /**
     * Asserts that the response body does not match a given regular expression.
     *
     * @param string $pattern The pattern to compare against.
     * @param string $message The failure message that will be appended to the generated message.
     * @return void
     */
    public function assertResponseNotRegExp(string $pattern, string $message = ''): void
    {
        $this->assertThat($pattern, new BodyNotRegExp($this->_response), $message);
    }

    /**
     * Assert response content is not empty.
     *
     * @param string $message The failure message that will be appended to the generated message.
     * @return void
     */
    public function assertResponseNotEmpty(string $message = ''): void
    {
        $this->assertThat(null, new BodyNotEmpty($this->_response), $message);
    }

    /**
     * Assert response content is empty.
     *
     * @param string $message The failure message that will be appended to the generated message.
     * @return void
     */
    public function assertResponseEmpty(string $message = ''): void
    {
        $this->assertThat(null, new BodyEmpty($this->_response), $message);
    }

    /**
     * Asserts that the search string was in the template name.
     *
     * @param string $content The content to check for.
     * @param string $message The failure message that will be appended to the generated message.
     * @return void
     */
    public function assertTemplate(string $content, string $message = ''): void
    {
        $this->assertThat($content, new TemplateFileEquals($this->_viewName), $message);
    }

    /**
     * Asserts that the search string was in the layout name.
     *
     * @param string $content The content to check for.
     * @param string $message The failure message that will be appended to the generated message.
     * @return void
     */
    public function assertLayout(string $content, string $message = ''): void
    {
        $this->assertThat($content, new LayoutFileEquals($this->_layoutName), $message);
    }

    /**
     * Asserts session contents
     *
     * @param string $expected The expected contents.
     * @param string $path The session data path. Uses Hash::get() compatible notation
     * @param string $message The failure message that will be appended to the generated message.
     * @return void
     */
    public function assertSession(string $expected, string $path, string $message = ''): void
    {
        $this->assertThat($expected, new SessionEquals($this->_requestSession, $path), $message);
    }

    /**
     * Asserts a flash message was set
     *
     * @param string $expected Expected message
     * @param string $key Flash key
     * @param string $message Assertion failure message
     * @return void
     */
    public function assertFlashMessage(string $expected, string $key = 'flash', string $message = ''): void
    {
        $this->assertThat($expected, new FlashParamEquals($this->_requestSession, $key, 'message'), $message);
    }

    /**
     * Asserts a flash message was set at a certain index
     *
     * @param int $at Flash index
     * @param string $expected Expected message
     * @param string $key Flash key
     * @param string $message Assertion failure message
     * @return void
     */
    public function assertFlashMessageAt(int $at, string $expected, string $key = 'flash', string $message = ''): void
    {
        $this->assertThat($expected, new FlashParamEquals($this->_requestSession, $key, 'message', $at), $message);
    }

    /**
     * Asserts a flash element was set
     *
     * @param string $expected Expected element name
     * @param string $key Flash key
     * @param string $message Assertion failure message
     * @return void
     */
    public function assertFlashElement(string $expected, string $key = 'flash', string $message = ''): void
    {
        $this->assertThat($expected, new FlashParamEquals($this->_requestSession, $key, 'element'), $message);
    }

    /**
     * Asserts a flash element was set at a certain index
     *
     * @param int $at Flash index
     * @param string $expected Expected element name
     * @param string $key Flash key
     * @param string $message Assertion failure message
     * @return void
     */
    public function assertFlashElementAt(int $at, string $expected, string $key = 'flash', string $message = ''): void
    {
        $this->assertThat($expected, new FlashParamEquals($this->_requestSession, $key, 'element', $at), $message);
    }

    /**
     * Asserts cookie values
     *
     * @param mixed $expected The expected contents.
     * @param string $name The cookie name.
     * @param string $message The failure message that will be appended to the generated message.
     * @return void
     */
    public function assertCookie($expected, string $name, string $message = ''): void
    {
        $this->assertThat($name, new CookieSet($this->_response), $message);
        $this->assertThat($expected, new CookieEquals($this->_response, $name), $message);
    }

    /**
     * Asserts a cookie has not been set in the response
     *
     * @param string $cookie The cookie name to check
     * @param string $message The failure message that will be appended to the generated message.
     * @return void
     */
    public function assertCookieNotSet(string $cookie, string $message = ''): void
    {
        $this->assertThat($cookie, new CookieNotSet($this->_response), $message);
    }

    /**
     * Disable the error handler middleware.
     *
     * By using this function, exceptions are no longer caught by the ErrorHandlerMiddleware
     * and are instead re-thrown by the TestExceptionRenderer. This can be helpful
     * when trying to diagnose/debug unexpected failures in test cases.
     *
     * @return void
     */
    public function disableErrorHandlerMiddleware(): void
    {
        Configure::write('Error.exceptionRenderer', TestExceptionRenderer::class);
    }

    /**
     * Asserts cookie values which are encrypted by the
     * CookieComponent.
     *
     * The difference from assertCookie() is this decrypts the cookie
     * value like the CookieComponent for this assertion.
     *
     * @param string $expected The expected contents.
     * @param string $name The cookie name.
     * @param string|bool $encrypt Encryption mode to use.
     * @param string|null $key Encryption key used. Defaults
     *   to Security.salt.
     * @param string $message The failure message that will be appended to the generated message.
     * @return void
     * @see \Cake\Utility\CookieCryptTrait::_encrypt()
     */
    public function assertCookieEncrypted(string $expected, string $name, $encrypt = 'aes', $key = null, $message = ''): void
    {
        $this->assertThat($name, new CookieSet($this->_response), $message);

        $this->_cookieEncryptionKey = $key;
        $this->assertThat($expected, new CookieEncryptedEquals($this->_response, $name, $encrypt, $this->_getCookieEncryptionKey()));
    }

    /**
     * Asserts that a file with the given name was sent in the response
     *
     * @param string $expected The file name that should be sent in the response
     * @param string $message The failure message that will be appended to the generated message.
     * @return void
     */
    public function assertFileResponse(string $expected, string $message = ''): void
    {
        $this->assertThat(null, new FileSent($this->_response), $message);
        $this->assertThat($expected, new FileSentAs($this->_response), $message);
    }
}<|MERGE_RESOLUTION|>--- conflicted
+++ resolved
@@ -525,15 +525,7 @@
      */
     protected function _makeDispatcher(): MiddlewareDispatcher
     {
-<<<<<<< HEAD
-        return new MiddlewareDispatcher($this, $this->_appClass, $this->_appArgs);
-=======
-        if ($this->_useHttpServer) {
-            return new MiddlewareDispatcher($this, $this->_appClass, $this->_appArgs, $this->_disableRouterReload);
-        }
-
-        return new LegacyRequestDispatcher($this);
->>>>>>> 9f0d448d
+        return new MiddlewareDispatcher($this, $this->_appClass, $this->_appArgs, $this->_disableRouterReload);
     }
 
     /**
