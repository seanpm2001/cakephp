<?php
declare(strict_types=1);
/**
 * CakePHP(tm) : Rapid Development Framework (https://cakephp.org)
 * Copyright (c) Cake Software Foundation, Inc. (https://cakefoundation.org)
 *
 * Licensed under The MIT License
 * For full copyright and license information, please see the LICENSE.txt
 * Redistributions of files must retain the above copyright notice
 *
 * @copyright     Copyright (c) Cake Software Foundation, Inc. (https://cakefoundation.org)
 * @since         3.7.0
 * @license       https://opensource.org/licenses/mit-license.php MIT License
 */
namespace Cake\TestSuite;

use Cake\Controller\Controller;
use Cake\Core\Configure;
use Cake\Database\Exception as DatabaseException;
use Cake\Event\EventInterface;
use Cake\Http\ServerRequest;
use Cake\Http\Session;
use Cake\Routing\Router;
use Cake\TestSuite\Constraint\Response\BodyContains;
use Cake\TestSuite\Constraint\Response\BodyEmpty;
use Cake\TestSuite\Constraint\Response\BodyEquals;
use Cake\TestSuite\Constraint\Response\BodyNotContains;
use Cake\TestSuite\Constraint\Response\BodyNotEmpty;
use Cake\TestSuite\Constraint\Response\BodyNotEquals;
use Cake\TestSuite\Constraint\Response\BodyNotRegExp;
use Cake\TestSuite\Constraint\Response\BodyRegExp;
use Cake\TestSuite\Constraint\Response\ContentType;
use Cake\TestSuite\Constraint\Response\CookieEncryptedEquals;
use Cake\TestSuite\Constraint\Response\CookieEquals;
use Cake\TestSuite\Constraint\Response\CookieNotSet;
use Cake\TestSuite\Constraint\Response\CookieSet;
use Cake\TestSuite\Constraint\Response\FileSent;
use Cake\TestSuite\Constraint\Response\FileSentAs;
use Cake\TestSuite\Constraint\Response\HeaderContains;
use Cake\TestSuite\Constraint\Response\HeaderEquals;
use Cake\TestSuite\Constraint\Response\HeaderNotContains;
use Cake\TestSuite\Constraint\Response\HeaderNotSet;
use Cake\TestSuite\Constraint\Response\HeaderSet;
use Cake\TestSuite\Constraint\Response\StatusCode;
use Cake\TestSuite\Constraint\Response\StatusError;
use Cake\TestSuite\Constraint\Response\StatusFailure;
use Cake\TestSuite\Constraint\Response\StatusOk;
use Cake\TestSuite\Constraint\Response\StatusSuccess;
use Cake\TestSuite\Constraint\Session\FlashParamEquals;
use Cake\TestSuite\Constraint\Session\SessionEquals;
use Cake\TestSuite\Constraint\View\LayoutFileEquals;
use Cake\TestSuite\Constraint\View\TemplateFileEquals;
use Cake\TestSuite\Stub\TestExceptionRenderer;
use Cake\Utility\CookieCryptTrait;
use Cake\Utility\Hash;
use Cake\Utility\Security;
use Cake\Utility\Text;
use Cake\View\Helper\SecureFieldTokenTrait;
use LogicException;
use PHPUnit\Exception as PhpUnitException;
use Throwable;

/**
 * A trait intended to make integration tests of your controllers easier.
 *
 * This test class provides a number of helper methods and features
 * that make dispatching requests and checking their responses simpler.
 * It favours full integration tests over mock objects as you can test
 * more of your code easily and avoid some of the maintenance pitfalls
 * that mock objects create.
 */
trait IntegrationTestTrait
{
    use CookieCryptTrait;
    use SecureFieldTokenTrait;

    /**
     * The customized application class name.
     *
     * @var string|null
     */
    protected $_appClass;

    /**
     * The customized application constructor arguments.
     *
     * @var array|null
     */
    protected $_appArgs;

    /**
     * The data used to build the next request.
     *
     * @var array
     */
    protected $_request = [];

    /**
     * The response for the most recent request.
     *
     * @var \Psr\Http\Message\ResponseInterface|null
     */
    protected $_response;

    /**
     * The exception being thrown if the case.
     *
     * @var \Throwable|null
     */
    protected $_exception;

    /**
     * Session data to use in the next request.
     *
     * @var array
     */
    protected $_session = [];

    /**
     * Cookie data to use in the next request.
     *
     * @var array
     */
    protected $_cookie = [];

    /**
     * The controller used in the last request.
     *
     * @var \Cake\Controller\Controller|null
     */
    protected $_controller;

    /**
     * The last rendered view
     *
     * @var string|null
     */
    protected $_viewName;

    /**
     * The last rendered layout
     *
     * @var string|null
     */
    protected $_layoutName;

    /**
     * The session instance from the last request
     *
     * @var \Cake\Http\Session|null
     */
    protected $_requestSession;

    /**
     * Boolean flag for whether or not the request should have
     * a SecurityComponent token added.
     *
     * @var bool
     */
    protected $_securityToken = false;

    /**
     * Boolean flag for whether or not the request should have
     * a CSRF token added.
     *
     * @var bool
     */
    protected $_csrfToken = false;

    /**
     * Boolean flag for whether or not the request should re-store
     * flash messages
     *
     * @var bool
     */
    protected $_retainFlashMessages = false;

    /**
     * Stored flash messages before render
     *
     * @var null|array
     */
    protected $_flashMessages;

    /**
     *
     * @var null|string
     */
    protected $_cookieEncryptionKey;

    /**
     * Allow router reloading to be disabled.
     *
     * @var bool
     */
    protected $_disableRouterReload = false;

    /**
     * Auto-detect if the HTTP middleware stack should be used.
     *
     * @before
     * @return void
     */
    public function setupServer()
    {
        $namespace = Configure::read('App.namespace');
    }

    /**
     * Clears the state used for requests.
     *
     * @after
     * @return void
     */
    public function cleanup()
    {
        $this->_request = [];
        $this->_session = [];
        $this->_cookie = [];
        $this->_response = null;
        $this->_exception = null;
        $this->_controller = null;
        $this->_viewName = null;
        $this->_layoutName = null;
        $this->_requestSession = null;
        $this->_appClass = null;
        $this->_appArgs = null;
        $this->_securityToken = false;
        $this->_csrfToken = false;
        $this->_retainFlashMessages = false;
    }

    /**
     * Configure the application class to use in integration tests.
     *
     * @param string $class The application class name.
     * @param array|null $constructorArgs The constructor arguments for your application class.
     * @return void
     */
    public function configApplication(string $class, ?array $constructorArgs): void
    {
        $this->_appClass = $class;
        $this->_appArgs = $constructorArgs;
    }

    /**
     * Calling this method will enable a SecurityComponent
     * compatible token to be added to request data. This
     * lets you easily test actions protected by SecurityComponent.
     *
     * @return void
     */
    public function enableSecurityToken(): void
    {
        $this->_securityToken = true;
    }

    /**
     * Calling this method will add a CSRF token to the request.
     *
     * Both the POST data and cookie will be populated when this option
     * is enabled. The default parameter names will be used.
     *
     * @return void
     */
    public function enableCsrfToken(): void
    {
        $this->_csrfToken = true;
    }

    /**
     * Calling this method will re-store flash messages into the test session
     * after being removed by the FlashHelper
     *
     * @return void
     */
    public function enableRetainFlashMessages(): void
    {
        $this->_retainFlashMessages = true;
    }

    /**
     * Configures the data for the *next* request.
     *
     * This data is cleared in the tearDown() method.
     *
     * You can call this method multiple times to append into
     * the current state.
     *
     * @param array $data The request data to use.
     * @return void
     */
    public function configRequest(array $data): void
    {
        $this->_request = $data + $this->_request;
    }

    /**
     * Sets session data.
     *
     * This method lets you configure the session data
     * you want to be used for requests that follow. The session
     * state is reset in each tearDown().
     *
     * You can call this method multiple times to append into
     * the current state.
     *
     * @param array $data The session data to use.
     * @return void
     */
    public function session(array $data): void
    {
        $this->_session = $data + $this->_session;
    }

    /**
     * Sets a request cookie for future requests.
     *
     * This method lets you configure the session data
     * you want to be used for requests that follow. The session
     * state is reset in each tearDown().
     *
     * You can call this method multiple times to append into
     * the current state.
     *
     * @param string $name The cookie name to use.
     * @param mixed $value The value of the cookie.
     * @return void
     */
    public function cookie(string $name, $value): void
    {
        $this->_cookie[$name] = $value;
    }

    /**
     * Returns the encryption key to be used.
     *
     * @return string
     */
    protected function _getCookieEncryptionKey(): string
    {
        if (isset($this->_cookieEncryptionKey)) {
            return $this->_cookieEncryptionKey;
        }

        return Security::getSalt();
    }

    /**
     * Sets a encrypted request cookie for future requests.
     *
     * The difference from cookie() is this encrypts the cookie
     * value like the CookieComponent.
     *
     * @param string $name The cookie name to use.
     * @param mixed $value The value of the cookie.
     * @param string|bool $encrypt Encryption mode to use.
     * @param string|null $key Encryption key used. Defaults
     *   to Security.salt.
     * @return void
     * @see \Cake\Utility\CookieCryptTrait::_encrypt()
     */
    public function cookieEncrypted(string $name, $value, $encrypt = 'aes', $key = null): void
    {
        $this->_cookieEncryptionKey = $key;
        $this->_cookie[$name] = $this->_encrypt($value, $encrypt);
    }

    /**
     * Performs a GET request using the current request data.
     *
     * The response of the dispatched request will be stored as
     * a property. You can use various assert methods to check the
     * response.
     *
     * @param string|array $url The URL to request.
     * @return void
     * @throws \PHPUnit\Exception|\Throwable
     */
    public function get($url): void
    {
        $this->_sendRequest($url, 'GET');
    }

    /**
     * Performs a POST request using the current request data.
     *
     * The response of the dispatched request will be stored as
     * a property. You can use various assert methods to check the
     * response.
     *
     * @param string|array $url The URL to request.
     * @param array $data The data for the request.
     * @return void
     * @throws \PHPUnit\Exception|\Throwable
     */
    public function post($url, $data = []): void
    {
        $this->_sendRequest($url, 'POST', $data);
    }

    /**
     * Performs a PATCH request using the current request data.
     *
     * The response of the dispatched request will be stored as
     * a property. You can use various assert methods to check the
     * response.
     *
     * @param string|array $url The URL to request.
     * @param array $data The data for the request.
     * @return void
     * @throws \PHPUnit\Exception|\Throwable
     */
    public function patch($url, $data = []): void
    {
        $this->_sendRequest($url, 'PATCH', $data);
    }

    /**
     * Performs a PUT request using the current request data.
     *
     * The response of the dispatched request will be stored as
     * a property. You can use various assert methods to check the
     * response.
     *
     * @param string|array $url The URL to request.
     * @param array $data The data for the request.
     * @return void
     * @throws \PHPUnit\Exception|\Throwable
     */
    public function put($url, $data = []): void
    {
        $this->_sendRequest($url, 'PUT', $data);
    }

    /**
     * Performs a DELETE request using the current request data.
     *
     * The response of the dispatched request will be stored as
     * a property. You can use various assert methods to check the
     * response.
     *
     * @param string|array $url The URL to request.
     * @return void
     * @throws \PHPUnit\Exception|\Throwable
     */
    public function delete($url): void
    {
        $this->_sendRequest($url, 'DELETE');
    }

    /**
     * Performs a HEAD request using the current request data.
     *
     * The response of the dispatched request will be stored as
     * a property. You can use various assert methods to check the
     * response.
     *
     * @param string|array $url The URL to request.
     * @return void
     * @throws \PHPUnit\Exception|\Throwable
     */
    public function head($url): void
    {
        $this->_sendRequest($url, 'HEAD');
    }

    /**
     * Performs an OPTIONS request using the current request data.
     *
     * The response of the dispatched request will be stored as
     * a property. You can use various assert methods to check the
     * response.
     *
     * @param string|array $url The URL to request.
     * @return void
     * @throws \PHPUnit\Exception|\Throwable
     */
    public function options($url): void
    {
        $this->_sendRequest($url, 'OPTIONS');
    }

    /**
     * Creates and send the request into a Dispatcher instance.
     *
     * Receives and stores the response for future inspection.
     *
     * @param string|array $url The URL
     * @param string $method The HTTP method
     * @param array|null $data The request data.
     * @return void
     * @throws \PHPUnit\Exception|\Throwable
     */
    protected function _sendRequest($url, $method, $data = []): void
    {
        $dispatcher = $this->_makeDispatcher();
        $url = $dispatcher->resolveUrl($url);

        try {
            $request = $this->_buildRequest($url, $method, $data);
            $response = $dispatcher->execute($request);
            $this->_requestSession = $request['session'];
            if ($this->_retainFlashMessages && $this->_flashMessages) {
                $this->_requestSession->write('Flash', $this->_flashMessages);
            }
            $this->_response = $response;
        } catch (PhpUnitException $e) {
            throw $e;
        } catch (DatabaseException $e) {
            throw $e;
        } catch (LogicException $e) {
            throw $e;
        } catch (Throwable $e) {
            $this->_exception = $e;
            // Simulate the global exception handler being invoked.
            $this->_handleError($e);
        }
    }

    /**
     * Get the correct dispatcher instance.
     *
     * @return \Cake\TestSuite\MiddlewareDispatcher A dispatcher instance
     */
    protected function _makeDispatcher(): MiddlewareDispatcher
    {
        return new MiddlewareDispatcher($this, $this->_appClass, $this->_appArgs, $this->_disableRouterReload);
    }

    /**
     * Adds additional event spies to the controller/view event manager.
     *
     * @param \Cake\Event\EventInterface $event A dispatcher event.
     * @param \Cake\Controller\Controller|null $controller Controller instance.
     * @return void
     */
    public function controllerSpy(EventInterface $event, ?Controller $controller = null): void
    {
        if (!$controller) {
            /** @var \Cake\Controller\Controller $controller */
            $controller = $event->getSubject();
        }
        $this->_controller = $controller;
        $events = $controller->getEventManager();
        $events->on('View.beforeRender', function ($event, $viewFile) use ($controller): void {
            if (!$this->_viewName) {
                $this->_viewName = $viewFile;
            }
            if ($this->_retainFlashMessages) {
                $this->_flashMessages = $controller->getRequest()->getSession()->read('Flash');
            }
        });
        $events->on('View.beforeLayout', function ($event, $viewFile): void {
            $this->_layoutName = $viewFile;
        });
    }

    /**
     * Attempts to render an error response for a given exception.
     *
     * This method will attempt to use the configured exception renderer.
     * If that class does not exist, the built-in renderer will be used.
     *
     * @param \Throwable $exception Exception to handle.
     * @return void
     */
    protected function _handleError(Throwable $exception): void
    {
        $class = Configure::read('Error.exceptionRenderer');
        if (empty($class) || !class_exists($class)) {
            $class = 'Cake\Error\ExceptionRenderer';
        }
        /** @var \Cake\Error\ExceptionRenderer $instance */
        $instance = new $class($exception);
        $this->_response = $instance->render();
    }

    /**
     * Creates a request object with the configured options and parameters.
     *
     * @param string|array $url The URL
     * @param string $method The HTTP method
     * @param array|null $data The request data.
     * @return array The request context
     */
    protected function _buildRequest($url, $method, $data): array
    {
        $sessionConfig = (array)Configure::read('Session') + [
            'defaults' => 'php',
        ];
        $session = Session::create($sessionConfig);
        $session->write($this->_session);
        list($url, $query) = $this->_url($url);
        $tokenUrl = $url;

        if ($query) {
            $tokenUrl .= '?' . $query;
        }

        parse_str($query, $queryData);
        $props = [
            'url' => $url,
            'session' => $session,
            'query' => $queryData,
<<<<<<< HEAD
=======
            'files' => [],
>>>>>>> 6b63052b
        ];
        if (is_string($data)) {
            $props['input'] = $data;
        }
        if (!isset($props['input'])) {
            $data = $this->_addTokens($tokenUrl, $data);
            $props['post'] = $this->_castToString($data);
        }
        $props['cookies'] = $this->_cookie;

        $env = [
            'REQUEST_METHOD' => $method,
            'QUERY_STRING' => $query,
            'REQUEST_URI' => $url,
        ];
        if (isset($this->_request['headers'])) {
            foreach ($this->_request['headers'] as $k => $v) {
                $name = strtoupper(str_replace('-', '_', $k));
                if (!in_array($name, ['CONTENT_LENGTH', 'CONTENT_TYPE'])) {
                    $name = 'HTTP_' . $name;
                }
                $env[$name] = $v;
            }
            unset($this->_request['headers']);
        }
        $props['environment'] = $env;
        $props = Hash::merge($props, $this->_request);

        return $props;
    }

    /**
     * Add the CSRF and Security Component tokens if necessary.
     *
     * @param string $url The URL the form is being submitted on.
     * @param array $data The request body data.
     * @return array The request body with tokens added.
     */
    protected function _addTokens(string $url, array $data): array
    {
        if ($this->_securityToken === true) {
            $keys = array_map(function ($field) {
                return preg_replace('/(\.\d+)+$/', '', $field);
            }, array_keys(Hash::flatten($data)));
            $tokenData = $this->_buildFieldToken($url, array_unique($keys));
            $data['_Token'] = $tokenData;
            $data['_Token']['debug'] = 'SecurityComponent debug data would be added here';
        }

        if ($this->_csrfToken === true) {
            if (!isset($this->_cookie['csrfToken'])) {
                $this->_cookie['csrfToken'] = Text::uuid();
            }
            if (!isset($data['_csrfToken'])) {
                $data['_csrfToken'] = $this->_cookie['csrfToken'];
            }
        }

        return $data;
    }

    /**
     * Recursively casts all data to string as that is how data would be POSTed in
     * the real world
     *
     * @param array $data POST data
     * @return array
     */
    protected function _castToString(array $data): array
    {
        foreach ($data as $key => $value) {
            if (is_scalar($value)) {
                $data[$key] = $value === false ? '0' : (string)$value;

                continue;
            }

            if (is_array($value)) {
                $looksLikeFile = isset($value['error'], $value['tmp_name'], $value['size']);
                if ($looksLikeFile) {
                    continue;
                }

                $data[$key] = $this->_castToString($value);
            }
        }

        return $data;
    }

    /**
     * Creates a valid request url and parameter array more like Request::_url()
     *
     * @param string|array $url The URL
     * @return array Qualified URL and the query parameters
     */
    protected function _url($url): array
    {
        // re-create URL in ServerRequest's context so
        // query strings are encoded as expected
        $request = new ServerRequest(['url' => $url]);
        $url = $request->getRequestTarget();

        $query = '';

        $path = parse_url($url, PHP_URL_PATH);
        if (strpos($url, '?') !== false) {
            $query = parse_url($url, PHP_URL_QUERY);
        }

        return [$path, $query];
    }

    /**
     * Get the response body as string
     *
     * @return string The response body.
     */
    protected function _getBodyAsString(): string
    {
        if (!$this->_response) {
            $this->fail('No response set, cannot assert content.');
        }

        return (string)$this->_response->getBody();
    }

    /**
     * Fetches a view variable by name.
     *
     * If the view variable does not exist, null will be returned.
     *
     * @param string $name The view variable to get.
     * @return mixed The view variable if set.
     */
    public function viewVariable(string $name)
    {
        return $this->_controller ? $this->_controller->viewBuilder()->getVar($name) : null;
    }

    /**
     * Asserts that the response status code is in the 2xx range.
     *
     * @param string $message Custom message for failure.
     * @return void
     */
    public function assertResponseOk(string $message = ''): void
    {
        $verboseMessage = $this->extractVerboseMessage($message);
        $this->assertThat(null, new StatusOk($this->_response), $verboseMessage);
    }

    /**
     * Asserts that the response status code is in the 2xx/3xx range.
     *
     * @param string $message Custom message for failure.
     * @return void
     */
    public function assertResponseSuccess(string $message = ''): void
    {
        $verboseMessage = $this->extractVerboseMessage($message);
        $this->assertThat(null, new StatusSuccess($this->_response), $verboseMessage);
    }

    /**
     * Asserts that the response status code is in the 4xx range.
     *
     * @param string $message Custom message for failure.
     * @return void
     */
    public function assertResponseError(string $message = ''): void
    {
        $this->assertThat(null, new StatusError($this->_response), $message);
    }

    /**
     * Asserts that the response status code is in the 5xx range.
     *
     * @param string $message Custom message for failure.
     * @return void
     */
    public function assertResponseFailure(string $message = ''): void
    {
        $this->assertThat(null, new StatusFailure($this->_response), $message);
    }

    /**
     * Asserts a specific response status code.
     *
     * @param int $code Status code to assert.
     * @param string $message Custom message for failure.
     * @return void
     */
    public function assertResponseCode(int $code, string $message = ''): void
    {
        $this->assertThat($code, new StatusCode($this->_response), $message);
    }

    /**
     * Asserts that the Location header is correct.
     *
     * @param string|array|null $url The URL you expected the client to go to. This
     *   can either be a string URL or an array compatible with Router::url(). Use null to
     *   simply check for the existence of this header.
     * @param string $message The failure message that will be appended to the generated message.
     * @return void
     */
    public function assertRedirect($url = null, $message = ''): void
    {
        $verboseMessage = $this->extractVerboseMessage($message);
        $this->assertThat(null, new HeaderSet($this->_response, 'Location'), $verboseMessage);

        if ($url) {
            $this->assertThat(
                Router::url($url, ['_full' => true]),
                new HeaderEquals($this->_response, 'Location'),
                $verboseMessage
            );
        }
    }

    /**
     * Asserts that the Location header contains a substring
     *
     * @param string $url The URL you expected the client to go to.
     * @param string $message The failure message that will be appended to the generated message.
     * @return void
     */
    public function assertRedirectContains(string $url, string $message = ''): void
    {
        $verboseMessage = $this->extractVerboseMessage($message);
        $this->assertThat(null, new HeaderSet($this->_response, 'Location'), $verboseMessage);
        $this->assertThat($url, new HeaderContains($this->_response, 'Location'), $verboseMessage);
    }

    /**
     * Asserts that the Location header does not contain a substring
     *
     * @param string $url The URL you expected the client to go to.
     * @param string $message The failure message that will be appended to the generated message.
     * @return void
     */
    public function assertRedirectNotContains($url, $message = '')
    {
        $verboseMessage = $this->extractVerboseMessage($message);
        $this->assertThat(null, new HeaderSet($this->_response, 'Location'), $verboseMessage);
        $this->assertThat($url, new HeaderNotContains($this->_response, 'Location'), $verboseMessage);
    }

    /**
     * Asserts that the Location header is not set.
     *
     * @param string $message The failure message that will be appended to the generated message.
     * @return void
     */
    public function assertNoRedirect(string $message = ''): void
    {
        $verboseMessage = $this->extractVerboseMessage($message);
        $this->assertThat(null, new HeaderNotSet($this->_response, 'Location'), $verboseMessage);
    }

    /**
     * Asserts response headers
     *
     * @param string $header The header to check
     * @param string $content The content to check for.
     * @param string $message The failure message that will be appended to the generated message.
     * @return void
     */
    public function assertHeader(string $header, string $content, string $message = ''): void
    {
        $verboseMessage = $this->extractVerboseMessage($message);
        $this->assertThat(null, new HeaderSet($this->_response, $header), $verboseMessage);
        $this->assertThat($content, new HeaderEquals($this->_response, $header), $verboseMessage);
    }

    /**
     * Asserts response header contains a string
     *
     * @param string $header The header to check
     * @param string $content The content to check for.
     * @param string $message The failure message that will be appended to the generated message.
     * @return void
     */
    public function assertHeaderContains(string $header, string $content, string $message = ''): void
    {
        $verboseMessage = $this->extractVerboseMessage($message);
        $this->assertThat(null, new HeaderSet($this->_response, $header), $verboseMessage);
        $this->assertThat($content, new HeaderContains($this->_response, $header), $verboseMessage);
    }

    /**
     * Asserts response header does not contain a string
     *
     * @param string $header The header to check
     * @param string $content The content to check for.
     * @param string $message The failure message that will be appended to the generated message.
     * @return void
     */
    public function assertHeaderNotContains($header, $content, $message = '')
    {
        $verboseMessage = $this->extractVerboseMessage($message);
        $this->assertThat(null, new HeaderSet($this->_response, $header), $verboseMessage);
        $this->assertThat($content, new HeaderNotContains($this->_response, $header), $verboseMessage);
    }

    /**
     * Asserts content type
     *
     * @param string $type The content-type to check for.
     * @param string $message The failure message that will be appended to the generated message.
     * @return void
     */
    public function assertContentType(string $type, string $message = ''): void
    {
        $verboseMessage = $this->extractVerboseMessage($message);
        $this->assertThat($type, new ContentType($this->_response), $verboseMessage);
    }

    /**
     * Asserts content in the response body equals.
     *
     * @param mixed $content The content to check for.
     * @param string $message The failure message that will be appended to the generated message.
     * @return void
     */
    public function assertResponseEquals($content, $message = ''): void
    {
        $verboseMessage = $this->extractVerboseMessage($message);
        $this->assertThat($content, new BodyEquals($this->_response), $verboseMessage);
    }

    /**
     * Asserts content in the response body not equals.
     *
     * @param mixed $content The content to check for.
     * @param string $message The failure message that will be appended to the generated message.
     * @return void
     */
    public function assertResponseNotEquals($content, $message = ''): void
    {
        $verboseMessage = $this->extractVerboseMessage($message);
        $this->assertThat($content, new BodyNotEquals($this->_response), $verboseMessage);
    }

    /**
     * Asserts content exists in the response body.
     *
     * @param string $content The content to check for.
     * @param string $message The failure message that will be appended to the generated message.
     * @param bool $ignoreCase A flag to check whether we should ignore case or not.
     * @return void
     */
    public function assertResponseContains(string $content, string $message = '', bool $ignoreCase = false): void
    {
        $verboseMessage = $this->extractVerboseMessage($message);
        $this->assertThat($content, new BodyContains($this->_response, $ignoreCase), $verboseMessage);
    }

    /**
     * Asserts content does not exist in the response body.
     *
     * @param string $content The content to check for.
     * @param string $message The failure message that will be appended to the generated message.
     * @param bool $ignoreCase A flag to check whether we should ignore case or not.
     * @return void
     */
    public function assertResponseNotContains(string $content, string $message = '', bool $ignoreCase = false): void
    {
        $verboseMessage = $this->extractVerboseMessage($message);
        $this->assertThat($content, new BodyNotContains($this->_response, $ignoreCase), $verboseMessage);
    }

    /**
     * Asserts that the response body matches a given regular expression.
     *
     * @param string $pattern The pattern to compare against.
     * @param string $message The failure message that will be appended to the generated message.
     * @return void
     */
    public function assertResponseRegExp(string $pattern, string $message = ''): void
    {
        $verboseMessage = $this->extractVerboseMessage($message);
        $this->assertThat($pattern, new BodyRegExp($this->_response), $verboseMessage);
    }

    /**
     * Asserts that the response body does not match a given regular expression.
     *
     * @param string $pattern The pattern to compare against.
     * @param string $message The failure message that will be appended to the generated message.
     * @return void
     */
    public function assertResponseNotRegExp(string $pattern, string $message = ''): void
    {
        $verboseMessage = $this->extractVerboseMessage($message);
        $this->assertThat($pattern, new BodyNotRegExp($this->_response), $verboseMessage);
    }

    /**
     * Assert response content is not empty.
     *
     * @param string $message The failure message that will be appended to the generated message.
     * @return void
     */
    public function assertResponseNotEmpty(string $message = ''): void
    {
        $this->assertThat(null, new BodyNotEmpty($this->_response), $message);
    }

    /**
     * Assert response content is empty.
     *
     * @param string $message The failure message that will be appended to the generated message.
     * @return void
     */
    public function assertResponseEmpty(string $message = ''): void
    {
        $this->assertThat(null, new BodyEmpty($this->_response), $message);
    }

    /**
     * Asserts that the search string was in the template name.
     *
     * @param string $content The content to check for.
     * @param string $message The failure message that will be appended to the generated message.
     * @return void
     */
    public function assertTemplate(string $content, string $message = ''): void
    {
        $verboseMessage = $this->extractVerboseMessage($message);
        $this->assertThat($content, new TemplateFileEquals($this->_viewName), $verboseMessage);
    }

    /**
     * Asserts that the search string was in the layout name.
     *
     * @param string $content The content to check for.
     * @param string $message The failure message that will be appended to the generated message.
     * @return void
     */
    public function assertLayout(string $content, string $message = ''): void
    {
        $verboseMessage = $this->extractVerboseMessage($message);
        $this->assertThat($content, new LayoutFileEquals($this->_layoutName), $verboseMessage);
    }

    /**
     * Asserts session contents
     *
     * @param string $expected The expected contents.
     * @param string $path The session data path. Uses Hash::get() compatible notation
     * @param string $message The failure message that will be appended to the generated message.
     * @return void
     */
    public function assertSession(string $expected, string $path, string $message = ''): void
    {
        $verboseMessage = $this->extractVerboseMessage($message);
        $this->assertThat($expected, new SessionEquals($this->_requestSession, $path), $verboseMessage);
    }

    /**
     * Asserts a flash message was set
     *
     * @param string $expected Expected message
     * @param string $key Flash key
     * @param string $message Assertion failure message
     * @return void
     */
    public function assertFlashMessage(string $expected, string $key = 'flash', string $message = ''): void
    {
        $verboseMessage = $this->extractVerboseMessage($message);
        $this->assertThat($expected, new FlashParamEquals($this->_requestSession, $key, 'message'), $verboseMessage);
    }

    /**
     * Asserts a flash message was set at a certain index
     *
     * @param int $at Flash index
     * @param string $expected Expected message
     * @param string $key Flash key
     * @param string $message Assertion failure message
     * @return void
     */
    public function assertFlashMessageAt(int $at, string $expected, string $key = 'flash', string $message = ''): void
    {
        $verboseMessage = $this->extractVerboseMessage($message);
        $this->assertThat(
            $expected,
            new FlashParamEquals($this->_requestSession, $key, 'message', $at),
            $verboseMessage
        );
    }

    /**
     * Asserts a flash element was set
     *
     * @param string $expected Expected element name
     * @param string $key Flash key
     * @param string $message Assertion failure message
     * @return void
     */
    public function assertFlashElement(string $expected, string $key = 'flash', string $message = ''): void
    {
        $verboseMessage = $this->extractVerboseMessage($message);
        $this->assertThat(
            $expected,
            new FlashParamEquals($this->_requestSession, $key, 'element'),
            $verboseMessage
        );
    }

    /**
     * Asserts a flash element was set at a certain index
     *
     * @param int $at Flash index
     * @param string $expected Expected element name
     * @param string $key Flash key
     * @param string $message Assertion failure message
     * @return void
     */
    public function assertFlashElementAt(int $at, string $expected, string $key = 'flash', string $message = ''): void
    {
        $verboseMessage = $this->extractVerboseMessage($message);
        $this->assertThat(
            $expected,
            new FlashParamEquals($this->_requestSession, $key, 'element', $at),
            $verboseMessage
        );
    }

    /**
     * Asserts cookie values
     *
     * @param mixed $expected The expected contents.
     * @param string $name The cookie name.
     * @param string $message The failure message that will be appended to the generated message.
     * @return void
     */
    public function assertCookie($expected, string $name, string $message = ''): void
    {
        $verboseMessage = $this->extractVerboseMessage($message);
        $this->assertThat($name, new CookieSet($this->_response), $verboseMessage);
        $this->assertThat($expected, new CookieEquals($this->_response, $name), $verboseMessage);
    }

    /**
     * Asserts a cookie has not been set in the response
     *
     * @param string $cookie The cookie name to check
     * @param string $message The failure message that will be appended to the generated message.
     * @return void
     */
    public function assertCookieNotSet(string $cookie, string $message = ''): void
    {
        $verboseMessage = $this->extractVerboseMessage($message);
        $this->assertThat($cookie, new CookieNotSet($this->_response), $verboseMessage);
    }

    /**
     * Disable the error handler middleware.
     *
     * By using this function, exceptions are no longer caught by the ErrorHandlerMiddleware
     * and are instead re-thrown by the TestExceptionRenderer. This can be helpful
     * when trying to diagnose/debug unexpected failures in test cases.
     *
     * @return void
     */
    public function disableErrorHandlerMiddleware(): void
    {
        Configure::write('Error.exceptionRenderer', TestExceptionRenderer::class);
    }

    /**
     * Asserts cookie values which are encrypted by the
     * CookieComponent.
     *
     * The difference from assertCookie() is this decrypts the cookie
     * value like the CookieComponent for this assertion.
     *
     * @param string $expected The expected contents.
     * @param string $name The cookie name.
     * @param string|bool $encrypt Encryption mode to use.
     * @param string|null $key Encryption key used. Defaults
     *   to Security.salt.
     * @param string $message The failure message that will be appended to the generated message.
     * @return void
     * @see \Cake\Utility\CookieCryptTrait::_encrypt()
     */
    public function assertCookieEncrypted(
        string $expected,
        string $name,
        $encrypt = 'aes',
        $key = null,
        $message = ''
    ): void {
        $verboseMessage = $this->extractVerboseMessage($message);
        $this->assertThat($name, new CookieSet($this->_response), $verboseMessage);

        $this->_cookieEncryptionKey = $key;
        $this->assertThat(
            $expected,
            new CookieEncryptedEquals($this->_response, $name, $encrypt, $this->_getCookieEncryptionKey())
        );
    }

    /**
     * Asserts that a file with the given name was sent in the response
     *
     * @param string $expected The file name that should be sent in the response
     * @param string $message The failure message that will be appended to the generated message.
     * @return void
     */
    public function assertFileResponse(string $expected, string $message = ''): void
    {
        $verboseMessage = $this->extractVerboseMessage($message);
        $this->assertThat(null, new FileSent($this->_response), $verboseMessage);
        $this->assertThat($expected, new FileSentAs($this->_response), $verboseMessage);
    }

    /**
     * Inspect controller to extract possible causes of the failed assertion
     *
     * @param string $message Original message to use as a base
     * @return string
     */
    protected function extractVerboseMessage(string $message): string
    {
        if ($this->_exception instanceof \Exception) {
            $message .= $this->extractExceptionMessage($this->_exception);
        }
        if ($this->_controller === null) {
            return $message;
        }
        $error = $this->_controller->viewBuilder()->getVar('error');
        if ($error instanceof \Exception) {
            $message .= $this->extractExceptionMessage($this->viewVariable('error'));
        }

        return $message;
    }

    /**
     * Extract verbose message for existing exception
     *
     * @param \Exception $exception Exception to extract
     * @return string
     */
    protected function extractExceptionMessage(\Exception $exception)
    {
        return PHP_EOL .
            sprintf('Possibly related to %s: "%s" ', get_class($exception), $exception->getMessage()) .
            PHP_EOL .
            $exception->getTraceAsString();
    }
}<|MERGE_RESOLUTION|>--- conflicted
+++ resolved
@@ -603,10 +603,7 @@
             'url' => $url,
             'session' => $session,
             'query' => $queryData,
-<<<<<<< HEAD
-=======
             'files' => [],
->>>>>>> 6b63052b
         ];
         if (is_string($data)) {
             $props['input'] = $data;
