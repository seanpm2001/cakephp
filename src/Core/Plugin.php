--- conflicted
+++ resolved
@@ -39,197 +39,6 @@
     protected static $_loader;
 
     /**
-<<<<<<< HEAD
-=======
-     * Loads a plugin and optionally loads bootstrapping,
-     * routing files or runs an initialization function.
-     *
-     * Plugins only need to be loaded if you want bootstrapping/routes/cli commands to
-     * be exposed. If your plugin does not expose any of these features you do not need
-     * to load them.
-     *
-     * This method does not configure any autoloaders. That must be done separately either
-     * through composer, or your own code during config/bootstrap.php.
-     *
-     * ### Examples:
-     *
-     * `Plugin::load('DebugKit')`
-     *
-     * Will load the DebugKit plugin and will not load any bootstrap nor route files.
-     * However, the plugin will be part of the framework default routes, and have its
-     * CLI tools (if any) available for use.
-     *
-     * `Plugin::load('DebugKit', ['bootstrap' => true, 'routes' => true])`
-     *
-     * Will load the bootstrap.php and routes.php files.
-     *
-     * `Plugin::load('DebugKit', ['bootstrap' => false, 'routes' => true])`
-     *
-     * Will load routes.php file but not bootstrap.php
-     *
-     * `Plugin::load('FOC/Authenticate')`
-     *
-     * Will load plugin from `plugins/FOC/Authenticate`.
-     *
-     * It is also possible to load multiple plugins at once. Examples:
-     *
-     * `Plugin::load(['DebugKit', 'ApiGenerator'])`
-     *
-     * Will load the DebugKit and ApiGenerator plugins.
-     *
-     * `Plugin::load(['DebugKit', 'ApiGenerator'], ['bootstrap' => true])`
-     *
-     * Will load bootstrap file for both plugins
-     *
-     * ```
-     *   Plugin::load([
-     *     'DebugKit' => ['routes' => true],
-     *     'ApiGenerator'
-     *     ],
-     *     ['bootstrap' => true])
-     * ```
-     *
-     * Will only load the bootstrap for ApiGenerator and only the routes for DebugKit
-     *
-     * ### Configuration options
-     *
-     * - `bootstrap` - array - Whether or not you want the $plugin/config/bootstrap.php file loaded.
-     * - `routes` - boolean - Whether or not you want to load the $plugin/config/routes.php file.
-     * - `ignoreMissing` - boolean - Set to true to ignore missing bootstrap/routes files.
-     * - `path` - string - The path the plugin can be found on. If empty the default plugin path (App.pluginPaths) will be used.
-     * - `classBase` - The path relative to `path` which contains the folders with class files.
-     *    Defaults to "src".
-     * - `autoload` - boolean - Whether or not you want an autoloader registered. This defaults to false. The framework
-     *   assumes you have configured autoloaders using composer. However, if your application source tree is made up of
-     *   plugins, this can be a useful option.
-     *
-     * @param string|array $plugin name of the plugin to be loaded in CamelCase format or array or plugins to load
-     * @param array $config configuration options for the plugin
-     * @throws \Cake\Core\Exception\MissingPluginException if the folder for the plugin to be loaded is not found
-     * @return void
-     * @deprecated 3.7.0 This method will be removed in 4.0.0. Use Application::addPlugin() instead.
-     */
-    public static function load($plugin, array $config = [])
-    {
-        deprecationWarning(
-            'Plugin::load() is deprecated. ' .
-            'Use Application::addPlugin() instead. ' .
-            'This method will be removed in 4.0.0.'
-        );
-
-        if (is_array($plugin)) {
-            foreach ($plugin as $name => $conf) {
-                list($name, $conf) = is_numeric($name) ? [$conf, $config] : [$name, $conf];
-                static::load($name, $conf);
-            }
-
-            return;
-        }
-
-        $config += [
-            'autoload' => false,
-            'bootstrap' => false,
-            'routes' => false,
-            'console' => true,
-            'classBase' => 'src',
-            'ignoreMissing' => false,
-            'name' => $plugin
-        ];
-
-        if (!isset($config['path'])) {
-            $config['path'] = static::getCollection()->findPath($plugin);
-        }
-
-        $config['classPath'] = $config['path'] . $config['classBase'] . DIRECTORY_SEPARATOR;
-        if (!isset($config['configPath'])) {
-            $config['configPath'] = $config['path'] . 'config' . DIRECTORY_SEPARATOR;
-        }
-        $pluginClass = str_replace('/', '\\', $plugin) . '\\Plugin';
-        if (class_exists($pluginClass)) {
-            $instance = new $pluginClass($config);
-        } else {
-            // Use stub plugin as this method will be removed long term.
-            $instance = new BasePlugin($config);
-        }
-        static::getCollection()->add($instance);
-
-        if ($config['autoload'] === true) {
-            if (empty(static::$_loader)) {
-                static::$_loader = new ClassLoader();
-                static::$_loader->register();
-            }
-            static::$_loader->addNamespace(
-                str_replace('/', '\\', $plugin),
-                $config['path'] . $config['classBase'] . DIRECTORY_SEPARATOR
-            );
-            static::$_loader->addNamespace(
-                str_replace('/', '\\', $plugin) . '\Test',
-                $config['path'] . 'tests' . DIRECTORY_SEPARATOR
-            );
-        }
-
-        if ($config['bootstrap'] === true) {
-            static::bootstrap($plugin);
-        }
-    }
-
-    /**
-     * Will load all the plugins located in the default plugin folder.
-     *
-     * If passed an options array, it will be used as a common default for all plugins to be loaded
-     * It is possible to set specific defaults for each plugins in the options array. Examples:
-     *
-     * ```
-     *  Plugin::loadAll([
-     *      ['bootstrap' => true],
-     *      'DebugKit' => ['routes' => true],
-     *  ]);
-     * ```
-     *
-     * The above example will load the bootstrap file for all plugins, but for DebugKit it will only load the routes file
-     * and will not look for any bootstrap script.
-     *
-     * If a plugin has been loaded already, it will not be reloaded by loadAll().
-     *
-     * @param array $options Options.
-     * @return void
-     * @throws \Cake\Core\Exception\MissingPluginException
-     * @deprecated 3.7.0 This method will be removed in 4.0.0.
-     */
-    public static function loadAll(array $options = [])
-    {
-        $plugins = [];
-        foreach (App::path('Plugin') as $path) {
-            if (!is_dir($path)) {
-                continue;
-            }
-            $dir = new DirectoryIterator($path);
-            foreach ($dir as $dirPath) {
-                if ($dirPath->isDir() && !$dirPath->isDot()) {
-                    $plugins[] = $dirPath->getBasename();
-                }
-            }
-        }
-        if (Configure::check('plugins')) {
-            $plugins = array_merge($plugins, array_keys(Configure::read('plugins')));
-            $plugins = array_unique($plugins);
-        }
-
-        $collection = static::getCollection();
-        foreach ($plugins as $p) {
-            $opts = isset($options[$p]) ? $options[$p] : null;
-            if ($opts === null && isset($options[0])) {
-                $opts = $options[0];
-            }
-            if ($collection->has($p)) {
-                continue;
-            }
-            static::load($p, (array)$opts);
-        }
-    }
-
-    /**
->>>>>>> ac5cef3b
      * Returns the filesystem path for a plugin
      *
      * @param string $name name of the plugin in CamelCase format
@@ -275,48 +84,9 @@
     /**
      * Returns the filesystem path for plugin's folder containing template files.
      *
-<<<<<<< HEAD
      * @param string $name name of the plugin in CamelCase format.
      * @return string Path to the plugin folder container config files.
      * @throws \Cake\Core\Exception\MissingPluginException If plugin has not been loaded.
-=======
-     * @param string $name name of the plugin
-     * @return mixed
-     * @see \Cake\Core\Plugin::load() for examples of bootstrap configuration
-     * @deprecated 3.7.0 This method will be removed in 4.0.0.
-     */
-    public static function bootstrap($name)
-    {
-        deprecationWarning(
-            'Plugin::bootstrap() is deprecated. ' .
-            'This method will be removed in 4.0.0.'
-        );
-        $plugin = static::getCollection()->get($name);
-        if (!$plugin->isEnabled('bootstrap')) {
-            return false;
-        }
-        // Disable bootstrapping for this plugin as it will have
-        // been bootstrapped.
-        $plugin->disable('bootstrap');
-
-        return static::_includeFile(
-            $plugin->getConfigPath() . 'bootstrap.php',
-            true
-        );
-    }
-
-    /**
-     * Loads the routes file for a plugin, or all plugins configured to load their respective routes file.
-     *
-     * If you need fine grained control over how routes are loaded for plugins, you
-     * can use {@see Cake\Routing\RouteBuilder::loadPlugin()}
-     *
-     * @param string|null $name name of the plugin, if null will operate on all
-     *   plugins having enabled the loading of routes files.
-     * @return bool
-     * @deprecated 3.6.5 This method is no longer needed when using HttpApplicationInterface based applications.
-     *   This method will be removed in 4.0.0
->>>>>>> ac5cef3b
      */
     public static function templatePath(string $name): string
     {
@@ -338,65 +108,6 @@
     }
 
     /**
-     * Returns a list of all loaded plugins.
-     *
-<<<<<<< HEAD
-     * @return array
-=======
-     * @param string|null $plugin Plugin name.
-     * @return bool|array Boolean true if $plugin is already loaded.
-     *   If $plugin is null, returns a list of plugins that have been loaded
-     * @deprecated 3.7.0 This method will be removed in 4.0.0. Use Plugin::isLoaded() instead.
->>>>>>> ac5cef3b
-     */
-    public static function loaded(): array
-    {
-        $names = [];
-        foreach (static::getCollection() as $plugin) {
-            $names[] = $plugin->getName();
-        }
-        sort($names);
-
-        return $names;
-    }
-
-    /**
-<<<<<<< HEAD
-=======
-     * Forgets a loaded plugin or all of them if first parameter is null
-     *
-     * @param string|null $plugin name of the plugin to forget
-     * @deprecated 3.7.0 This method will be removed in 4.0.0. Use PluginCollection::remove() or clear() instead.
-     * @return void
-     */
-    public static function unload($plugin = null)
-    {
-        deprecationWarning('Plugin::unload() will be removed in 4.0. Use PluginCollection::remove() or clear()');
-        if ($plugin === null) {
-            static::getCollection()->clear();
-        } else {
-            static::getCollection()->remove($plugin);
-        }
-    }
-
-    /**
-     * Include file, ignoring include error if needed if file is missing
-     *
-     * @param string $file File to include
-     * @param bool $ignoreMissing Whether to ignore include error for missing files
-     * @return mixed
-     */
-    protected static function _includeFile($file, $ignoreMissing = false)
-    {
-        if ($ignoreMissing && !is_file($file)) {
-            return false;
-        }
-
-        return include $file;
-    }
-
-    /**
->>>>>>> ac5cef3b
      * Get the shared plugin collection.
      *
      * This method should generally not be used during application
