--- conflicted
+++ resolved
@@ -285,47 +285,6 @@
     }
 
     /**
-<<<<<<< HEAD
-     * Returns true if the plugin $plugin is already loaded
-     * If plugin is null, it will return a list of all loaded plugins
-=======
-     * Loads the routes file for a plugin, or all plugins configured to load their respective routes file.
-     *
-     * If you need fine grained control over how routes are loaded for plugins, you
-     * can use {@see Cake\Routing\RouteBuilder::loadPlugin()}
-     *
-     * @param string|null $name name of the plugin, if null will operate on all
-     *   plugins having enabled the loading of routes files.
-     * @return bool
-     * @deprecated 3.6.5 This method is no longer needed when using HttpApplicationInterface based applications.
-     *   This method will be removed in 4.0.0
-     */
-    public static function routes($name = null)
-    {
-        deprecationWarning(
-            'You no longer need to call `Plugin::routes()` after upgrading to use Http\Server. ' .
-            'See https://book.cakephp.org/3.0/en/development/application.html#adding-the-new-http-stack-to-an-existing-application ' .
-            'for upgrade information.'
-        );
-        if ($name === null) {
-            foreach (static::loaded() as $p) {
-                static::routes($p);
-            }
-
-            return true;
-        }
-        $plugin = static::getCollection()->get($name);
-        if (!$plugin->isEnabled('routes')) {
-            return false;
-        }
-
-        return (bool)static::_includeFile(
-            $plugin->getConfigPath() . 'routes.php',
-            true
-        );
-    }
-
-    /**
      * Check whether or not a plugin is loaded.
      *
      * @param string $plugin The name of the plugin to check.
@@ -342,7 +301,6 @@
      * If a plugin name is provided, the return value will be a bool
      * indicating whether or not the named plugin is loaded. This usage
      * is deprecated. Instead you should use Plugin::isLoaded($name)
->>>>>>> 9bf5ab11
      *
      * @param string|null $plugin Plugin name.
      * @return bool|array Boolean true if $plugin is already loaded.
