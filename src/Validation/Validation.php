<?php
declare(strict_types=1);
/**
 * CakePHP(tm) : Rapid Development Framework (https://cakephp.org)
 * Copyright (c) Cake Software Foundation, Inc. (https://cakefoundation.org)
 *
 * Licensed under The MIT License
 * For full copyright and license information, please see the LICENSE.txt
 * Redistributions of files must retain the above copyright notice.
 *
 * @copyright     Copyright (c) Cake Software Foundation, Inc. (https://cakefoundation.org)
 * @link          https://cakephp.org CakePHP(tm) Project
 * @since         1.2.0
 * @license       https://opensource.org/licenses/mit-license.php MIT License
 */
namespace Cake\Validation;

use Cake\I18n\Time;
use Cake\Utility\Text;
use DateTimeInterface;
use InvalidArgumentException;
use LogicException;
use NumberFormatter;
use Psr\Http\Message\UploadedFileInterface;
use RuntimeException;

/**
 * Validation Class. Used for validation of model data
 *
 * Offers different validation methods.
 */
class Validation
{
    /**
     * Default locale
     */
    public const DEFAULT_LOCALE = 'en_US';

    /**
     * Same as operator.
     */
    public const COMPARE_SAME = '===';

    /**
     * Not same as comparison operator.
     */
    public const COMPARE_NOT_SAME = '!==';

    /**
     * Equal to comparison operator.
     */
    public const COMPARE_EQUAL = '==';

    /**
     * Not equal to comparison operator.
     */
    public const COMPARE_NOT_EQUAL = '!=';

    /**
     * Greater than comparison operator.
     */
    public const COMPARE_GREATER = '>';

    /**
     * Greater than or equal to comparison operator.
     */
    public const COMPARE_GREATER_OR_EQUAL = '>=';

    /**
     * Less than comparison operator.
     */
    public const COMPARE_LESS = '<';

    /**
     * Less than or equal to comparison operator.
     */
    public const COMPARE_LESS_OR_EQUAL = '<=';

    /**
     * Some complex patterns needed in multiple places
     *
     * @var array
     */
    protected static $_pattern = [
        'hostname' => '(?:[_\p{L}0-9][-_\p{L}0-9]*\.)*(?:[\p{L}0-9][-\p{L}0-9]{0,62})\.(?:(?:[a-z]{2}\.)?[a-z]{2,})',
        'latitude' => '[-+]?([1-8]?\d(\.\d+)?|90(\.0+)?)',
        'longitude' => '[-+]?(180(\.0+)?|((1[0-7]\d)|([1-9]?\d))(\.\d+)?)',
    ];

    /**
     * Holds an array of errors messages set in this class.
     * These are used for debugging purposes
     *
     * @var array
     */
    public static $errors = [];

    /**
     * Checks that a string contains something other than whitespace
     *
     * Returns true if string contains something other than whitespace
     *
     * @param mixed $check Value to check
     * @return bool Success
     */
    public static function notBlank($check): bool
    {
        if (empty($check) && !is_bool($check) && !is_numeric($check)) {
            return false;
        }

        return static::_check($check, '/[^\s]+/m');
    }

    /**
     * Checks that a string contains only integer or letters
     *
     * Returns true if string contains only integer or letters
     *
     * @param mixed $check Value to check
     * @return bool Success
     */
    public static function alphaNumeric($check): bool
    {
        if ((empty($check) && $check !== '0') || !is_scalar($check)) {
            return false;
        }

        return self::_check($check, '/^[\p{Ll}\p{Lm}\p{Lo}\p{Lt}\p{Lu}\p{Nd}]+$/Du');
    }

    /**
     * Checks that a string length is within specified range.
     * Spaces are included in the character count.
     * Returns true if string matches value min, max, or between min and max,
     *
     * @param mixed $check Value to check for length
     * @param int $min Minimum value in range (inclusive)
     * @param int $max Maximum value in range (inclusive)
     * @return bool Success
     */
    public static function lengthBetween($check, int $min, int $max): bool
    {
        if (!is_string($check)) {
            return false;
        }
        $length = mb_strlen($check);

        return $length >= $min && $length <= $max;
    }

    /**
     * Backwards compatibility wrapper for Validation::creditCard().
     *
     * @param string $check credit card number to validate
     * @param string|array $type 'all' may be passed as a string, defaults to fast which checks format of most major credit cards
     *    if an array is used only the values of the array are checked.
     *    Example: ['amex', 'bankcard', 'maestro']
     * @param bool $deep set to true this will check the Luhn algorithm of the credit card.
     * @param string|null $regex A custom regex can also be passed, this will be used instead of the defined regex values
     * @return bool Success
     * @deprecated 3.7.0 Use Validation::creditCard() instead.
     * @see \Cake\Validation\Validation::creditCard()
     */
    public static function cc($check, $type = 'fast', $deep = false, $regex = null)
    {
        deprecationWarning(
            'Validation::cc() is deprecated. ' .
            'Use Validation::creditCard() instead.'
        );

        return static::creditCard($check, $type, $deep, $regex);
    }

    /**
     * Validation of credit card numbers.
     * Returns true if $check is in the proper credit card format.
     *
     * @param mixed $check credit card number to validate
     * @param string|array $type 'all' may be passed as a string, defaults to fast which checks format of most major credit cards
     *    if an array is used only the values of the array are checked.
     *    Example: ['amex', 'bankcard', 'maestro']
     * @param bool $deep set to true this will check the Luhn algorithm of the credit card.
     * @param string|null $regex A custom regex can also be passed, this will be used instead of the defined regex values
     * @return bool Success
     * @see \Cake\Validation\Validation::luhn()
     */
<<<<<<< HEAD
    public static function cc($check, $type = 'fast', $deep = false, $regex = null): bool
=======
    public static function creditCard($check, $type = 'fast', $deep = false, $regex = null)
>>>>>>> 2e91a0ef
    {
        if (!is_scalar($check)) {
            return false;
        }

        $check = str_replace(['-', ' '], '', $check);
        if (mb_strlen($check) < 13) {
            return false;
        }

        if ($regex !== null && static::_check($check, $regex)) {
            return !$deep || static::luhn($check);
        }
        $cards = [
            'all' => [
                'amex' => '/^3[47]\\d{13}$/',
                'bankcard' => '/^56(10\\d\\d|022[1-5])\\d{10}$/',
                'diners' => '/^(?:3(0[0-5]|[68]\\d)\\d{11})|(?:5[1-5]\\d{14})$/',
                'disc' => '/^(?:6011|650\\d)\\d{12}$/',
                'electron' => '/^(?:417500|4917\\d{2}|4913\\d{2})\\d{10}$/',
                'enroute' => '/^2(?:014|149)\\d{11}$/',
                'jcb' => '/^(3\\d{4}|2131|1800)\\d{11}$/',
                'maestro' => '/^(?:5020|6\\d{3})\\d{12}$/',
                'mc' => '/^(5[1-5]\\d{14})|(2(?:22[1-9]|2[3-9][0-9]|[3-6][0-9]{2}|7[0-1][0-9]|720)\\d{12})$/',
                'solo' => '/^(6334[5-9][0-9]|6767[0-9]{2})\\d{10}(\\d{2,3})?$/',
                'switch' => '/^(?:49(03(0[2-9]|3[5-9])|11(0[1-2]|7[4-9]|8[1-2])|36[0-9]{2})\\d{10}(\\d{2,3})?)|(?:564182\\d{10}(\\d{2,3})?)|(6(3(33[0-4][0-9])|759[0-9]{2})\\d{10}(\\d{2,3})?)$/',
                'visa' => '/^4\\d{12}(\\d{3})?$/',
                'voyager' => '/^8699[0-9]{11}$/',
            ],
            'fast' => '/^(?:4[0-9]{12}(?:[0-9]{3})?|5[1-5][0-9]{14}|6011[0-9]{12}|3(?:0[0-5]|[68][0-9])[0-9]{11}|3[47][0-9]{13})$/',
        ];

        if (is_array($type)) {
            foreach ($type as $value) {
                $regex = $cards['all'][strtolower($value)];

                if (static::_check($check, $regex)) {
                    return static::luhn($check);
                }
            }
        } elseif ($type === 'all') {
            foreach ($cards['all'] as $value) {
                $regex = $value;

                if (static::_check($check, $regex)) {
                    return static::luhn($check);
                }
            }
        } else {
            $regex = $cards['fast'];

            if (static::_check($check, $regex)) {
                return static::luhn($check);
            }
        }

        return false;
    }

    /**
     * Used to check the count of a given value of type array or Countable.
     *
     * @param array|\Countable $check The value to check the count on.
     * @param string $operator Can be either a word or operand
     *    is greater >, is less <, greater or equal >=
     *    less or equal <=, is less <, equal to ==, not equal !=
     * @param int $expectedCount The expected count value.
     * @return bool Success
     */
    public static function numElements($check, string $operator, int $expectedCount): bool
    {
        if (!is_array($check) && !$check instanceof \Countable) {
            return false;
        }

        return self::comparison(count($check), $operator, $expectedCount);
    }

    /**
     * Used to compare 2 numeric values.
     *
     * @param string|int $check1 The left value to compare.
     * @param string $operator Can be either a word or operand
     *    is greater >, is less <, greater or equal >=
     *    less or equal <=, is less <, equal to ==, not equal !=
     * @param string|int $check2 The right value to compare.
     * @return bool Success
     */
    public static function comparison($check1, string $operator, $check2): bool
    {
        if ((float)$check1 != $check1) {
            return false;
        }

        $operator = str_replace([' ', "\t", "\n", "\r", "\0", "\x0B"], '', strtolower($operator));
        switch ($operator) {
            case static::COMPARE_GREATER:
                if ($check1 > $check2) {
                    return true;
                }
                break;
            case static::COMPARE_LESS:
                if ($check1 < $check2) {
                    return true;
                }
                break;
            case static::COMPARE_GREATER_OR_EQUAL:
                if ($check1 >= $check2) {
                    return true;
                }
                break;
            case static::COMPARE_LESS_OR_EQUAL:
                if ($check1 <= $check2) {
                    return true;
                }
                break;
            case static::COMPARE_EQUAL:
                if ($check1 === $check2) {
                    return true;
                }
                break;
            case static::COMPARE_NOT_EQUAL:
                if ($check1 !== $check2) {
                    return true;
                }
                break;
            case static::COMPARE_SAME:
                if ($check1 === $check2) {
                    return true;
                }
                break;
            case static::COMPARE_NOT_SAME:
                if ($check1 !== $check2) {
                    return true;
                }
                break;
            default:
                static::$errors[] = 'You must define the $operator parameter for Validation::comparison()';
        }

        return false;
    }

    /**
     * Compare one field to another.
     *
     * If both fields have exactly the same value this method will return true.
     *
     * @param mixed $check The value to find in $field.
     * @param string $field The field to check $check against. This field must be present in $context.
     * @param array $context The validation context.
     * @return bool
     */
    public static function compareWith($check, string $field, array $context): bool
    {
        return self::compareFields($check, $field, static::COMPARE_SAME, $context);
    }

    /**
     * Compare one field to another.
     *
     * Return true if the comparison matches the expected result.
     *
     * @param mixed $check The value to find in $field.
     * @param string $field The field to check $check against. This field must be present in $context.
     * @param string $operator Comparison operator.
     * @param array $context The validation context.
     * @return bool
     * @since 3.6.0
     */
    public static function compareFields($check, string $field, string $operator, array $context): bool
    {
        if (!isset($context['data'][$field])) {
            return false;
        }

        return static::comparison($check, $operator, $context['data'][$field]);
    }

    /**
     * Checks if a string contains one or more non-alphanumeric characters.
     *
     * Returns true if string contains at least the specified number of non-alphanumeric characters
     *
     * @param mixed $check Value to check
     * @param int $count Number of non-alphanumerics to check for
     * @return bool Success
     */
    public static function containsNonAlphaNumeric($check, int $count = 1): bool
    {
        if (!is_scalar($check)) {
            return false;
        }

        $matches = preg_match_all('/[^a-zA-Z0-9]/', $check);

        return $matches >= $count;
    }

    /**
     * Used when a custom regular expression is needed.
     *
     * @param string $check The value to check.
     * @param string|null $regex If $check is passed as a string, $regex must also be set to valid regular expression
     * @return bool Success
     */
    public static function custom(string $check, ?string $regex = null): bool
    {
        if ($regex === null) {
            static::$errors[] = 'You must define a regular expression for Validation::custom()';

            return false;
        }

        return static::_check($check, $regex);
    }

    /**
     * Date validation, determines if the string passed is a valid date.
     * keys that expect full month, day and year will validate leap years.
     *
     * Years are valid from 1800 to 2999.
     *
     * ### Formats:
     *
     * - `dmy` 27-12-2006 or 27-12-06 separators can be a space, period, dash, forward slash
     * - `mdy` 12-27-2006 or 12-27-06 separators can be a space, period, dash, forward slash
     * - `ymd` 2006-12-27 or 06-12-27 separators can be a space, period, dash, forward slash
     * - `dMy` 27 December 2006 or 27 Dec 2006
     * - `Mdy` December 27, 2006 or Dec 27, 2006 comma is optional
     * - `My` December 2006 or Dec 2006
     * - `my` 12/2006 or 12/06 separators can be a space, period, dash, forward slash
     * - `ym` 2006/12 or 06/12 separators can be a space, period, dash, forward slash
     * - `y` 2006 just the year without any separators
     *
     * @param string|\DateTimeInterface $check a valid date string/object
     * @param string|array $format Use a string or an array of the keys above.
     *    Arrays should be passed as ['dmy', 'mdy', etc]
     * @param string|null $regex If a custom regular expression is used this is the only validation that will occur.
     * @return bool Success
     */
    public static function date($check, $format = 'ymd', ?string $regex = null): bool
    {
        if ($check instanceof DateTimeInterface) {
            return true;
        }
        if (is_object($check)) {
            return false;
        }
        if (is_array($check)) {
            $check = static::_getDateString($check);
            $format = 'ymd';
        }

        if ($regex !== null) {
            return static::_check($check, $regex);
        }
        $month = '(0[123456789]|10|11|12)';
        $separator = '([- /.])';
        $fourDigitYear = '(([1][8-9][0-9][0-9])|([2][0-9][0-9][0-9]))';
        $twoDigitYear = '([0-9]{2})';
        $year = '(?:' . $fourDigitYear . '|' . $twoDigitYear . ')';

        $regex['dmy'] = '%^(?:(?:31(\\/|-|\\.|\\x20)(?:0?[13578]|1[02]))\\1|(?:(?:29|30)' .
            $separator . '(?:0?[1,3-9]|1[0-2])\\2))(?:(?:1[6-9]|[2-9]\\d)?\\d{2})$|^(?:29' .
            $separator . '0?2\\3(?:(?:(?:1[6-9]|[2-9]\\d)?(?:0[48]|[2468][048]|[13579][26])|(?:(?:16|[2468][048]|[3579][26])00))))$|^(?:0?[1-9]|1\\d|2[0-8])' .
            $separator . '(?:(?:0?[1-9])|(?:1[0-2]))\\4(?:(?:1[6-9]|[2-9]\\d)?\\d{2})$%';

        $regex['mdy'] = '%^(?:(?:(?:0?[13578]|1[02])(\\/|-|\\.|\\x20)31)\\1|(?:(?:0?[13-9]|1[0-2])' .
            $separator . '(?:29|30)\\2))(?:(?:1[6-9]|[2-9]\\d)?\\d{2})$|^(?:0?2' . $separator . '29\\3(?:(?:(?:1[6-9]|[2-9]\\d)?(?:0[48]|[2468][048]|[13579][26])|(?:(?:16|[2468][048]|[3579][26])00))))$|^(?:(?:0?[1-9])|(?:1[0-2]))' .
            $separator . '(?:0?[1-9]|1\\d|2[0-8])\\4(?:(?:1[6-9]|[2-9]\\d)?\\d{2})$%';

        $regex['ymd'] = '%^(?:(?:(?:(?:(?:1[6-9]|[2-9]\\d)?(?:0[48]|[2468][048]|[13579][26])|(?:(?:16|[2468][048]|[3579][26])00)))' .
            $separator . '(?:0?2\\1(?:29)))|(?:(?:(?:1[6-9]|[2-9]\\d)?\\d{2})' .
            $separator . '(?:(?:(?:0?[13578]|1[02])\\2(?:31))|(?:(?:0?[1,3-9]|1[0-2])\\2(29|30))|(?:(?:0?[1-9])|(?:1[0-2]))\\2(?:0?[1-9]|1\\d|2[0-8]))))$%';

        $regex['dMy'] = '/^((31(?!\\ (Feb(ruary)?|Apr(il)?|June?|(Sep(?=\\b|t)t?|Nov)(ember)?)))|((30|29)(?!\\ Feb(ruary)?))|(29(?=\\ Feb(ruary)?\\ (((1[6-9]|[2-9]\\d)(0[48]|[2468][048]|[13579][26])|((16|[2468][048]|[3579][26])00)))))|(0?[1-9])|1\\d|2[0-8])\\ (Jan(uary)?|Feb(ruary)?|Ma(r(ch)?|y)|Apr(il)?|Ju((ly?)|(ne?))|Aug(ust)?|Oct(ober)?|(Sep(?=\\b|t)t?|Nov|Dec)(ember)?)\\ ((1[6-9]|[2-9]\\d)\\d{2})$/';

        $regex['Mdy'] = '/^(?:(((Jan(uary)?|Ma(r(ch)?|y)|Jul(y)?|Aug(ust)?|Oct(ober)?|Dec(ember)?)\\ 31)|((Jan(uary)?|Ma(r(ch)?|y)|Apr(il)?|Ju((ly?)|(ne?))|Aug(ust)?|Oct(ober)?|(Sep)(tember)?|(Nov|Dec)(ember)?)\\ (0?[1-9]|([12]\\d)|30))|(Feb(ruary)?\\ (0?[1-9]|1\\d|2[0-8]|(29(?=,?\\ ((1[6-9]|[2-9]\\d)(0[48]|[2468][048]|[13579][26])|((16|[2468][048]|[3579][26])00)))))))\\,?\\ ((1[6-9]|[2-9]\\d)\\d{2}))$/';

        $regex['My'] = '%^(Jan(uary)?|Feb(ruary)?|Ma(r(ch)?|y)|Apr(il)?|Ju((ly?)|(ne?))|Aug(ust)?|Oct(ober)?|(Sep(?=\\b|t)t?|Nov|Dec)(ember)?)' .
            $separator . '((1[6-9]|[2-9]\\d)\\d{2})$%';

        $regex['my'] = '%^(' . $month . $separator . $year . ')$%';
        $regex['ym'] = '%^(' . $year . $separator . $month . ')$%';
        $regex['y'] = '%^(' . $fourDigitYear . ')$%';

        $format = is_array($format) ? array_values($format) : [$format];
        foreach ($format as $key) {
            if (static::_check($check, $regex[$key]) === true) {
                return true;
            }
        }

        return false;
    }

    /**
     * Validates a datetime value
     *
     * All values matching the "date" core validation rule, and the "time" one will be valid
     *
     * @param string|\DateTimeInterface $check Value to check
     * @param string|array $dateFormat Format of the date part. See Validation::date() for more information.
     * @param string|null $regex Regex for the date part. If a custom regular expression is used this is the only validation that will occur.
     * @return bool True if the value is valid, false otherwise
     * @see \Cake\Validation\Validation::date()
     * @see \Cake\Validation\Validation::time()
     */
    public static function datetime($check, $dateFormat = 'ymd', ?string $regex = null): bool
    {
        if ($check instanceof DateTimeInterface) {
            return true;
        }
        if (is_object($check)) {
            return false;
        }
        $valid = false;
        if (is_array($check)) {
            $check = static::_getDateString($check);
            $dateFormat = 'ymd';
        }
        $parts = explode(' ', $check);
        if (!empty($parts) && count($parts) > 1) {
            $date = rtrim(array_shift($parts), ',');
            $time = implode(' ', $parts);
            $valid = static::date($date, $dateFormat, $regex) && static::time($time);
        }

        return $valid;
    }

    /**
     * Time validation, determines if the string passed is a valid time.
     * Validates time as 24hr (HH:MM) or am/pm ([H]H:MM[a|p]m)
     * Does not allow/validate seconds.
     *
     * @param string|\DateTimeInterface $check a valid time string/object
     * @return bool Success
     */
    public static function time($check): bool
    {
        if ($check instanceof DateTimeInterface) {
            return true;
        }
        if (is_array($check)) {
            $check = static::_getDateString($check);
        }

        if (!is_scalar($check)) {
            return false;
        }

        return static::_check($check, '%^((0?[1-9]|1[012])(:[0-5]\d){0,2} ?([AP]M|[ap]m))$|^([01]\d|2[0-3])(:[0-5]\d){0,2}$%');
    }

    /**
     * Date and/or time string validation.
     * Uses `I18n::Time` to parse the date. This means parsing is locale dependent.
     *
     * @param string|\DateTime $check a date string or object (will always pass)
     * @param string $type Parser type, one out of 'date', 'time', and 'datetime'
     * @param string|int|null $format any format accepted by IntlDateFormatter
     * @return bool Success
     * @throws \InvalidArgumentException when unsupported $type given
     * @see \Cake\I18n\Time::parseDate(), \Cake\I18n\Time::parseTime(), \Cake\I18n\Time::parseDateTime()
     */
    public static function localizedTime($check, string $type = 'datetime', $format = null): bool
    {
        if ($check instanceof DateTimeInterface) {
            return true;
        }
        if (is_object($check)) {
            return false;
        }
        static $methods = [
            'date' => 'parseDate',
            'time' => 'parseTime',
            'datetime' => 'parseDateTime',
        ];
        if (empty($methods[$type])) {
            throw new InvalidArgumentException('Unsupported parser type given.');
        }
        $method = $methods[$type];

        return Time::$method($check, $format) !== null;
    }

    /**
     * Validates if passed value is boolean-like.
     *
     * The list of what is considered to be boolean values, may be set via $booleanValues.
     *
     * @param bool|int|string $check Value to check.
     * @param array $booleanValues List of valid boolean values, defaults to `[true, false, 0, 1, '0', '1']`.
     * @return bool Success.
     */
    public static function boolean($check, array $booleanValues = []): bool
    {
        if (!$booleanValues) {
            $booleanValues = [true, false, 0, 1, '0', '1'];
        }

        return in_array($check, $booleanValues, true);
    }

    /**
     * Validates if given value is truthy.
     *
     * The list of what is considered to be truthy values, may be set via $truthyValues.
     *
     * @param bool|int|string $check Value to check.
     * @param array $truthyValues List of valid truthy values, defaults to `[true, 1, '1']`.
     * @return bool Success.
     */
    public static function truthy($check, array $truthyValues = []): bool
    {
        if (!$truthyValues) {
            $truthyValues = [true, 1, '1'];
        }

        return in_array($check, $truthyValues, true);
    }

    /**
     * Validates if given value is falsey.
     *
     * The list of what is considered to be falsey values, may be set via $falseyValues.
     *
     * @param bool|int|string $check Value to check.
     * @param array $falseyValues List of valid falsey values, defaults to `[false, 0, '0']`.
     * @return bool Success.
     */
    public static function falsey($check, array $falseyValues = []): bool
    {
        if (!$falseyValues) {
            $falseyValues = [false, 0, '0'];
        }

        return in_array($check, $falseyValues, true);
    }

    /**
     * Checks that a value is a valid decimal. Both the sign and exponent are optional.
     *
     * Valid Places:
     *
     * - null => Any number of decimal places, including none. The '.' is not required.
     * - true => Any number of decimal places greater than 0, or a float|double. The '.' is required.
     * - 1..N => Exactly that many number of decimal places. The '.' is required.
     *
     * @param float $check The value the test for decimal.
     * @param int|bool|null $places Decimal places.
     * @param string|null $regex If a custom regular expression is used, this is the only validation that will occur.
     * @return bool Success
     */
    public static function decimal($check, $places = null, ?string $regex = null): bool
    {
        if ($regex === null) {
            $lnum = '[0-9]+';
            $dnum = "[0-9]*[\.]{$lnum}";
            $sign = '[+-]?';
            $exp = "(?:[eE]{$sign}{$lnum})?";

            if ($places === null) {
                $regex = "/^{$sign}(?:{$lnum}|{$dnum}){$exp}$/";
            } elseif ($places === true) {
                if (is_float($check) && floor($check) === $check) {
                    $check = sprintf('%.1f', $check);
                }
                $regex = "/^{$sign}{$dnum}{$exp}$/";
            } elseif (is_numeric($places)) {
                $places = '[0-9]{' . $places . '}';
                $dnum = "(?:[0-9]*[\.]{$places}|{$lnum}[\.]{$places})";
                $regex = "/^{$sign}{$dnum}{$exp}$/";
            } else {
                return false;
            }
        }

        // account for localized floats.
        $locale = ini_get('intl.default_locale') ?: static::DEFAULT_LOCALE;
        $formatter = new NumberFormatter($locale, NumberFormatter::DECIMAL);
        $decimalPoint = $formatter->getSymbol(NumberFormatter::DECIMAL_SEPARATOR_SYMBOL);
        $groupingSep = $formatter->getSymbol(NumberFormatter::GROUPING_SEPARATOR_SYMBOL);

        $check = str_replace([$groupingSep, $decimalPoint], ['', '.'], $check);

        return static::_check($check, $regex);
    }

    /**
     * Validates for an email address.
     *
     * Only uses getmxrr() checking for deep validation, or
     * any PHP version on a non-windows distribution
     *
     * @param mixed $check Value to check
     * @param bool $deep Perform a deeper validation (if true), by also checking availability of host
     * @param string|null $regex Regex to use (if none it will use built in regex)
     * @return bool Success
     */
    public static function email($check, ?bool $deep = false, ?string $regex = null): bool
    {
        if (!is_string($check)) {
            return false;
        }

        if ($regex === null) {
            $regex = '/^[\p{L}0-9!#$%&\'*+\/=?^_`{|}~-]+(?:\.[\p{L}0-9!#$%&\'*+\/=?^_`{|}~-]+)*@' . self::$_pattern['hostname'] . '$/ui';
        }
        $return = static::_check($check, $regex);
        if ($deep === false || $deep === null) {
            return $return;
        }

        if ($return === true && preg_match('/@(' . static::$_pattern['hostname'] . ')$/i', $check, $regs)) {
            if (function_exists('getmxrr') && getmxrr($regs[1], $mxhosts)) {
                return true;
            }
            if (function_exists('checkdnsrr') && checkdnsrr($regs[1], 'MX')) {
                return true;
            }

            return is_array(gethostbynamel($regs[1] . '.'));
        }

        return false;
    }

    /**
     * Checks that value is exactly $comparedTo.
     *
     * @param mixed $check Value to check
     * @param mixed $comparedTo Value to compare
     * @return bool Success
     */
    public static function equalTo($check, $comparedTo): bool
    {
        return $check === $comparedTo;
    }

    /**
     * Checks that value has a valid file extension.
     *
     * @param string|array|\Psr\Http\Message\UploadedFileInterface $check Value to check
     * @param array $extensions file extensions to allow. By default extensions are 'gif', 'jpeg', 'png', 'jpg'
     * @return bool Success
     */
    public static function extension($check, array $extensions = ['gif', 'jpeg', 'png', 'jpg']): bool
    {
        if ($check instanceof UploadedFileInterface) {
            return static::extension($check->getClientFilename(), $extensions);
        }
        if (is_array($check)) {
            $check = $check['name'] ?? array_shift($check);

            return static::extension($check, $extensions);
        }
        $extension = strtolower(pathinfo($check, PATHINFO_EXTENSION));
        foreach ($extensions as $value) {
            if ($extension === strtolower($value)) {
                return true;
            }
        }

        return false;
    }

    /**
     * Validation of an IP address.
     *
     * @param string $check The string to test.
     * @param string $type The IP Protocol version to validate against
     * @return bool Success
     */
    public static function ip(string $check, string $type = 'both'): bool
    {
        $type = strtolower($type);
        $flags = 0;
        if ($type === 'ipv4') {
            $flags = FILTER_FLAG_IPV4;
        }
        if ($type === 'ipv6') {
            $flags = FILTER_FLAG_IPV6;
        }

        return (bool)filter_var($check, FILTER_VALIDATE_IP, ['flags' => $flags]);
    }

    /**
     * Checks whether the length of a string (in characters) is greater or equal to a minimal length.
     *
     * @param string $check The string to test
     * @param int $min The minimal string length
     * @return bool Success
     */
    public static function minLength(string $check, int $min): bool
    {
        return mb_strlen($check) >= $min;
    }

    /**
     * Checks whether the length of a string (in characters) is smaller or equal to a maximal length.
     *
     * @param string $check The string to test
     * @param int $max The maximal string length
     * @return bool Success
     */
    public static function maxLength(string $check, int $max): bool
    {
        return mb_strlen($check) <= $max;
    }

    /**
     * Checks whether the length of a string (in bytes) is greater or equal to a minimal length.
     *
     * @param string $check The string to test
     * @param int $min The minimal string length (in bytes)
     * @return bool Success
     */
    public static function minLengthBytes(string $check, int $min): bool
    {
        return strlen($check) >= $min;
    }

    /**
     * Checks whether the length of a string (in bytes) is smaller or equal to a maximal length.
     *
     * @param string $check The string to test
     * @param int $max The maximal string length
     * @return bool Success
     */
    public static function maxLengthBytes(string $check, int $max): bool
    {
        return strlen($check) <= $max;
    }

    /**
     * Checks that a value is a monetary amount.
     *
     * @param string $check Value to check
     * @param string $symbolPosition Where symbol is located (left/right)
     * @return bool Success
     */
    public static function money(string $check, string $symbolPosition = 'left'): bool
    {
        $money = '(?!0,?\d)(?:\d{1,3}(?:([, .])\d{3})?(?:\1\d{3})*|(?:\d+))((?!\1)[,.]\d{1,2})?';
        if ($symbolPosition === 'right') {
            $regex = '/^' . $money . '(?<!\x{00a2})\p{Sc}?$/u';
        } else {
            $regex = '/^(?!\x{00a2})\p{Sc}?' . $money . '$/u';
        }

        return static::_check($check, $regex);
    }

    /**
     * Validates a multiple select. Comparison is case sensitive by default.
     *
     * Valid Options
     *
     * - in => provide a list of choices that selections must be made from
     * - max => maximum number of non-zero choices that can be made
     * - min => minimum number of non-zero choices that can be made
     *
     * @param mixed $check Value to check
     * @param array $options Options for the check.
     * @param bool $caseInsensitive Set to true for case insensitive comparison.
     * @return bool Success
     */
    public static function multiple($check, array $options = [], bool $caseInsensitive = false): bool
    {
        $defaults = ['in' => null, 'max' => null, 'min' => null];
        $options += $defaults;

        $check = array_filter((array)$check, function ($value) {
            return $value || is_numeric($value);
        });
        if (empty($check)) {
            return false;
        }
        if ($options['max'] && count($check) > $options['max']) {
            return false;
        }
        if ($options['min'] && count($check) < $options['min']) {
            return false;
        }
        if ($options['in'] && is_array($options['in'])) {
            if ($caseInsensitive) {
                $options['in'] = array_map('mb_strtolower', $options['in']);
            }
            foreach ($check as $val) {
                $strict = !is_numeric($val);
                if ($caseInsensitive) {
                    $val = mb_strtolower($val);
                }
                if (!in_array((string)$val, $options['in'], $strict)) {
                    return false;
                }
            }
        }

        return true;
    }

    /**
     * Checks if a value is numeric.
     *
     * @param mixed $check Value to check
     * @return bool Success
     */
    public static function numeric($check): bool
    {
        return is_numeric($check);
    }

    /**
     * Checks if a value is a natural number.
     *
     * @param mixed $check Value to check
     * @param bool $allowZero Set true to allow zero, defaults to false
     * @return bool Success
     * @see https://en.wikipedia.org/wiki/Natural_number
     */
    public static function naturalNumber($check, bool $allowZero = false): bool
    {
        $regex = $allowZero ? '/^(?:0|[1-9][0-9]*)$/' : '/^[1-9][0-9]*$/';

        return static::_check($check, $regex);
    }

    /**
     * Validates that a number is in specified range.
     *
     * If $lower and $upper are set, the range is inclusive.
     * If they are not set, will return true if $check is a
     * legal finite on this platform.
     *
     * @param mixed $check Value to check
     * @param float|null $lower Lower limit
     * @param float|null $upper Upper limit
     * @return bool Success
     */
    public static function range($check, ?float $lower = null, ?float $upper = null): bool
    {
        if (!is_numeric($check)) {
            return false;
        }
        if ((float)$check != $check) {
            return false;
        }
        if (isset($lower, $upper)) {
            return $check >= $lower && $check <= $upper;
        }

        return is_finite((float)$check);
    }

    /**
     * Checks that a value is a valid URL according to https://www.w3.org/Addressing/URL/url-spec.txt
     *
     * The regex checks for the following component parts:
     *
     * - a valid, optional, scheme
     * - a valid ip address OR
     *   a valid domain name as defined by section 2.3.1 of https://www.ietf.org/rfc/rfc1035.txt
     *   with an optional port number
     * - an optional valid path
     * - an optional query string (get parameters)
     * - an optional fragment (anchor tag) as defined in RFC 3986
     *
     * @param string $check Value to check
     * @param bool $strict Require URL to be prefixed by a valid scheme (one of http(s)/ftp(s)/file/news/gopher)
     * @return bool Success
     * @link https://tools.ietf.org/html/rfc3986
     */
    public static function url(string $check, bool $strict = false): bool
    {
        static::_populateIp();

        $emoji = '\x{1F190}-\x{1F9EF}';
        $alpha = '0-9\p{L}\p{N}' . $emoji;
        $hex = '(%[0-9a-f]{2})';
        $subDelimiters = preg_quote('/!"$&\'()*+,-.@_:;=~[]', '/');
        $path = '([' . $subDelimiters . $alpha . ']|' . $hex . ')';
        $fragmentAndQuery = '([\?' . $subDelimiters . $alpha . ']|' . $hex . ')';
        $regex = '/^(?:(?:https?|ftps?|sftp|file|news|gopher):\/\/)' . (!empty($strict) ? '' : '?') .
            '(?:' . static::$_pattern['IPv4'] . '|\[' . static::$_pattern['IPv6'] . '\]|' . static::$_pattern['hostname'] . ')(?::[1-9][0-9]{0,4})?' .
            '(?:\/' . $path . '*)?' .
            '(?:\?' . $fragmentAndQuery . '*)?' .
            '(?:#' . $fragmentAndQuery . '*)?$/iu';

        return static::_check($check, $regex);
    }

    /**
     * Checks if a value is in a given list. Comparison is case sensitive by default.
     *
     * @param string $check Value to check.
     * @param array $list List to check against.
     * @param bool $caseInsensitive Set to true for case insensitive comparison.
     * @return bool Success.
     */
    public static function inList($check, array $list, bool $caseInsensitive = false): bool
    {
        if ($caseInsensitive) {
            $list = array_map('mb_strtolower', $list);
            $check = mb_strtolower($check);
        } else {
            $list = array_map('strval', $list);
        }

        return in_array((string)$check, $list, true);
    }

    /**
     * Checks that a value is a valid UUID - https://tools.ietf.org/html/rfc4122
     *
     * @param string $check Value to check
     * @return bool Success
     */
    public static function uuid(string $check): bool
    {
        $regex = '/^[a-fA-F0-9]{8}-[a-fA-F0-9]{4}-[0-5][a-fA-F0-9]{3}-[089aAbB][a-fA-F0-9]{3}-[a-fA-F0-9]{12}$/';

        return self::_check($check, $regex);
    }

    /**
     * Runs a regular expression match.
     *
     * @param mixed $check Value to check against the $regex expression
     * @param string $regex Regular expression
     * @return bool Success of match
     */
    protected static function _check($check, string $regex): bool
    {
        return is_string($regex) && is_scalar($check) && preg_match($regex, (string)$check);
    }

    /**
     * Luhn algorithm
     *
     * @param string|array $check Value to check.
     * @return bool Success
     * @see https://en.wikipedia.org/wiki/Luhn_algorithm
     */
    public static function luhn($check): bool
    {
        if (!is_scalar($check) || (int)$check === 0) {
            return false;
        }
        $sum = 0;
        $length = strlen($check);

        for ($position = 1 - ($length % 2); $position < $length; $position += 2) {
            $sum += $check[$position];
        }

        for ($position = ($length % 2); $position < $length; $position += 2) {
            $number = (int)$check[$position] * 2;
            $sum += ($number < 10) ? $number : $number - 9;
        }

        return $sum % 10 === 0;
    }

    /**
     * Checks the mime type of a file.
     *
     * Will check the mimetype of files/UploadedFileInterface instances
     * by checking the using finfo on the file, not relying on the content-type
     * sent by the client.
     *
     * @param string|array|\Psr\Http\Message\UploadedFileInterface $check Value to check.
     * @param array|string $mimeTypes Array of mime types or regex pattern to check.
     * @return bool Success
     * @throws \RuntimeException when mime type can not be determined.
     * @throws \LogicException when ext/fileinfo is missing
     */
    public static function mimeType($check, $mimeTypes = []): bool
    {
        $file = static::getFilename($check);
        if ($file === false) {
            return false;
        }

        if (!function_exists('finfo_open')) {
            throw new LogicException('ext/fileinfo is required for validating file mime types');
        }

        if (!is_file($file)) {
            throw new RuntimeException('Cannot validate mimetype for a missing file');
        }

        $finfo = finfo_open(FILEINFO_MIME);
        $finfo = finfo_file($finfo, $file);

        if (!$finfo) {
            throw new RuntimeException('Can not determine the mimetype.');
        }

        list($mime) = explode(';', $finfo);

        if (is_string($mimeTypes)) {
            return self::_check($mime, $mimeTypes);
        }

        foreach ($mimeTypes as $key => $val) {
            $mimeTypes[$key] = strtolower($val);
        }

        return in_array($mime, $mimeTypes);
    }

    /**
     * Helper for reading the file out of the various file implementations
     * we accept.
     *
     * @param string|array|\Psr\Http\Message\UploadedFileInterface $check The data to read a filename out of.
     * @return string|bool Either the filename or false on failure.
     */
    protected static function getFilename($check)
    {
        if ($check instanceof UploadedFileInterface) {
            try {
                // Uploaded files throw exceptions on upload errors.
                return $check->getStream()->getMetadata('uri');
            } catch (RuntimeException $e) {
                return false;
            }
        }
        if (is_array($check) && isset($check['tmp_name'])) {
            return $check['tmp_name'];
        }

        if (is_string($check)) {
            return $check;
        }

        return false;
    }

    /**
     * Checks the filesize
     *
     * Will check the filesize of files/UploadedFileInterface instances
     * by checking the filesize() on disk and not relying on the length
     * reported by the client.
     *
     * @param string|array|\Psr\Http\Message\UploadedFileInterface $check Value to check.
     * @param string|null $operator See `Validation::comparison()`.
     * @param int|string|null $size Size in bytes or human readable string like '5MB'.
     * @return bool Success
     */
    public static function fileSize($check, ?string $operator = null, $size = null): bool
    {
        $file = static::getFilename($check);
        if ($file === false) {
            return false;
        }

        if (is_string($size)) {
            $size = Text::parseFileSize($size);
        }
        $filesize = filesize($file);

        return static::comparison($filesize, $operator, $size);
    }

    /**
     * Checking for upload errors
     *
     * @param string|array|\Psr\Http\Message\UploadedFileInterface $check Value to check.
     * @param bool $allowNoFile Set to true to allow UPLOAD_ERR_NO_FILE as a pass.
     * @return bool
     * @see https://secure.php.net/manual/en/features.file-upload.errors.php
     */
    public static function uploadError($check, bool $allowNoFile = false): bool
    {
        if ($check instanceof UploadedFileInterface) {
            $code = $check->getError();
        } elseif (is_array($check) && isset($check['error'])) {
            $code = $check['error'];
        } else {
            $code = $check;
        }
        if ($allowNoFile) {
            return in_array((int)$code, [UPLOAD_ERR_OK, UPLOAD_ERR_NO_FILE], true);
        }

        return (int)$code === UPLOAD_ERR_OK;
    }

    /**
     * Validate an uploaded file.
     *
     * Helps join `uploadError`, `fileSize` and `mimeType` into
     * one higher level validation method.
     *
     * ### Options
     *
     * - `types` - An array of valid mime types. If empty all types
     *   will be accepted. The `type` will not be looked at, instead
     *   the file type will be checked with ext/finfo.
     * - `minSize` - The minimum file size in bytes. Defaults to not checking.
     * - `maxSize` - The maximum file size in bytes. Defaults to not checking.
     * - `optional` - Whether or not this file is optional. Defaults to false.
     *   If true a missing file will pass the validator regardless of other constraints.
     *
     * @param array|\Psr\Http\Message\UploadedFileInterface $file The uploaded file data from PHP.
     * @param array $options An array of options for the validation.
     * @return bool
     */
    public static function uploadedFile($file, array $options = []): bool
    {
        $options += [
            'minSize' => null,
            'maxSize' => null,
            'types' => null,
            'optional' => false,
        ];
        if (!is_array($file) && !($file instanceof UploadedFileInterface)) {
            return false;
        }
        $error = $isUploaded = false;
        if ($file instanceof UploadedFileInterface) {
            $error = $file->getError();
            $isUploaded = true;
        }
        if (is_array($file)) {
            $keys = ['error', 'name', 'size', 'tmp_name', 'type'];
            ksort($file);
            if (array_keys($file) !== $keys) {
                return false;
            }
            $error = (int)$file['error'];
            $isUploaded = is_uploaded_file($file['tmp_name']);
        }

        if (!static::uploadError($file, $options['optional'])) {
            return false;
        }
        if ($options['optional'] && $error === UPLOAD_ERR_NO_FILE) {
            return true;
        }
        if (isset($options['minSize']) && !static::fileSize($file, static::COMPARE_GREATER_OR_EQUAL, $options['minSize'])) {
            return false;
        }
        if (isset($options['maxSize']) && !static::fileSize($file, static::COMPARE_LESS_OR_EQUAL, $options['maxSize'])) {
            return false;
        }
        if (isset($options['types']) && !static::mimeType($file, $options['types'])) {
            return false;
        }

        return $isUploaded;
    }

    /**
     * Validates the size of an uploaded image.
     *
     * @param array|\Psr\Http\Message\UploadedFileInterface  $file The uploaded file data from PHP.
     * @param array $options Options to validate width and height.
     * @return bool
     */
    public static function imageSize($file, array $options): bool
    {
        if (!isset($options['height']) && !isset($options['width'])) {
            throw new InvalidArgumentException('Invalid image size validation parameters! Missing `width` and / or `height`.');
        }

        $file = static::getFilename($file);

        list($width, $height) = getimagesize($file);

        if (isset($options['height'])) {
            $validHeight = self::comparison($height, $options['height'][0], $options['height'][1]);
        }
        if (isset($options['width'])) {
            $validWidth = self::comparison($width, $options['width'][0], $options['width'][1]);
        }
        if (isset($validHeight, $validWidth)) {
            return $validHeight && $validWidth;
        }
        if (isset($validHeight)) {
            return $validHeight;
        }
        if (isset($validWidth)) {
            return $validWidth;
        }

        throw new InvalidArgumentException('The 2nd argument is missing the `width` and / or `height` options.');
    }

    /**
     * Validates the image width.
     *
     * @param array $file The uploaded file data from PHP.
     * @param string $operator Comparision operator.
     * @param int $width Min or max width.
     * @return bool
     */
    public static function imageWidth(array $file, string $operator, int $width): bool
    {
        return self::imageSize($file, [
            'width' => [
                $operator,
                $width,
            ],
        ]);
    }

    /**
     * Validates the image width.
     *
     * @param array $file The uploaded file data from PHP.
     * @param string $operator Comparision operator.
     * @param int $height Min or max width.
     * @return bool
     */
    public static function imageHeight(array $file, string $operator, int $height): bool
    {
        return self::imageSize($file, [
            'height' => [
                $operator,
                $height,
            ],
        ]);
    }

    /**
     * Validates a geographic coordinate.
     *
     * Supported formats:
     *
     * - `<latitude>, <longitude>` Example: `-25.274398, 133.775136`
     *
     * ### Options
     *
     * - `type` - A string of the coordinate format, right now only `latLong`.
     * - `format` - By default `both`, can be `long` and `lat` as well to validate
     *   only a part of the coordinate.
     *
     * @param string $value Geographic location as string
     * @param array $options Options for the validation logic.
     * @return bool
     */
    public static function geoCoordinate(string $value, array $options = []): bool
    {
        $options += [
            'format' => 'both',
            'type' => 'latLong',
        ];
        if ($options['type'] !== 'latLong') {
            throw new RuntimeException(sprintf(
                'Unsupported coordinate type "%s". Use "latLong" instead.',
                $options['type']
            ));
        }
        $pattern = '/^' . self::$_pattern['latitude'] . ',\s*' . self::$_pattern['longitude'] . '$/';
        if ($options['format'] === 'long') {
            $pattern = '/^' . self::$_pattern['longitude'] . '$/';
        }
        if ($options['format'] === 'lat') {
            $pattern = '/^' . self::$_pattern['latitude'] . '$/';
        }

        return (bool)preg_match($pattern, $value);
    }

    /**
     * Convenience method for latitude validation.
     *
     * @param string $value Latitude as string
     * @param array $options Options for the validation logic.
     * @return bool
     * @link https://en.wikipedia.org/wiki/Latitude
     * @see \Cake\Validation\Validation::geoCoordinate()
     */
    public static function latitude(string $value, array $options = []): bool
    {
        $options['format'] = 'lat';

        return self::geoCoordinate($value, $options);
    }

    /**
     * Convenience method for longitude validation.
     *
     * @param string $value Latitude as string
     * @param array $options Options for the validation logic.
     * @return bool
     * @link https://en.wikipedia.org/wiki/Longitude
     * @see \Cake\Validation\Validation::geoCoordinate()
     */
    public static function longitude(string $value, array $options = []): bool
    {
        $options['format'] = 'long';

        return self::geoCoordinate($value, $options);
    }

    /**
     * Check that the input value is within the ascii byte range.
     *
     * This method will reject all non-string values.
     *
     * @param mixed $value The value to check
     * @return bool
     */
    public static function ascii($value): bool
    {
        if (!is_string($value)) {
            return false;
        }

        return strlen($value) <= mb_strlen($value, 'utf-8');
    }

    /**
     * Check that the input value is a utf8 string.
     *
     * This method will reject all non-string values.
     *
     * # Options
     *
     * - `extended` - Disallow bytes higher within the basic multilingual plane.
     *   MySQL's older utf8 encoding type does not allow characters above
     *   the basic multilingual plane. Defaults to false.
     *
     * @param mixed $value The value to check
     * @param array $options An array of options. See above for the supported options.
     * @return bool
     */
    public static function utf8($value, array $options = []): bool
    {
        if (!is_string($value)) {
            return false;
        }
        $options += ['extended' => false];
        if ($options['extended']) {
            return true;
        }

        return preg_match('/[\x{10000}-\x{10FFFF}]/u', $value) === 0;
    }

    /**
     * Check that the input value is an integer
     *
     * This method will accept strings that contain only integer data
     * as well.
     *
     * @param mixed $value The value to check
     * @return bool
     */
    public static function isInteger($value): bool
    {
        if (!is_scalar($value) || is_float($value)) {
            return false;
        }
        if (is_int($value)) {
            return true;
        }

        return (bool)preg_match('/^-?[0-9]+$/', $value);
    }

    /**
     * Check that the input value is an array.
     *
     * @param mixed $value The value to check
     * @return bool
     */
    public static function isArray($value): bool
    {
        return is_array($value);
    }

    /**
     * Check that the input value is a scalar.
     *
     * This method will accept integers, floats, strings and booleans, but
     * not accept arrays, objects, resources and nulls.
     *
     * @param mixed $value The value to check
     * @return bool
     */
    public static function isScalar($value): bool
    {
        return is_scalar($value);
    }

    /**
     * Check that the input value is a 6 digits hex color.
     *
     * @param string|array $check The value to check
     * @return bool Success
     */
    public static function hexColor($check): bool
    {
        return static::_check($check, '/^#[0-9a-f]{6}$/iD');
    }

    /**
     * Check that the input value has a valid International Bank Account Number IBAN syntax
     * Requirements are uppercase, no whitespaces, max length 34, country code and checksum exist at right spots,
     * body matches against checksum via Mod97-10 algorithm
     *
     * @param string $check The value to check
     *
     * @return bool Success
     */
    public static function iban(string $check): bool
    {
        if (!preg_match('/^[A-Z]{2}[0-9]{2}[A-Z0-9]{1,30}$/', $check)) {
            return false;
        }

        $country = substr($check, 0, 2);
        $checkInt = intval(substr($check, 2, 2));
        $account = substr($check, 4);
        $search = range('A', 'Z');
        $replace = [];
        foreach (range(10, 35) as $tmp) {
            $replace[] = strval($tmp);
        }
        $numStr = str_replace($search, $replace, $account . $country . '00');
        $checksum = intval(substr($numStr, 0, 1));
        $numStrLength = strlen($numStr);
        for ($pos = 1; $pos < $numStrLength; $pos++) {
            $checksum *= 10;
            $checksum += intval(substr($numStr, $pos, 1));
            $checksum %= 97;
        }

        return (98 - $checksum) === $checkInt;
    }

    /**
     * Converts an array representing a date or datetime into a ISO string.
     * The arrays are typically sent for validation from a form generated by
     * the CakePHP FormHelper.
     *
     * @param array $value The array representing a date or datetime.
     * @return string
     */
    protected static function _getDateString(array $value): string
    {
        $formatted = '';
        if (isset($value['year'], $value['month'], $value['day']) &&
            (is_numeric($value['year']) && is_numeric($value['month']) && is_numeric($value['day']))
        ) {
            $formatted .= sprintf('%d-%02d-%02d ', $value['year'], $value['month'], $value['day']);
        }

        if (isset($value['hour'])) {
            if (isset($value['meridian']) && (int)$value['hour'] === 12) {
                $value['hour'] = 0;
            }
            if (isset($value['meridian'])) {
                $value['hour'] = strtolower($value['meridian']) === 'am' ? $value['hour'] : $value['hour'] + 12;
            }
            $value += ['minute' => 0, 'second' => 0];
            if (is_numeric($value['hour']) && is_numeric($value['minute']) && is_numeric($value['second'])) {
                $formatted .= sprintf('%02d:%02d:%02d', $value['hour'], $value['minute'], $value['second']);
            }
        }

        return trim($formatted);
    }

    /**
     * Lazily populate the IP address patterns used for validations
     *
     * @return void
     */
    protected static function _populateIp(): void
    {
        if (!isset(static::$_pattern['IPv6'])) {
            $pattern = '((([0-9A-Fa-f]{1,4}:){7}(([0-9A-Fa-f]{1,4})|:))|(([0-9A-Fa-f]{1,4}:){6}';
            $pattern .= '(:|((25[0-5]|2[0-4]\d|[01]?\d{1,2})(\.(25[0-5]|2[0-4]\d|[01]?\d{1,2})){3})';
            $pattern .= '|(:[0-9A-Fa-f]{1,4})))|(([0-9A-Fa-f]{1,4}:){5}((:((25[0-5]|2[0-4]\d|[01]?\d{1,2})';
            $pattern .= '(\.(25[0-5]|2[0-4]\d|[01]?\d{1,2})){3})?)|((:[0-9A-Fa-f]{1,4}){1,2})))|(([0-9A-Fa-f]{1,4}:)';
            $pattern .= '{4}(:[0-9A-Fa-f]{1,4}){0,1}((:((25[0-5]|2[0-4]\d|[01]?\d{1,2})(\.(25[0-5]|2[0-4]\d|[01]?\d{1,2}))';
            $pattern .= '{3})?)|((:[0-9A-Fa-f]{1,4}){1,2})))|(([0-9A-Fa-f]{1,4}:){3}(:[0-9A-Fa-f]{1,4}){0,2}';
            $pattern .= '((:((25[0-5]|2[0-4]\d|[01]?\d{1,2})(\.(25[0-5]|2[0-4]\d|[01]?\d{1,2})){3})?)|';
            $pattern .= '((:[0-9A-Fa-f]{1,4}){1,2})))|(([0-9A-Fa-f]{1,4}:){2}(:[0-9A-Fa-f]{1,4}){0,3}';
            $pattern .= '((:((25[0-5]|2[0-4]\d|[01]?\d{1,2})(\.(25[0-5]|2[0-4]\d|[01]?\d{1,2}))';
            $pattern .= '{3})?)|((:[0-9A-Fa-f]{1,4}){1,2})))|(([0-9A-Fa-f]{1,4}:)(:[0-9A-Fa-f]{1,4})';
            $pattern .= '{0,4}((:((25[0-5]|2[0-4]\d|[01]?\d{1,2})(\.(25[0-5]|2[0-4]\d|[01]?\d{1,2})){3})?)';
            $pattern .= '|((:[0-9A-Fa-f]{1,4}){1,2})))|(:(:[0-9A-Fa-f]{1,4}){0,5}((:((25[0-5]|2[0-4]';
            $pattern .= '\d|[01]?\d{1,2})(\.(25[0-5]|2[0-4]\d|[01]?\d{1,2})){3})?)|((:[0-9A-Fa-f]{1,4})';
            $pattern .= '{1,2})))|(((25[0-5]|2[0-4]\d|[01]?\d{1,2})(\.(25[0-5]|2[0-4]\d|[01]?\d{1,2})){3})))(%.+)?';

            static::$_pattern['IPv6'] = $pattern;
        }
        if (!isset(static::$_pattern['IPv4'])) {
            $pattern = '(?:(?:25[0-5]|2[0-4][0-9]|(?:(?:1[0-9])?|[1-9]?)[0-9])\.){3}(?:25[0-5]|2[0-4][0-9]|(?:(?:1[0-9])?|[1-9]?)[0-9])';
            static::$_pattern['IPv4'] = $pattern;
        }
    }

    /**
     * Reset internal variables for another validation run.
     *
     * @return void
     */
    protected static function _reset(): void
    {
        static::$errors = [];
    }
}<|MERGE_RESOLUTION|>--- conflicted
+++ resolved
@@ -150,29 +150,6 @@
     }
 
     /**
-     * Backwards compatibility wrapper for Validation::creditCard().
-     *
-     * @param string $check credit card number to validate
-     * @param string|array $type 'all' may be passed as a string, defaults to fast which checks format of most major credit cards
-     *    if an array is used only the values of the array are checked.
-     *    Example: ['amex', 'bankcard', 'maestro']
-     * @param bool $deep set to true this will check the Luhn algorithm of the credit card.
-     * @param string|null $regex A custom regex can also be passed, this will be used instead of the defined regex values
-     * @return bool Success
-     * @deprecated 3.7.0 Use Validation::creditCard() instead.
-     * @see \Cake\Validation\Validation::creditCard()
-     */
-    public static function cc($check, $type = 'fast', $deep = false, $regex = null)
-    {
-        deprecationWarning(
-            'Validation::cc() is deprecated. ' .
-            'Use Validation::creditCard() instead.'
-        );
-
-        return static::creditCard($check, $type, $deep, $regex);
-    }
-
-    /**
      * Validation of credit card numbers.
      * Returns true if $check is in the proper credit card format.
      *
@@ -185,11 +162,7 @@
      * @return bool Success
      * @see \Cake\Validation\Validation::luhn()
      */
-<<<<<<< HEAD
-    public static function cc($check, $type = 'fast', $deep = false, $regex = null): bool
-=======
-    public static function creditCard($check, $type = 'fast', $deep = false, $regex = null)
->>>>>>> 2e91a0ef
+    public static function creditCard($check, $type = 'fast', bool $deep = false, ?string $regex = null): bool
     {
         if (!is_scalar($check)) {
             return false;
