--- conflicted
+++ resolved
@@ -188,15 +188,12 @@
      *
      * @param array $data The data to be checked for errors
      * @param bool $newRecord whether the data to be validated is new or to be updated.
-<<<<<<< HEAD
      * @return array[] Array of invalid fields
-=======
-     * @return array Array of failed fields
      * @deprecated 3.9.0 Renamed to validate()
->>>>>>> ad1f963e
      */
     public function errors(array $data, bool $newRecord = true): array
     {
+        deprecationWarning('`Validator::errors()` is deprecated. Use `Validator::validate()` instead.');
         return $this->validate($data, $newRecord);
     }
 
