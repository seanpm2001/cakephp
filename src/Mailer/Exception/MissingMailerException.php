<?php
/**
 * CakePHP(tm) : Rapid Development Framework (https://cakephp.org)
 * Copyright (c) Cake Software Foundation, Inc. (https://cakefoundation.org)
 *
 * Licensed under The MIT License
 * For full copyright and license information, please see the LICENSE.txt
 * Redistributions of files must retain the above copyright notice.
 *
 * @copyright     Copyright (c) Cake Software Foundation, Inc. (https://cakefoundation.org)
 * @link          https://cakephp.org CakePHP(tm) Project
 * @since         3.1.0
 * @license       https://opensource.org/licenses/mit-license.php MIT License
 */
namespace Cake\Mailer\Exception;

use Cake\Core\Exception\Exception;

/**
 * Used when a mailer cannot be found.
 */
class MissingMailerException extends Exception
{
<<<<<<< HEAD
=======
    /**
     * {@inheritDoc}
     */
>>>>>>> 68c3df34
    protected $_messageTemplate = 'Mailer class "%s" could not be found.';
}<|MERGE_RESOLUTION|>--- conflicted
+++ resolved
@@ -21,11 +21,8 @@
  */
 class MissingMailerException extends Exception
 {
-<<<<<<< HEAD
-=======
     /**
      * {@inheritDoc}
      */
->>>>>>> 68c3df34
     protected $_messageTemplate = 'Mailer class "%s" could not be found.';
 }