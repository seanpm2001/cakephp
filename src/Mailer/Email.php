--- conflicted
+++ resolved
@@ -1043,12 +1043,7 @@
     /**
      * Gets variables to be set on render.
      *
-<<<<<<< HEAD
      * @return array
-=======
-     * @deprecated 3.7.0 Use $email->viewBuilder()->getLayout() instead.
-     * @return string
->>>>>>> 6dfc5a43
      */
     public function getViewVars(): array
     {
@@ -1169,296 +1164,6 @@
      */
     public function setDomain(string $domain): self
     {
-<<<<<<< HEAD
-=======
-        deprecationWarning('Email::viewVars() is deprecated. Use Email::setViewVars() or Email::getViewVars() instead.');
-
-        if ($viewVars === null) {
-            return $this->getViewVars();
-        }
-
-        return $this->setViewVars($viewVars);
-    }
-
-    /**
-     * Sets theme to use when rendering.
-     *
-     * @param string $theme Theme name.
-     * @return $this
-     * @deprecated 3.7.0 Use $email->viewBuilder()->setTheme() instead.
-     */
-    public function setTheme($theme)
-    {
-        deprecationWarning(
-            'Email::setTheme() is deprecated. Use $email->viewBuilder()->setTheme() instead.'
-        );
-
-        $this->viewBuilder()->setTheme($theme);
-
-        return $this;
-    }
-
-    /**
-     * Gets theme to use when rendering.
-     *
-     * @return string
-     * @deprecated 3.7.0 Use $email->viewBuilder()->getTheme() instead.
-     */
-    public function getTheme()
-    {
-        deprecationWarning(
-            'Email::getTheme() is deprecated. Use $email->viewBuilder()->getTheme() instead.'
-        );
-
-        return $this->viewBuilder()->getTheme();
-    }
-
-    /**
-     * Theme to use when rendering
-     *
-     * @deprecated 3.4.0 Use setTheme()/getTheme() instead.
-     * @param string|null $theme Theme name.
-     * @return string|$this
-     */
-    public function theme($theme = null)
-    {
-        deprecationWarning(
-            'Email::theme() is deprecated. Use $email->viewBuilder()->getTheme()/setTheme() instead.'
-        );
-
-        if ($theme === null) {
-            return $this->getTheme();
-        }
-
-        return $this->setTheme($theme);
-    }
-
-    /**
-     * Sets helpers to be used when rendering.
-     *
-     * @param array $helpers Helpers list.
-     * @return $this
-     * @deprecated 3.7.0 Use $email->viewBuilder()->setHelpers() instead.
-     */
-    public function setHelpers(array $helpers)
-    {
-        deprecationWarning(
-            'Email::setHelpers() is deprecated. Use $email->viewBuilder()->setHelpers() instead.'
-        );
-
-        $this->viewBuilder()->setHelpers($helpers, false);
-
-        return $this;
-    }
-
-    /**
-     * Gets helpers to be used when rendering.
-     *
-     * @return array
-     * @deprecated 3.7.0 Use $email->viewBuilder()->getHelpers() instead.
-     */
-    public function getHelpers()
-    {
-        deprecationWarning(
-            'Email::getHelpers() is deprecated. Use $email->viewBuilder()->getHelpers() instead.'
-        );
-
-        return $this->viewBuilder()->getHelpers();
-    }
-
-    /**
-     * Helpers to be used in render
-     *
-     * @deprecated 3.4.0 Use setHelpers()/getHelpers() instead.
-     * @param array|null $helpers Helpers list.
-     * @return array|$this
-     */
-    public function helpers($helpers = null)
-    {
-        deprecationWarning(
-            'Email::helpers() is deprecated. Use $email->viewBuilder()->getHelpers()/setHelpers() instead.'
-        );
-
-        if ($helpers === null) {
-            return $this->getHelpers();
-        }
-
-        return $this->setHelpers((array)$helpers);
-    }
-
-    /**
-     * Sets email format.
-     *
-     * @param string $format Formatting string.
-     * @return $this
-     * @throws \InvalidArgumentException
-     */
-    public function setEmailFormat($format)
-    {
-        if (!in_array($format, $this->_emailFormatAvailable)) {
-            throw new InvalidArgumentException('Format not available.');
-        }
-        $this->_emailFormat = $format;
-
-        return $this;
-    }
-
-    /**
-     * Gets email format.
-     *
-     * @return string
-     */
-    public function getEmailFormat()
-    {
-        return $this->_emailFormat;
-    }
-
-    /**
-     * Email format
-     *
-     * @deprecated 3.4.0 Use setEmailFormat()/getEmailFormat() instead.
-     * @param string|null $format Formatting string.
-     * @return string|$this
-     * @throws \InvalidArgumentException
-     */
-    public function emailFormat($format = null)
-    {
-        deprecationWarning('Email::emailFormat() is deprecated. Use Email::setEmailFormat() or Email::getEmailFormat() instead.');
-
-        if ($format === null) {
-            return $this->getEmailFormat();
-        }
-
-        return $this->setEmailFormat($format);
-    }
-
-    /**
-     * Sets the transport.
-     *
-     * When setting the transport you can either use the name
-     * of a configured transport or supply a constructed transport.
-     *
-     * @param string|\Cake\Mailer\AbstractTransport $name Either the name of a configured
-     *   transport, or a transport instance.
-     * @return $this
-     * @throws \LogicException When the chosen transport lacks a send method.
-     * @throws \InvalidArgumentException When $name is neither a string nor an object.
-     */
-    public function setTransport($name)
-    {
-        if (is_string($name)) {
-            $transport = TransportFactory::get($name);
-        } elseif (is_object($name)) {
-            $transport = $name;
-        } else {
-            throw new InvalidArgumentException(
-                sprintf('The value passed for the "$name" argument must be either a string, or an object, %s given.', gettype($name))
-            );
-        }
-        if (!method_exists($transport, 'send')) {
-            throw new LogicException(sprintf('The "%s" do not have send method.', get_class($transport)));
-        }
-
-        $this->_transport = $transport;
-
-        return $this;
-    }
-
-    /**
-     * Gets the transport.
-     *
-     * @return \Cake\Mailer\AbstractTransport
-     */
-    public function getTransport()
-    {
-        return $this->_transport;
-    }
-
-    /**
-     * Get/set the transport.
-     *
-     * When setting the transport you can either use the name
-     * of a configured transport or supply a constructed transport.
-     *
-     * @deprecated 3.4.0 Use setTransport()/getTransport() instead.
-     * @param string|\Cake\Mailer\AbstractTransport|null $name Either the name of a configured
-     *   transport, or a transport instance.
-     * @return \Cake\Mailer\AbstractTransport|$this
-     * @throws \LogicException When the chosen transport lacks a send method.
-     * @throws \InvalidArgumentException When $name is neither a string nor an object.
-     */
-    public function transport($name = null)
-    {
-        deprecationWarning('Email::transport() is deprecated. Use Email::setTransport() or Email::getTransport() instead.');
-
-        if ($name === null) {
-            return $this->getTransport();
-        }
-
-        return $this->setTransport($name);
-    }
-
-    /**
-     * Sets message ID.
-     *
-     * @param bool|string $message True to generate a new Message-ID, False to ignore (not send in email), String to set as Message-ID.
-     * @return $this
-     * @throws \InvalidArgumentException
-     */
-    public function setMessageId($message)
-    {
-        if (is_bool($message)) {
-            $this->_messageId = $message;
-        } else {
-            if (!preg_match('/^\<.+@.+\>$/', $message)) {
-                throw new InvalidArgumentException('Invalid format to Message-ID. The text should be something like "<uuid@server.com>"');
-            }
-            $this->_messageId = $message;
-        }
-
-        return $this;
-    }
-
-    /**
-     * Gets message ID.
-     *
-     * @return bool|string
-     */
-    public function getMessageId()
-    {
-        return $this->_messageId;
-    }
-
-    /**
-     * Message-ID
-     *
-     * @deprecated 3.4.0 Use setMessageId()/getMessageId() instead.
-     * @param bool|string|null $message True to generate a new Message-ID, False to ignore (not send in email), String to set as Message-ID
-     * @return bool|string|$this
-     * @throws \InvalidArgumentException
-     */
-    public function messageId($message = null)
-    {
-        deprecationWarning('Email::messageId() is deprecated. Use Email::setMessageId() or Email::getMessageId() instead.');
-
-        if ($message === null) {
-            return $this->getMessageId();
-        }
-
-        return $this->setMessageId($message);
-    }
-
-    /**
-     * Sets domain.
-     *
-     * Domain as top level (the part after @).
-     *
-     * @param string $domain Manually set the domain for CLI mailing.
-     * @return $this
-     */
-    public function setDomain($domain)
-    {
->>>>>>> 6dfc5a43
         $this->_domain = $domain;
 
         return $this;
